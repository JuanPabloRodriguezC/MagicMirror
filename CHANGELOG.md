# MagicMirror² Change Log

All notable changes to this project will be documented in this file.
This project adheres to [Semantic Versioning](https://semver.org/).

❤️ **Donate:** Enjoying MagicMirror²? [Please consider a donation!](https://magicmirror.builders/donate) With your help we can continue to improve the MagicMirror²

## [2.18.0] - Unreleased (Develop Branch)

_This release is scheduled to be released on 2022-01-01._

### Added

### Updated

- Update missed translation for Korean language.

### Fixed

<<<<<<< HEAD
- Fixed wrong filename `kr.json` to `ko.json`.
=======
## [2.17.1] - 2021-10-01

### Fixed

- Fixed error when accessing letsencrypt certificates
>>>>>>> e4a0a517

## [2.17.0] - 2021-10-01

Special thanks to the following contributors: @apiontek, @eouia, @jupadin, @khassel and @rejas.

### Added

- Added showTime parameter to clock module for enabling/disabling time display in analog clock.
- Added custom electron switches from user config (`config.electronSwitches`).
- Added unit tests for updatenotification module.

### Updated

- Bump electron to v13 (and spectron to v15) and update other dependencies in package.json.
- Refactor test configs, use default test config for all tests.
- Updated github templates.
- Actually test all js and css files when lint script is run.
- Update jsdocs and print warnings during testing too.
- Update weathergov provider to try fetching not just current, but also foreacst, when API URLs available.
- Refactored clock layout.
- Refactored methods from weatherproviders into weatherobject (isDaytime, updateSunTime).
- Use of `logger.js` in jest tests.
- Run prettier over all relevant files.
- Move tests needing electron in new category `electron`, use `server only` mode in `e2e` tests.
- Update dependencies in package.json.

### Fixed

- Fix undefined error with ignoreToday option in weather module (#2620).
- Fix time zone correction in calendar module when the date hour is equal to the time zone correction value (#2632).
- Fix black cursor on startup when using electron.
- Fix update notification not working for own repository (#2644).

## [2.16.0] - 2021-07-01

Special thanks to the following contributors: @210954, @B1gG, @codac, @Crazylegstoo, @daniel, @earlman, @ezeholz, @FrancoisRmn, @jupadin, @khassel, @KristjanESPERANTO, @njwilliams, @oemel09, @r3wald, @rejas, @rico24, Faizan Ahmed.

### Added

- Added French translations for "MODULE_CONFIG_ERROR" and "PRECIP".
- Added German translation for "PRECIP".
- Added Dutch translation for "WEEK", "PRECIP", "MODULE_CONFIG_CHANGED" and "MODULE_CONFIG_ERROR".
- Added first test for Alert module.
- Added support for `dateFormat` when not using `timeFormat: "absolute"`.
- Added custom-properties for colors and fonts for improved styling experience, see `custom.css.sample` file.
- Added custom-properties for gaps around body and between modules.
- Added test case for recurring calendar events.
- Added new Environment Canada provider for default WEATHER module (weather data for Canadian locations only).
- Added list view for newsfeed module.
- Added dev dependency jest, switching from mocha to jest.

### Updated

- Bump node-ical to v0.13.0 (now last runtime dependency using deprecated `request` package is removed).
- Use codecov in informational mode.
- Refactor code into es6 where possible (e.g. var -> let/const).
- Use node v16 in github workflow (replacing node v10).
- Moved some files into better suited directories.
- Update dependencies in package.json, require node >= v12, remove `rrule-alt` and `rrule`.
- Update dependencies in package.json and migrate husky to v6, fix husky setup in prod environment.
- Cleaned up error handling in newsfeed and calendar modules for real.
- Updated default WEATHER module such that a provider can optionally set a custom unit-of-measure for precipitation (`weatherObject.precipitationUnits`).
- Update documentation.
- Update jest tests: Reset changes on js/logger.js, mock logger.js in global_vars tests.
- Update dependencies in package.json.

### Removed

- Switching from mocha to jest so removed following dev dependencies: chai, chai-as-promised, mocha, mocha-each, mocha-logger.

### Fixed

- Fix calendar start function logging inconsistency.
- Fix updatenotification start function logging inconsistency.
- Checks and applies the showDescription setting for the newsfeed module again.
- Fix issue with openweathermap not showing current or forecast info when using onecall API.
- Fix tests in weather module and add one for decimalPoint in forecast.
- Fix decimalSymbol in the forecast part of the new weather module (#2530).
- Fix wrong treatment of `appendLocationNameToHeader` when using `ukmetofficedatahub`.
- Fix alert not recognizing multiple alerts (#2522).
- Fix fetch option httpsAgent to agent in calendar module (#466).
- Fix module updatenotification which did not work for repos with many refs (#1907).
- Fix config check failing when encountering let syntax ("Parsing error: Unexpected token config").
- Fix calendar debug check.
- Really run prettier over all files.
- Fix logger.js after jest changes, use --forceExit running jest.
- Workaround for dev_console test using getWindowCount.

## [2.15.0] - 2021-04-01

Special thanks to the following contributors: @EdgardosReis, @MystaraTheGreat, @TheDuffman85, @ashishtank, @buxxi, @codac, @fewieden, @khassel, @klaernie, @qu1que, @rejas, @sdetweil & @thomasrockhu.

ℹ️ **Note:** This update uses new dependencies. Please update using the following command: `git pull && npm install`.

### Added

- Added Galician language.
- Added GitHub workflows for automated testing and changelog enforcement.
- Added CodeCov badge to Readme.
- Added CURRENTWEATHER_TYPE notification to currentweather and weather module, use it in compliments module.
- Added `start:dev` command to the npm scripts for starting electron with devTools open.
- Added logging when using deprecated modules weatherforecast or currentweather.
- Added Portuguese translations for "MODULE_CONFIG_CHANGED" and "PRECIP".
- Respect parameter ColoredSymbolOnly also for custom events.
- Added a new parameter to hide time portion on relative times.
- `module.show` has now the option for a callback on error.
- Added locale to sample config file.
- Added support for self-signed certificates for the default calendar module (#466).
- Added hiddenOnStartup flag to module config (#2475).

### Updated

- Updated markdown files for github.
- Cleaned up old code on server side.
- Convert `-0` to `0` when displaying temperature.
- Code cleanup for FEELS like and added {DEGREE} placeholder for FEELSLIKE for each language.
- Converted newsfeed module to use templates.
- Updated documentation and help screen about invalid config files.
- Moving weather provider specific code and configuration into each provider and making hourly part of the interface.
- Bump electron to v11 and enable contextIsolation.
- Don't update the DOM when a module is not displayed.
- Cleaned up jsdoc and tests.
- Exposed logger as node module for easier access for 3rd party modules.
- Replaced deprecated `request` package with `node-fetch` and `digest-fetch`.
- Refactored calendar fetcher.
- Cleaned up newsfeed module.
- Cleaned up translations and translator code.

### Removed

- Removed danger.js library.
- Removed `ical` which was substituted by `node-ical` in release `v2.13.0`. Module developers must install this dependency themselves in the module folder if needed.
- Removed valid-url library.

### Fixed

- Added default log levels to stop calendar log spamming.
- Fix socket.io cors errors, see [breaking change since socket.io v3](https://socket.io/docs/v3/handling-cors/).
- Fix Issue with weather forecast icons due to fixed day start and end time (#2221).
- Fix empty directory for each module's main javascript file in the inspector.
- Fix Issue with weather forecast icons unit tests with different timezones (#2221).
- Fix issue with unencoded characters in translated strings when using nunjuck template (`Loading &hellip;` as an example).
- Fix socket.io backward compatibility with socket v2 clients.
- Fix 3rd party module language loading if language is English.
- Fix e2e tests after spectron update.
- Fix updatenotification creating zombie processes by setting a timeout for the git process.
- Fix weather module openweathermap not loading if lat and lon set without onecall.
- Fix calendar daylight savings offset calculation if recurring start date before 2007.
- Fix calendar time/date adjustment when time with GMT offset is different day (#2488).
- Fix calendar daylight savings offset calculation if recurring FULL DAY start date before 2007 (#2483).
- Fix newsreaders template, for wrong test for nowrap in 2 places (should be if not).

## [2.14.0] - 2021-01-01

Special thanks to the following contributors: @Alvinger, @AndyPoms, @ashishtank, @bluemanos, @flopp999, @jakemulley, @jakobsarwary1, @marvai-vgtu, @mirontoli, @rejas, @sdetweil, @Snille & @Sub028.

ℹ️ **Note:** This update uses new dependencies. Please update using the following command: `git pull && npm install`.

### Added

- Added new log level "debug" to the logger.
- Added new parameter "useKmh" to weather module for displaying wind speed as kmh.
- Added Chuvash translation.
- Added Weatherbit as a provider to Weather module.
- Added SMHI as a provider to Weather module.
- Added Hindi & Gujarati translation.
- Added optional support for DEGREE position in Feels like translation.
- Added support for variables in nunjucks templates for translate filter.
- Added Chuvash translation.
- Added new option "limitDays" - limit the number of discreet days displayed.
- Added new option "customEvents" - use custom symbol/color based on keyword in event title.

### Updated

- Merging .gitignore in the config-folder with the .gitignore in the root-folder.
- Weather module - forecast now show TODAY and TOMORROW instead of weekday, to make it easier to understand.
- Update dependencies to latest versions.
- Update dependencies eslint, feedme, simple-git and socket.io to latest versions.
- Update lithuanian translation.
- Update config sample.
- Highlight required version mismatch.
- No select Text for TouchScreen use.
- Corrected logic for timeFormat "relative" and "absolute".
- Added missing function call in module.show()
- Translator variables can have falsy values (e.g. empty string)
- Fix issue with weather module with DEGREE label in FEELS like

### Deleted

- Removed Travis CI integration.

### Fixed

- JSON Parse translation files with comments crashing UI. (#2149)
- Calendar parsing where RRULE bug returns wrong date, add Windows timezone name support. (#2145, #2151)
- Wrong node-ical version installed (package.json) requested version. (#2153)
- Fix calendar fetcher subsequent timing. (#2160)
- Rename Greek translation to correct ISO 639-1 alpha-2 code (gr > el). (#2155)
- Add a space after icons of sunrise and sunset. (#2169)
- Fix calendar when no DTEND record found in event, startDate overlay when endDate set. (#2177)
- Fix windspeed convertion error in ukmetoffice weather provider. (#2189)
- Fix console.debug not having timestamps. (#2199)
- Fix calendar full day event east of UTC start time. (#2200)
- Fix non-fullday recurring rule processing. (#2216)
- Catch errors when parsing calendar data with ical. (#2022)
- Fix Default Alert Module does not hide black overlay when alert is dismissed manually. (#2228)
- Weather module - Always displays night icons when local is other than English. (#2221)
- Update node-ical 0.12.4, fix invalid RRULE format in cal entries
- Fix package.json for optional electron dependency (2378)
- Update node-ical version again, 0.12.5, change RRULE fix (#2371, #2379)
- Remove undefined objects from modules array (#2382)
- Update node-ical version again, 0.12.7, change RRULE fix (#2371, #2379), node-ical now throws error (which we catch)
- Update simple-git version to 2.31 unhandled promise rejection (#2383)

## [2.13.0] - 2020-10-01

Special thanks to the following contributors: @bryanzzhu, @bugsounet, @chamakura, @cjbrunner, @easyas314, @larryare, @oemel09, @rejas, @sdetweil & @sthuber90.

ℹ️ **Note:** This update uses new dependencies. Please update using the following command: `git pull && npm install`.

### Added

- `--dry-run` Added option in fetch call within updatenotification node_helper. This is to prevent
  MagicMirror from consuming any fetch result. Causes conflict with MMPM when attempting to check
  for updates to MagicMirror and/or MagicMirror modules.
- Test coverage with Istanbul, run it with `npm run test:coverage`.
- Added lithuanian language.
- Added support in weatherforecast for OpenWeather onecall API.
- Added config option to calendar-icons for recurring- and fullday-events.
- Added current, hourly (max 48), and daily (max 7) weather forecasts to weather module via OpenWeatherMap One Call API.
- Added eslint-plugin for jsdoc comments.
- Added new configDeepMerge option for module developers.

### Updated

- Change incorrect weather.js default properties.
- Cleaned up newsfeed module.
- Cleaned up jsdoc comments.
- Cleaned up clock tests.
- Move lodash into devDependencies, update other dependencies.
- Switch from ical to node-ical library.

### Fixed

- Fix backward compatibility issues for Safari < 11.
- Fix the use of "maxNumberOfDays" in the module "weatherforecast depending on the endpoint (forecast/daily or forecast)". [#2018](https://github.com/MichMich/MagicMirror/issues/2018)
- Fix calendar display. Account for current timezone. [#2068](https://github.com/MichMich/MagicMirror/issues/2068)
- Fix logLevel being set before loading config.
- Fix incorrect namespace links in svg clockfaces. [#2072](https://github.com/MichMich/MagicMirror/issues/2072)
- Fix weather/providers/weathergov for API guidelines. [#2045](https://github.com/MichMich/MagicMirror/issues/2045)
- Fix "undefined" in weather modules header. [#1985](https://github.com/MichMich/MagicMirror/issues/1985)
- Fix #2110, #2111, #2118: Recurring full day events should not use timezone adjustment. Just compare month/day.

## [2.12.0] - 2020-07-01

Special thanks to the following contributors: @AndreKoepke, @andrezibaia, @bryanzzhu, @chamakura, @DarthBrento, @Ekristoffe, @khassel, @Legion2, @ndom91, @radokristof, @rejas, @XBCreepinJesus & @ZoneMR.

ℹ️ **Note:** This update uses new dependencies. Please update using the following command: `git pull && npm install`.

### Added

- Added option to config the level of logging.
- Added prettier for an even cleaner codebase.
- Hide Sunrise/Sunset in Weather module.
- Hide Sunrise/Sunset in Current Weather module.
- Added Met Office DataHub (UK) provider.

### Updated

- Cleaned up alert module code.
- Cleaned up check_config code.
- Replaced grunt-based linters with their non-grunt equivalents.
- Switch to most of the eslint:recommended rules and fix warnings.
- Replaced insecure links with https ones.
- Cleaned up all "no-undef" warnings from eslint.
- Added location title wrapping for calendar module.
- Updated the BG translation.

### Deleted

- Removed truetype (ttf) fonts.

### Fixed

- The broken modules due to Socket.io change from last release. [#1973](https://github.com/MichMich/MagicMirror/issues/1973)
- Add backward compatibility for old module code in socketclient.js. [#1973](https://github.com/MichMich/MagicMirror/issues/1973)
- Support multiple instances of calendar module with different config. [#1109](https://github.com/MichMich/MagicMirror/issues/1109)
- Fix the use of "maxNumberOfDays" in the module "weatherforecast". [#2018](https://github.com/MichMich/MagicMirror/issues/2018)
- Throw error when check_config fails. [#1928](https://github.com/MichMich/MagicMirror/issues/1928)
- Bug fix related to 'maxEntries' not displaying Calendar events. [#2050](https://github.com/MichMich/MagicMirror/issues/2050)
- Updated ical library to the latest version. [#1926](https://github.com/MichMich/MagicMirror/issues/1926)
- Fix config check after merge of prettier [#2109](https://github.com/MichMich/MagicMirror/issues/2109)

## [2.11.0] - 2020-04-01

🚨 READ THIS BEFORE UPDATING 🚨

In the past years the project has grown a lot. This came with a huge downside: poor maintainability. If I let the project continue the way it was, it would eventually crash and burn. More important: I would completely lose the drive and interest to continue the project. Because of this the decision was made to simplify the core by removing all side features like automatic installers and support for exotic platforms. This release (2.11.0) is the first real release that will reflect (parts) of these changes. As a result of this, some things might break. So before you continue make sure to backup your installation. Your config, your modules or better yet: your full MagicMirror folder. In other words: update at your own risk.

For more information regarding this major change, please check issue [#1860](https://github.com/MichMich/MagicMirror/issues/1860).

### Deleted

- Remove installers.
- Remove externalized scripts.
- Remove jshint dependency, instead eslint checks your config file now

### Added

- Brazilian translation for "FEELS".
- Ukrainian translation.
- Finnish translation for "PRECIP", "UPDATE_INFO_MULTIPLE" and "UPDATE_INFO_SINGLE".
- Added the ability to hide the temp label and weather icon in the `currentweather` module to allow showing only information such as wind and sunset/rise.
- The `clock` module now optionally displays sun and moon data, including rise/set times, remaining daylight, and percent of moon illumination.
- Added Hebrew translation.
- Add HTTPS support and update config.js.sample
- Run tests on long term support and latest stable version of nodejs
- Added the ability to configure a list of modules that shouldn't be update checked.
- Run linters on git commits
- Added date functionality to compliments: display birthday wishes or celebrate an anniversary
- Add HTTPS support for clientonly-mode.

### Fixed

- Force declaration of public ip address in config file (ISSUE #1852)
- Fixes `run-start.sh`: If running in docker-container, don't check the environment, just start electron (ISSUE #1859)
- Fix calendar time offset for recurring events crossing Daylight Savings Time (ISSUE #1798)
- Fix regression in currentweather module causing 'undefined' to show up when config.hideTemp is false
- Fix FEELS translation for Croatian
- Fixed weather tests [#1840](https://github.com/MichMich/MagicMirror/issues/1840)
- Fixed Socket.io can't be used with Reverse Proxy in serveronly mode [#1934](https://github.com/MichMich/MagicMirror/issues/1934)
- Fix update checking skipping 3rd party modules the first time

### Changed

- Remove documentation from core repository and link to new dedicated docs site: [docs.magicmirror.builders](https://docs.magicmirror.builders).
- Updated config.js.sample: Corrected some grammar on `config.js.sample` comment section.
- Removed `run-start.sh` script and update start commands:
  - To start using electron, use `npm run start`.
  - To start in server only mode, use `npm run server`.
- Remove redundant logging from modules.
- Timestamp in log output now also contains the date
- Turkish translation.
- Option to configure the size of the currentweather module.
- Changed "Gevoelstemperatuur" to "Voelt als" shorter text.

## [2.10.1] - 2020-01-10

### Changed

- Updated README.md: Added links to the official documentation website and remove links to broken installer.

## [2.10.0] - 2020-01-01

Special thanks to @sdetweil for all his great contributions!

ℹ️ **Note:** This update uses new dependencies. Please update using the following command: `git pull && npm install`.

### Added

- Timestamps in log output.
- Padding in dateheader mode of the calendar module.
- New upgrade script to help users consume regular updates installers/upgrade-script.sh.
- New script to help setup pm2, without install installers/fixuppm2.sh.

### Updated

- Updated lower bound of `lodash` and `helmet` dependencies for security patches.
- Updated compliments.js to handle newline in text, as textfields to not interpolate contents.
- Updated raspberry.sh installer script to handle new platform issues, split node/npm, pm2, and screen saver changes.
- Improve handling for armv6l devices, where electron support has gone away, add optional serveronly config option.
- Improved run-start.sh to handle for serveronly mode, by choice, or when electron not available.
- Only check for xwindows running if not on macOS.

### Fixed

- Fixed issue in weatherforecast module where predicted amount of rain was not using the decimal symbol specified in config.js.
- Module header now updates correctly, if a module need to dynamically show/hide its header based on a condition.
- Fix handling of config.js for serverOnly mode commented out.
- Fixed issue in calendar module where the debug script didn't work correctly with authentication.
- Fixed issue that some full day events were not correctly recognized as such.
- Display full day events lasting multiple days as happening today instead of some days ago if they are still ongoing.

## [2.9.0] - 2019-10-01

ℹ️ **Note:** This update uses new dependencies. Please update using the following command: `git pull && npm install`. If you are having issues running Electron, make sure your [Raspbian is up to date](https://www.raspberrypi.org/documentation/raspbian/updating.md).

### Added

- Spanish translation for "PRECIP".
- Adding a Malay (Malaysian) translation for MagicMirror².
- Add test check URLs of vendors 200 and 404 HTTP CODE.
- Add tests for new weather module and helper to stub ajax requests.

### Updated

- Updatenotification module: Display update notification for a limited (configurable) time.
- Enabled e2e/vendor_spec.js tests.
- The css/custom.css will be renamed after the next release. We've added into `run-start.sh` an instruction by GIT to ignore with `--skip-worktree` and `rm --cached`. [#1540](https://github.com/MichMich/MagicMirror/issues/1540)
- Disable sending of notification CLOCK_SECOND when displaySeconds is false.

### Fixed

- Updatenotification module: Properly handle race conditions, prevent crash.
- Send `NEWS_FEED` notification also for the first news messages which are shown.
- Fixed issue where weather module would not refresh data after a network or API outage. [#1722](https://github.com/MichMich/MagicMirror/issues/1722)
- Fixed weatherforecast module not displaying rain amount on fallback endpoint.
- Notifications CLOCK_SECOND & CLOCK_MINUTE being from startup instead of matched against the clock and avoid drifting.

## [2.8.0] - 2019-07-01

ℹ️ **Note:** This update uses new dependencies. Please update using the following command: `git pull && npm install`. If you are having issues running Electron, make sure your [Raspbian is up to date](https://www.raspberrypi.org/documentation/raspbian/updating.md).

### Added

- Option to show event location in calendar
- Finnish translation for "Feels" and "Weeks"
- Russian translation for “Feels”
- Calendar module: added `nextDaysRelative` config option
- Add `broadcastPastEvents` config option for calendars to include events from the past `maximumNumberOfDays` in event broadcasts
- Added feature to broadcast news feed items `NEWS_FEED` and updated news items `NEWS_FEED_UPDATED` in default [newsfeed](https://github.com/MichMich/MagicMirror/tree/develop/modules/default/newsfeed) module (when news is updated) with documented default and `config.js` options in [README.md](https://github.com/MichMich/MagicMirror/blob/develop/modules/default/newsfeed/README.md)
- Added notifications to default `clock` module broadcasting `CLOCK_SECOND` and `CLOCK_MINUTE` for the respective time elapsed.
- Added UK Met Office Datapoint feed as a provider in the default weather module.
- Added new provider class
- Added suncalc.js dependency to calculate sun times (not provided in UK Met Office feed)
- Added "tempUnits" and "windUnits" to allow, for example, temp in metric (i.e. celsius) and wind in imperial (i.e. mph). These will override "units" if specified, otherwise the "units" value will be used.
- Use Feels Like temp from feed if present
- Optionally display probability of precipitation (PoP) in current weather (UK Met Office data)
- Automatically try to fix eslint errors by passing `--fix` option to it
- Added sunrise and sunset times to weathergov weather provider [#1705](https://github.com/MichMich/MagicMirror/issues/1705)
- Added "useLocationAsHeader" to display "location" in `config.js` as header when location name is not returned
- Added to `newsfeed.js`: in order to design the news article better with css, three more class-names were introduced: newsfeed-desc, newsfeed-desc, newsfeed-desc

### Updated

- English translation for "Feels" to "Feels like"
- Fixed the example calendar url in `config.js.sample`
- Update `ical.js` to solve various calendar issues.
- Update weather city list url [#1676](https://github.com/MichMich/MagicMirror/issues/1676)
- Only update clock once per minute when seconds aren't shown
- Update weatherprovider documentation.

### Fixed

- Fixed uncaught exception, race condition on module update
- Fixed issue [#1696](https://github.com/MichMich/MagicMirror/issues/1696), some ical files start date to not parse to date type
- Allowance HTML5 autoplay-policy (policy is changed from Chrome 66 updates)
- Handle SIGTERM messages
- Fixes sliceMultiDayEvents so it respects maximumNumberOfDays
- Minor types in default NewsFeed [README.md](https://github.com/MichMich/MagicMirror/blob/develop/modules/default/newsfeed/README.md)
- Fix typos and small syntax errors, cleanup dependencies, remove multiple-empty-lines, add semi-rule
- Fixed issues with calendar not displaying one-time changes to repeating events
- Updated the fetchedLocationName variable in currentweather.js so that city shows up in the header

### Updated installer

- give non-pi2+ users (pi0, odroid, jetson nano, mac, windows, ...) option to continue install
- use current username vs hardcoded 'pi' to support non-pi install
- check for npm installed. node install doesn't do npm anymore
- check for mac as part of PM2 install, add install option string
- update pm2 config with current username instead of hard coded 'pi'
- check for screen saver config, "/etc/xdg/lxsession", bypass if not setup

## [2.7.1] - 2019-04-02

Fixed `package.json` version number.

## [2.7.0] - 2019-04-01

ℹ️ **Note:** This update uses new dependencies. Please update using the following command: `git pull && npm install`. If you are having issues running Electron, make sure your [Raspbian is up to date](https://www.raspberrypi.org/documentation/raspbian/updating.md).

### Added

- Italian translation for "Feels"
- Basic Klingon (tlhIngan Hol) translations
- Disabled the screensaver on raspbian with installation script
- Added option to truncate the number of vertical lines a calendar item can span if `wrapEvents` is enabled.
- Danish translation for "Feels" and "Weeks"
- Added option to split multiple day events in calendar to separate numbered events
- Slovakian translation
- Alerts now can contain Font Awesome icons
- Notifications display time can be set in request
- Newsfeed: added support for `ARTICLE_INFO_REQUEST` notification
- Add `name` config option for calendars to be sent along with event broadcasts

### Updated

- Bumped the Electron dependency to v3.0.13 to support the most recent Raspbian. [#1500](https://github.com/MichMich/MagicMirror/issues/1500)
- Updated modernizr code in alert module, fixed a small typo there too
- More verbose error message on console if the config is malformed
- Updated installer script to install Node.js version 10.x

### Fixed

- Fixed temperature displays in currentweather and weatherforecast modules [#1503](https://github.com/MichMich/MagicMirror/issues/1503), [#1511](https://github.com/MichMich/MagicMirror/issues/1511).
- Fixed unhandled error on bad git data in updatenotification module [#1285](https://github.com/MichMich/MagicMirror/issues/1285).
- Weather forecast now works with openweathermap in new weather module. Daily data are displayed, see issue [#1504](https://github.com/MichMich/MagicMirror/issues/1504).
- Fixed analogue clock border display issue where non-black backgrounds used (previous fix for issue 611)
- Fixed compatibility issues caused when modules request different versions of Font Awesome, see issue [#1522](https://github.com/MichMich/MagicMirror/issues/1522). MagicMirror now uses [Font Awesome 5 with v4 shims included for backwards compatibility](https://fontawesome.com/how-to-use/on-the-web/setup/upgrading-from-version-4#shims).
- Installation script problems with raspbian
- Calendar: only show repeating count if the event is actually repeating [#1534](https://github.com/MichMich/MagicMirror/pull/1534)
- Calendar: Fix exdate handling when multiple values are specified (comma separated)
- Calendar: Fix relative date handling for fulldate events, calculate difference always from start of day [#1572](https://github.com/MichMich/MagicMirror/issues/1572)
- Fix null dereference in moduleNeedsUpdate when the module isn't visible
- Calendar: Fixed event end times by setting default calendarEndTime to "LT" (Local time format). [#1479]
- Calendar: Fixed missing calendar fetchers after server process restarts [#1589](https://github.com/MichMich/MagicMirror/issues/1589)
- Notification: fixed background color (was white text on white background)
- Use getHeader instead of data.header when creating the DOM so overwriting the function also propagates into it
- Fix documentation of `useKMPHwind` option in currentweather

### New weather module

- Fixed weather forecast table display [#1499](https://github.com/MichMich/MagicMirror/issues/1499).
- Dimmed loading indicator for weather forecast.
- Implemented config option `decimalSymbol` [#1499](https://github.com/MichMich/MagicMirror/issues/1499).
- Aligned indoor values in current weather vertical [#1499](https://github.com/MichMich/MagicMirror/issues/1499).
- Added humidity support to nunjuck unit filter.
- Do not display degree symbol for temperature in Kelvin [#1503](https://github.com/MichMich/MagicMirror/issues/1503).
- Weather forecast now works with openweathermap for both, `/forecast` and `/forecast/daily`, in new weather module. If you use the `/forecast`-weatherEndpoint, the hourly data are converted to daily data, see issues [#1504](https://github.com/MichMich/MagicMirror/issues/1504), [#1513](https://github.com/MichMich/MagicMirror/issues/1513).
- Added fade, fadePoint and maxNumberOfDays properties to the forecast mode [#1516](https://github.com/MichMich/MagicMirror/issues/1516)
- Fixed Loading string and decimalSymbol string replace [#1538](https://github.com/MichMich/MagicMirror/issues/1538)
- Show Snow amounts in new weather module [#1545](https://github.com/MichMich/MagicMirror/issues/1545)
- Added weather.gov as a new weather provider for US locations

## [2.6.0] - 2019-01-01

ℹ️ **Note:** This update uses new dependencies. Please update using the following command: `git pull && npm install`. If you are having issues updating, make sure you are running the latest version of Node.

### ✨ Experimental ✨

- New default [module weather](modules/default/weather). This module will eventually replace the current `currentweather` and `weatherforecast` modules. The new module is still pretty experimental, but it's included so you can give it a try and help us improve this module. Please give us you feedback using [this forum post](https://forum.magicmirror.builders/topic/9335/default-weather-module-refactoring).

A huge, huge, huge thanks to user @fewieden for all his hard work on the new `weather` module!

### Added

- Possibility to add classes to the cell of symbol, title and time of the events of calendar.
- Font-awesome 5, still has 4 for backwards compatibility.
- Missing `showEnd` in calendar documentation
- Screenshot for the new feed module
- Screenshot for the compliments module
- Screenshot for the clock module
- Screenshot for the current weather
- Screenshot for the weather forecast module
- Portuguese translation for "Feels"
- Croatian translation
- Fading for dateheaders timeFormat in Calendar [#1464](https://github.com/MichMich/MagicMirror/issues/1464)
- Documentation for the existing `scale` option in the Weather Forecast module.

### Fixed

- Allow parsing recurring calendar events where the start date is before 1900
- Fixed Polish translation for Single Update Info
- Ignore entries with unparseable details in the calendar module
- Bug showing FullDayEvents one day too long in calendar fixed
- Bug in newsfeed when `removeStartTags` is used on the description [#1478](https://github.com/MichMich/MagicMirror/issues/1478)

### Updated

- The default calendar setting `showEnd` is changed to `false`.

### Changed

- The Weather Forecast module by default displays the &deg; symbol after every numeric value to be consistent with the Current Weather module.

## [2.5.0] - 2018-10-01

### Added

- Romanian translation for "Feels"
- Support multi-line compliments
- Simplified Chinese translation for "Feels"
- Polish translate for "Feels"
- French translate for "Feels"
- Translations for newsfeed module
- Support for toggling news article in fullscreen
- Hungarian translation for "Feels" and "Week"
- Spanish translation for "Feels"
- Add classes instead of inline style to the message from the module Alert
- Support for events having a duration instead of an end
- Support for showing end of events through config parameters showEnd and dateEndFormat

### Fixed

- Fixed gzip encoded calendar loading issue #1400.
- Fixed mixup between german and spanish translation for newsfeed.
- Fixed close dates to be absolute, if no configured in the config.js - module Calendar
- Fixed the updatenotification module message about new commits in the repository, so they can be correctly localized in singular and plural form.
- Fix for weatherforecast rainfall rounding [#1374](https://github.com/MichMich/MagicMirror/issues/1374)
- Fix calendar parsing issue for Midori on RasperryPi Zero w, related to issue #694.
- Fix weather city ID link in sample config
- Fixed issue with clientonly not updating with IP address and port provided on command line.

### Updated

- Updated Simplified Chinese translation
- Swedish translations
- Hungarian translations for the updatenotification module
- Updated Norsk bokmål translation
- Updated Norsk nynorsk translation
- Consider multi days event as full day events

## [2.4.1] - 2018-07-04

### Fixed

- Fix weather parsing issue #1332.

## [2.4.0] - 2018-07-01

⚠️ **Warning:** This release includes an updated version of Electron. This requires a Raspberry Pi configuration change to allow the best performance and prevent the CPU from overheating. Please read the information on the [MagicMirror Wiki](https://github.com/michmich/magicmirror/wiki/configuring-the-raspberry-pi#enable-the-open-gl-driver-to-decrease-electrons-cpu-usage).

ℹ️ **Note:** This update uses new dependencies. Please update using the following command: `git pull && npm install`

### Added

- Enabled translation of feelsLike for module currentweather
- Added support for on-going calendar events
- Added scroll up in fullscreen newsfeed article view
- Changed fullscreen newsfeed width from 100% to 100vw (better results)
- Added option to calendar module that colors only the symbol instead of the whole line
- Added option for new display format in the calendar module with date headers with times/events below.
- Ability to fetch compliments from a remote server
- Add regex filtering to calendar module
- Customize classes for table
- Added option to newsfeed module to only log error parsing a news article if enabled
- Add update translations for Português Brasileiro

### Changed

- Upgrade to Electron 2.0.0.
- Remove yarn-or-npm which breaks production builds.
- Invoke module suspend even if no dom content. [#1308](https://github.com/MichMich/MagicMirror/issues/1308)

### Fixed

- Fixed issue where wind chill could not be displayed in Fahrenheit. [#1247](https://github.com/MichMich/MagicMirror/issues/1247)
- Fixed issues where a module crashes when it tries to dismiss a non existing alert. [#1240](https://github.com/MichMich/MagicMirror/issues/1240)
- In default module currentWeather/currentWeather.js line 296, 300, self.config.animationSpeed can not be found because the notificationReceived function does not have "self" variable.
- Fixed browser-side code to work on the Midori browser.
- Fixed issue where heat index was reporting incorrect values in Celsius and Fahrenheit. [#1263](https://github.com/MichMich/MagicMirror/issues/1263)
- Fixed weatherforecast to use dt_txt field instead of dt to handle timezones better
- Newsfeed now remembers to show the description when `"ARTICLE_LESS_DETAILS"` is called if the user wants to always show the description. [#1282](https://github.com/MichMich/MagicMirror/issues/1282)
- `clientonly/*.js` is now linted, and one linting error is fixed
- Fix issue #1196 by changing underscore to hyphen in locale id, in align with momentjs.
- Fixed issue where heat index and wind chill were reporting incorrect values in Kelvin. [#1263](https://github.com/MichMich/MagicMirror/issues/1263)

### Updated

- Updated Italian translation
- Updated German translation
- Updated Dutch translation

## [2.3.1] - 2018-04-01

### Fixed

- Downgrade electron to 1.4.15 to solve the black screen issue.[#1243](https://github.com/MichMich/MagicMirror/issues/1243)

## [2.3.0] - 2018-04-01

### Added

- Add new settings in compliments module: setting time intervals for morning and afternoon
- Add system notification `MODULE_DOM_CREATED` for notifying each module when their Dom has been fully loaded.
- Add types for module.
- Implement Danger.js to notify contributors when CHANGELOG.md is missing in PR.
- Allow scrolling in full page article view of default newsfeed module with gesture events from [MMM-Gestures](https://github.com/thobach/MMM-Gestures)
- Changed 'compliments.js' - update DOM if remote compliments are loaded instead of waiting one updateInterval to show custom compliments
- Automated unit tests utils, deprecated, translator, cloneObject(lockstrings)
- Automated integration tests translations
- Add advanced filtering to the excludedEvents configuration of the default calendar module
- New currentweather module config option: `showFeelsLike`: Shows how it actually feels like. (wind chill or heat index)
- New currentweather module config option: `useKMPHwind`: adds an option to see wind speed in Kmph instead of just m/s or Beaufort.
- Add dc:date to parsing in newsfeed module, which allows parsing of more rss feeds.

### Changed

- Add link to GitHub repository which contains the respective Dockerfile.
- Optimized automated unit tests cloneObject, cmpVersions
- Update notifications use now translation templates instead of normal strings.
- Yarn can be used now as an installation tool
- Changed Electron dependency to v1.7.13.

### Fixed

- News article in fullscreen (iframe) is now shown in front of modules.
- Forecast respects maxNumberOfDays regardless of endpoint.
- Fix exception on translation of objects.

## [2.2.2] - 2018-01-02

### Added

- Add missing `package-lock.json`.

### Changed

- Changed Electron dependency to v1.7.10.

## [2.2.1] - 2018-01-01

### Fixed

- Fixed linting errors.

## [2.2.0] - 2018-01-01

**Note:** This update uses new dependencies. Please update using the following command: `git pull && npm install`

### Changed

- Calendar week is now handled with a variable translation in order to move number language specific.
- Reverted the Electron dependency back to 1.4.15 since newer version don't seem to work on the Raspberry Pi very well.

### Added

- Add option to use [Nunjucks](https://mozilla.github.io/nunjucks/) templates in modules. (See `helloworld` module as an example.)
- Add Bulgarian translations for MagicMirror² and Alert module.
- Add graceful shutdown of modules by calling `stop` function of each `node_helper` on SIGINT before exiting.
- Link update subtext to Github diff of current version versus tracking branch.
- Add Catalan translation.
- Add ability to filter out newsfeed items based on prohibited words found in title (resolves #1071)
- Add options to truncate description support of a feed in newsfeed module
- Add reloadInterval option for particular feed in newsfeed module
- Add no-cache entries of HTTP headers in newsfeed module (fetcher)
- Add Czech translation.
- Add option for decimal symbols other than the decimal point for temperature values in both default weather modules: WeatherForecast and CurrentWeather.

### Fixed

- Fixed issue with calendar module showing more than `maximumEntries` allows
- WeatherForecast and CurrentWeather are now using HTTPS instead of HTTP
- Correcting translation for Indonesian language
- Fix issue where calendar icons wouldn't align correctly

## [2.1.3] - 2017-10-01

**Note:** This update uses new dependencies. Please update using the following command: `git pull && npm install`

### Changed

- Remove Roboto fonts files inside `fonts` and these are installed by npm install command.

### Added

- Add `clientonly` script to start only the electron client for a remote server.
- Add symbol and color properties of event when `CALENDAR_EVENTS` notification is broadcasted from `default/calendar` module.
- Add `.vscode/` folder to `.gitignore` to keep custom Visual Studio Code config out of git.
- Add unit test the capitalizeFirstLetter function of newsfeed module.
- Add new unit tests for function `shorten` in calendar module.
- Add new unit tests for function `getLocaleSpecification` in calendar module.
- Add unit test for js/class.js.
- Add unit tests for function `roundValue` in currentweather module.
- Add test e2e showWeek feature in spanish language.
- Add warning Log when is used old authentication method in the calendar module.
- Add test e2e for helloworld module with default config text.
- Add ability for `currentweather` module to display indoor humidity via INDOOR_HUMIDITY notification.
- Add Welsh (Cymraeg) translation.
- Add Slack badge to Readme.

### Updated

- Changed 'default.js' - listen on all attached interfaces by default.
- Add execution of `npm list` after the test are ran in Travis CI.
- Change hooks for the vendors e2e tests.
- Add log when clientonly failed on starting.
- Add warning color when are using full ip whitelist.
- Set version of the `express-ipfilter` on 0.3.1.

### Fixed

- Fixed issue with incorrect alignment of analog clock when displayed in the center column of the MM.
- Fixed ipWhitelist behaviour to make empty whitelist ([]) allow any and all hosts access to the MM.
- Fixed issue with calendar module where 'excludedEvents' count towards 'maximumEntries'.
- Fixed issue with calendar module where global configuration of maximumEntries was not overridden by calendar specific config (see module doc).
- Fixed issue where `this.file(filename)` returns a path with two hashes.
- Workaround for the WeatherForecast API limitation.

## [2.1.2] - 2017-07-01

### Changed

- Revert Docker related changes in favor of [docker-MagicMirror](https://github.com/bastilimbach/docker-MagicMirror). All Docker images are outsourced. ([#856](https://github.com/MichMich/MagicMirror/pull/856))
- Change Docker base image (Debian + Node) to an arm based distro (AlpineARM + Node) ([#846](https://github.com/MichMich/MagicMirror/pull/846))
- Fix the dockerfile to have it running from the first time.

### Added

- Add in option to wrap long calendar events to multiple lines using `wrapEvents` configuration option.
- Add test e2e `show title newsfeed` for newsfeed module.
- Add task to check configuration file.
- Add test check URLs of vendors.
- Add test of match current week number on clock module with showWeek configuration.
- Add test default modules present modules/default/defaultmodules.js.
- Add unit test calendar_modules function capFirst.
- Add test for check if exists the directories present in defaults modules.
- Add support for showing wind direction as an arrow instead of abbreviation in currentWeather module.
- Add support for writing translation functions to support flexible word order
- Add test for check if exits the directories present in defaults modules.
- Add calendar option to set a separate date format for full day events.
- Add ability for `currentweather` module to display indoor temperature via INDOOR_TEMPERATURE notification
- Add ability to change the path of the `custom.css`.
- Add translation Dutch to Alert module.
- Added Romanian translation.

### Updated

- Added missing keys to Polish translation.
- Added missing key to German translation.
- Added better translation with flexible word order to Finnish translation.

### Fixed

- Fix instruction in README for using automatically installer script.
- Bug of duplicated compliments as described in [here](https://forum.magicmirror.builders/topic/2381/compliments-module-stops-cycling-compliments).
- Fix double message about port when server is starting
- Corrected Swedish translations for TODAY/TOMORROW/DAYAFTERTOMORROW.
- Removed unused import from js/electron.js
- Made calendar.js respect config.timeFormat irrespective of locale setting.
- Fixed alignment of analog clock when a large calendar is displayed in the same side bar.

## [2.1.1] - 2017-04-01

**Note:** This update uses new dependencies. Please update using the following command: `git pull && npm install`

### Changed

- Add `anytime` group for Compliments module.
- Compliments module can use remoteFile without default daytime arrays defined.
- Installer: Use init config.js from config.js.sample.
- Switched out `rrule` package for `rrule-alt` and fixes in `ical.js` in order to fix calendar issues. ([#565](https://github.com/MichMich/MagicMirror/issues/565))
- Make mouse events pass through the region fullscreen_above to modules below.
- Scaled the splash screen down to make it a bit more subtle.
- Replace HTML tables with markdown tables in README files.
- Added `DAYAFTERTOMORROW`, `UPDATE_NOTIFICATION` and `UPDATE_NOTIFICATION_MODULE` to Finnish translations.
- Run `npm test` on Travis automatically.
- Show the splash screen image even when is reboot or halted.
- Added some missing translation strings in the sv.json file.
- Run task jsonlint to check translation files.
- Restructured Test Suite.

### Added

- Added Docker support (Pull Request [#673](https://github.com/MichMich/MagicMirror/pull/673)).
- Calendar-specific support for `maximumEntries`, and `maximumNumberOfDays`.
- Add loaded function to modules, providing an async callback.
- Made default newsfeed module aware of gesture events from [MMM-Gestures](https://github.com/thobach/MMM-Gestures)
- Add use pm2 for manager process into Installer RaspberryPi script.
- Russian Translation.
- Afrikaans Translation.
- Add postinstall script to notify user that MagicMirror installed successfully despite warnings from NPM.
- Init tests using mocha.
- Option to use RegExp in Calendar's titleReplace.
- Hungarian Translation.
- Icelandic Translation.
- Add use a script to prevent when is run by SSH session set DISPLAY environment.
- Enable ability to set configuration file by the environment variable called MM_CONFIG_FILE.
- Option to give each calendar a different color.
- Option for colored min-temp and max-temp.
- Add test e2e helloworld.
- Add test e2e environment.
- Add `chai-as-promised` npm module to devDependencies.
- Basic set of tests for clock module.
- Run e2e test in Travis.
- Estonian Translation.
- Add test for compliments module for parts of day.
- Korean Translation.
- Added console warning on startup when deprecated config options are used.
- Add option to display temperature unit label to the current weather module.
- Added ability to disable wrapping of news items.
- Added in the ability to hide events in the calendar module based on simple string filters.
- Updated Norwegian translation.
- Added hideLoading option for News Feed module.
- Added configurable dateFormat to clock module.
- Added multiple calendar icon support.
- Added tests for Translations, dev argument, version, dev console.
- Added test anytime feature compliments module.
- Added test ipwhitelist configuration directive.
- Added test for calendar module: default, basic-auth, backward compatibility, fail-basic-auth.
- Added meta tags to support fullscreen mode on iOS (for server mode)
- Added `ignoreOldItems` and `ignoreOlderThan` options to the News Feed module
- Added test for MM_PORT environment variable.
- Added a configurable Week section to the clock module.

### Fixed

- Update .gitignore to not ignore default modules folder.
- Remove white flash on boot up.
- Added `update` in Raspberry Pi installation script.
- Fix an issue where the analog clock looked scrambled. ([#611](https://github.com/MichMich/MagicMirror/issues/611))
- If units are set to imperial, the showRainAmount option of weatherforecast will show the correct unit.
- Module currentWeather: check if temperature received from api is defined.
- Fix an issue with module hidden status changing to `true` although lock string prevented showing it.
- Fix newsfeed module bug (removeStartTags)
- Fix when is set MM_PORT environment variable.
- Fixed missing animation on `this.show(speed)` when module is alone in a region.

## [2.1.0] - 2016-12-31

**Note:** This update uses new dependencies. Please update using the following command: `git pull && npm install`

### Added

- Finnish translation.
- Danish translation.
- Turkish translation.
- Option to limit access to certain IP addresses based on the value of `ipWhitelist` in the `config.js`, default is access from localhost only (Issue [#456](https://github.com/MichMich/MagicMirror/issues/456)).
- Added ability to change the point of time when calendar events get relative.
- Add Splash screen on boot.
- Add option to show humidity in currentWeather module.
- Add VSCode IntelliSense support.
- Module API: Add Visibility locking to module system. [See documentation](https://github.com/MichMich/MagicMirror/tree/develop/modules#visibility-locking) for more information.
- Module API: Method to overwrite the module's header. [See documentation](https://github.com/MichMich/MagicMirror/tree/develop/modules#getheader) for more information.
- Module API: Option to define the minimum MagicMirror version to run a module. [See documentation](https://github.com/MichMich/MagicMirror/tree/develop/modules#requiresversion) for more information.
- Calendar module now broadcasts the event list to all other modules using the notification system. [See documentation](https://github.com/MichMich/MagicMirror/tree/develop/modules/default/calendar) for more information.
- Possibility to use the calendar feed as the source for the weather (currentweather & weatherforecast) location data. [See documentation](https://github.com/MichMich/MagicMirror/tree/develop/modules/default/weatherforecast) for more information.
- Added option to show rain amount in the weatherforecast default module
- Add module `updatenotification` to get an update whenever a new version is available. [See documentation](https://github.com/MichMich/MagicMirror/tree/develop/modules/default/updatenotification) for more information.
- Add the ability to set timezone on the date display in the Clock Module
- Ability to set date format in calendar module
- Possibility to use currentweather for the compliments
- Added option `disabled` for modules.
- Added option `address` to set bind address.
- Added option `onlyTemp` for currentweather module to show only current temperature and weather icon.
- Added option `remoteFile` to compliments module to load compliment array from filesystem.
- Added option `zoom` to scale the whole mirror display with a given factor.
- Added option `roundTemp` for currentweather and weatherforecast modules to display temperatures rounded to nearest integer.
- Added ability set the classes option to compliments module for style and text size of compliments.
- Added ability to configure electronOptions
- Calendar module: option to hide private events
- Add root_path for global vars

### Updated

- Modified translations for Frysk.
- Modified core English translations.
- Updated package.json as a result of Snyk security update.
- Improve object instantiation to prevent reference errors.
- Improve logger. `Log.log()` now accepts multiple arguments.
- Remove extensive logging in newsfeed node helper.
- Calendar times are now uniformly capitalized.
- Modules are now secure, and Helmet is now used to prevent abuse of the Mirror's API.

### Fixed

- Solve an issue where module margins would appear when the first module of a section was hidden.
- Solved visual display errors on chrome, if all modules in one of the right sections are hidden.
- Global and Module default config values are no longer modified when setting config values.
- Hide a region if all modules in a region are hidden. Prevention unwanted margins.
- Replaced `electron-prebuilt` package with `electron` in order to fix issues that would happen after 2017.
- Documentation of alert module

## [2.0.5] - 2016-09-20

### Added

- Added ability to remove tags from the beginning or end of newsfeed items in 'newsfeed.js'.
- Added ability to define "the day after tomorrow" for calendar events (Definition for German and Dutch already included).
- Added CII Badge (we are compliant with the CII Best Practices)
- Add support for doing http basic auth when loading calendars
- Add the ability to turn off and on the date display in the Clock Module

### Fixed

- Fix typo in installer.
- Add message to unsupported Pi error to mention that Pi Zeros must use server only mode, as ARMv6 is unsupported. Closes #374.
- Fix API url for weather API.

### Updated

- Force fullscreen when kioskmode is active.
- Update the .github templates and information with more modern information.
- Update the Gruntfile with a more functional StyleLint implementation.

## [2.0.4] - 2016-08-07

### Added

- Brazilian Portuguese Translation.
- Option to enable Kiosk mode.
- Added ability to start the app with Dev Tools.
- Added ability to turn off the date display in `clock.js` when in analog mode.
- Greek Translation

### Fixed

- Prevent `getModules()` selectors from returning duplicate entries.
- Append endpoints of weather modules with `/` to retrieve the correct data. (Issue [#337](https://github.com/MichMich/MagicMirror/issues/337))
- Corrected grammar in `module.js` from 'suspend' to 'suspended'.
- Fixed openweathermap.org URL in config sample.
- Prevent currentweather module from crashing when received data object is incorrect.
- Fix issue where translation loading prevented the UI start-up when the language was set to 'en'. (Issue [#388](https://github.com/MichMich/MagicMirror/issues/388))

### Updated

- Updated package.json to fix possible vulnerabilities. (Using Snyk)
- Updated weathericons
- Updated default weatherforecast to work with the new icons.
- More detailed error message in case config file couldn't be loaded.

## [2.0.3] - 2016-07-12

### Added

- Add max newsitems parameter to the newsfeed module.
- Translations for Simplified Chinese, Traditional Chinese and Japanese.
- Polish Translation
- Add an analog clock in addition to the digital one.

### Fixed

- Edit Alert Module to display title & message if they are provided in the notification (Issue [#300](https://github.com/MichMich/MagicMirror/issues/300))
- Removed 'null' reference from updateModuleContent(). This fixes recent Edge and Internet Explorer browser displays (Issue [#319](https://github.com/MichMich/MagicMirror/issues/319))

### Changed

- Added default string to calendar titleReplace.

## [2.0.2] - 2016-06-05

### Added

- Norwegian Translations (nb and nn)
- Portuguese Translation
- Swedish Translation

### Fixed

- Added reference to Italian Translation.
- Added the missing NE translation to all languages. [#344](https://github.com/MichMich/MagicMirror/issues/344)
- Added proper User-Agent string to calendar call.

### Changed

- Add option to use locationID in weather modules.

## [2.0.1] - 2016-05-18

### Added

- Changelog
- Italian Translation

### Changed

- Improve the installer by fetching the latest Node.js without any 3rd party interferences.

## [2.0.0] - 2016-05-03

### Initial release of MagicMirror²

It includes (but is not limited to) the following features:

- Modular system allowing 3rd party plugins.
- An Node/Electron based application taking away the need for external servers or browsers.
- A complete development API documentation.
- Small cute fairies that kiss you while you sleep.

## [1.0.0] - 2014-02-16

### Initial release of MagicMirror.

This was part of the blogpost: [https://michaelteeuw.nl/post/83916869600/magic-mirror-part-vi-production-of-the](https://michaelteeuw.nl/post/83916869600/magic-mirror-part-vi-production-of-the)<|MERGE_RESOLUTION|>--- conflicted
+++ resolved
@@ -17,15 +17,13 @@
 
 ### Fixed
 
-<<<<<<< HEAD
 - Fixed wrong filename `kr.json` to `ko.json`.
-=======
+
 ## [2.17.1] - 2021-10-01
 
 ### Fixed
 
 - Fixed error when accessing letsencrypt certificates
->>>>>>> e4a0a517
 
 ## [2.17.0] - 2021-10-01
 
