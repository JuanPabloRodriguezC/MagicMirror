# MagicMirror² Change Log

All notable changes to this project will be documented in this file.
This project adheres to [Semantic Versioning](https://semver.org/).

❤️ **Donate:** Enjoying MagicMirror²? [Please consider a donation!](https://magicmirror.builders/donate) With your help we can continue to improve the MagicMirror²

## [2.16.0] - Unreleased (Develop Branch)

_This release is scheduled to be released on 2021-07-01._

Special thanks to the following contributors: @B1gG, @codac, @ezeholz, @khassel, @KristjanESPERANTO, @rejas, @earlman, Faizan Ahmed.

### Added

- Added French translations for "MODULE_CONFIG_ERROR" and "PRECIP".
- Added German translation for "PRECIP".
- Added first test for Alert module.
- Added support for `dateFormat` when not using `timeFormat: "absolute"`
- Added custom-properties for colors and fonts for improved styling experience, see `custom.css.sample` file
- Added custom-properties for gaps around body and between modules
- Added test case for recurring calendar events
- Added new Environment Canada provider for default WEATHER module (weather data for Canadian locations only)
- Added list view for newsfeed module.
- Added dev dependency jest, switching from mocha to jest

### Updated

- Bump node-ical to v0.13.0 (now last runtime dependency using deprecated `request` package is removed).
- Use codecov in informational mode
- Refactor code into es6 where possible (e.g. var -> let/const)
- Use node v16 in github workflow (replacing node v10)
- Moved some files into better suited directories
- Update dependencies in package.json, require node >= v12, remove `rrule-alt` and `rrule`
- Update dependencies in package.json and migrate husky to v6, fix husky setup in prod environment
- Cleaned up error handling in newsfeed and calendar modules for real
- Updated default WEATHER module such that a provider can optionally set a custom unit-of-measure for precipitation (`weatherObject.precipitationUnits`)
- Update documentation.
- Update jest tests: Reset changes on js/logger.js, mock logger.js in global_vars tests.

### Removed

- switching from mocha to jest so removed following dev dependencies: chai, chai-as-promised, mocha, mocha-each, mocha-logger

### Fixed

- Fix calendar start function logging inconsistency.
- Fix updatenotification start function logging inconsistency.
- Checks and applies the showDescription setting for the newsfeed module again
- Fix tests in weather module and add one for decimalPoint in forecast
- Fix decimalSymbol in the forecast part of the new weather module #2530
- Fix wrong treatment of `appendLocationNameToHeader` when using `ukmetofficedatahub`
- Fix alert not recognizing multiple alerts (#2522)
- Fix fetch option httpsAgent to agent in calendar module (#466)
- Fix module updatenotification which did not work for repos with many refs (#1907)
- Fix config check failing when encountering let syntax ("Parsing error: Unexpected token config")
- Fix calendar debug check
- Really run prettier over all files
<<<<<<< HEAD
- Fix logger.js after jest changes
- Workaround for dev_console test using getWindowCount.
=======
- Fix logger.js after jest changes, use --forceExit running jest
>>>>>>> ea9def99

## [2.15.0] - 2021-04-01

Special thanks to the following contributors: @EdgardosReis, @MystaraTheGreat, @TheDuffman85, @ashishtank, @buxxi, @codac, @fewieden, @khassel, @klaernie, @qu1que, @rejas, @sdetweil & @thomasrockhu.

ℹ️ **Note:** This update uses new dependencies. Please update using the following command: `git pull && npm install`.

### Added

- Added Galician language.
- Added GitHub workflows for automated testing and changelog enforcement.
- Added CodeCov badge to Readme.
- Added CURRENTWEATHER_TYPE notification to currentweather and weather module, use it in compliments module.
- Added `start:dev` command to the npm scripts for starting electron with devTools open.
- Added logging when using deprecated modules weatherforecast or currentweather.
- Added Portuguese translations for "MODULE_CONFIG_CHANGED" and "PRECIP".
- Respect parameter ColoredSymbolOnly also for custom events.
- Added a new parameter to hide time portion on relative times.
- `module.show` has now the option for a callback on error.
- Added locale to sample config file.
- Added support for self-signed certificates for the default calendar module (#466).
- Added hiddenOnStartup flag to module config (#2475).

### Updated

- Updated markdown files for github.
- Cleaned up old code on server side.
- Convert `-0` to `0` when displaying temperature.
- Code cleanup for FEELS like and added {DEGREE} placeholder for FEELSLIKE for each language.
- Converted newsfeed module to use templates.
- Updated documentation and help screen about invalid config files.
- Moving weather provider specific code and configuration into each provider and making hourly part of the interface.
- Bump electron to v11 and enable contextIsolation.
- Don't update the DOM when a module is not displayed.
- Cleaned up jsdoc and tests.
- Exposed logger as node module for easier access for 3rd party modules.
- Replaced deprecated `request` package with `node-fetch` and `digest-fetch`.
- Refactored calendar fetcher.
- Cleaned up newsfeed module.
- Cleaned up translations and translator code.

### Removed

- Removed danger.js library.
- Removed `ical` which was substituted by `node-ical` in release `v2.13.0`. Module developers must install this dependency themselves in the module folder if needed.
- Removed valid-url library.

### Fixed

- Added default log levels to stop calendar log spamming.
- Fix socket.io cors errors, see [breaking change since socket.io v3](https://socket.io/docs/v3/handling-cors/).
- Fix Issue with weather forecast icons due to fixed day start and end time (#2221).
- Fix empty directory for each module's main javascript file in the inspector.
- Fix Issue with weather forecast icons unit tests with different timezones (#2221).
- Fix issue with unencoded characters in translated strings when using nunjuck template (`Loading &hellip;` as an example).
- Fix socket.io backward compatibility with socket v2 clients.
- Fix 3rd party module language loading if language is English.
- Fix e2e tests after spectron update.
- Fix updatenotification creating zombie processes by setting a timeout for the git process.
- Fix weather module openweathermap not loading if lat and lon set without onecall.
- Fix calendar daylight savings offset calculation if recurring start date before 2007.
- Fix calendar time/date adjustment when time with GMT offset is different day (#2488).
- Fix calendar daylight savings offset calculation if recurring FULL DAY start date before 2007 (#2483).
- Fix newsreaders template, for wrong test for nowrap in 2 places (should be if not).

## [2.14.0] - 2021-01-01

Special thanks to the following contributors: @Alvinger, @AndyPoms, @ashishtank, @bluemanos, @flopp999, @jakemulley, @jakobsarwary1, @marvai-vgtu, @mirontoli, @rejas, @sdetweil, @Snille & @Sub028.

ℹ️ **Note:** This update uses new dependencies. Please update using the following command: `git pull && npm install`.

### Added

- Added new log level "debug" to the logger.
- Added new parameter "useKmh" to weather module for displaying wind speed as kmh.
- Added Chuvash translation.
- Added Weatherbit as a provider to Weather module.
- Added SMHI as a provider to Weather module.
- Added Hindi & Gujarati translation.
- Added optional support for DEGREE position in Feels like translation.
- Added support for variables in nunjucks templates for translate filter.
- Added Chuvash translation.
- Added new option "limitDays" - limit the number of discreet days displayed.
- Added new option "customEvents" - use custom symbol/color based on keyword in event title.

### Updated

- Merging .gitignore in the config-folder with the .gitignore in the root-folder.
- Weather module - forecast now show TODAY and TOMORROW instead of weekday, to make it easier to understand.
- Update dependencies to latest versions.
- Update dependencies eslint, feedme, simple-git and socket.io to latest versions.
- Update lithuanian translation.
- Update config sample.
- Highlight required version mismatch.
- No select Text for TouchScreen use.
- Corrected logic for timeFormat "relative" and "absolute".
- Added missing function call in module.show()
- Translator variables can have falsy values (e.g. empty string)
- Fix issue with weather module with DEGREE label in FEELS like

### Deleted

- Removed Travis CI integration.

### Fixed

- JSON Parse translation files with comments crashing UI. (#2149)
- Calendar parsing where RRULE bug returns wrong date, add Windows timezone name support. (#2145, #2151)
- Wrong node-ical version installed (package.json) requested version. (#2153)
- Fix calendar fetcher subsequent timing. (#2160)
- Rename Greek translation to correct ISO 639-1 alpha-2 code (gr > el). (#2155)
- Add a space after icons of sunrise and sunset. (#2169)
- Fix calendar when no DTEND record found in event, startDate overlay when endDate set. (#2177)
- Fix windspeed convertion error in ukmetoffice weather provider. (#2189)
- Fix console.debug not having timestamps. (#2199)
- Fix calendar full day event east of UTC start time. (#2200)
- Fix non-fullday recurring rule processing. (#2216)
- Catch errors when parsing calendar data with ical. (#2022)
- Fix Default Alert Module does not hide black overlay when alert is dismissed manually. (#2228)
- Weather module - Always displays night icons when local is other than English. (#2221)
- Update node-ical 0.12.4, fix invalid RRULE format in cal entries
- Fix package.json for optional electron dependency (2378)
- Update node-ical version again, 0.12.5, change RRULE fix (#2371, #2379)
- Remove undefined objects from modules array (#2382)
- Update node-ical version again, 0.12.7, change RRULE fix (#2371, #2379), node-ical now throws error (which we catch)
- Update simple-git version to 2.31 unhandled promise rejection (#2383)

## [2.13.0] - 2020-10-01

Special thanks to the following contributors: @bryanzzhu, @bugsounet, @chamakura, @cjbrunner, @easyas314, @larryare, @oemel09, @rejas, @sdetweil & @sthuber90.

ℹ️ **Note:** This update uses new dependencies. Please update using the following command: `git pull && npm install`.

### Added

- `--dry-run` Added option in fetch call within updatenotification node_helper. This is to prevent
  MagicMirror from consuming any fetch result. Causes conflict with MMPM when attempting to check
  for updates to MagicMirror and/or MagicMirror modules.
- Test coverage with Istanbul, run it with `npm run test:coverage`.
- Added lithuanian language.
- Added support in weatherforecast for OpenWeather onecall API.
- Added config option to calendar-icons for recurring- and fullday-events.
- Added current, hourly (max 48), and daily (max 7) weather forecasts to weather module via OpenWeatherMap One Call API.
- Added eslint-plugin for jsdoc comments.
- Added new configDeepMerge option for module developers.

### Updated

- Change incorrect weather.js default properties.
- Cleaned up newsfeed module.
- Cleaned up jsdoc comments.
- Cleaned up clock tests.
- Move lodash into devDependencies, update other dependencies.
- Switch from ical to node-ical library.

### Fixed

- Fix backward compatibility issues for Safari < 11.
- Fix the use of "maxNumberOfDays" in the module "weatherforecast depending on the endpoint (forecast/daily or forecast)". [#2018](https://github.com/MichMich/MagicMirror/issues/2018)
- Fix calendar display. Account for current timezone. [#2068](https://github.com/MichMich/MagicMirror/issues/2068)
- Fix logLevel being set before loading config.
- Fix incorrect namespace links in svg clockfaces. [#2072](https://github.com/MichMich/MagicMirror/issues/2072)
- Fix weather/providers/weathergov for API guidelines. [#2045](https://github.com/MichMich/MagicMirror/issues/2045)
- Fix "undefined" in weather modules header. [#1985](https://github.com/MichMich/MagicMirror/issues/1985)
- Fix #2110, #2111, #2118: Recurring full day events should not use timezone adjustment. Just compare month/day.

## [2.12.0] - 2020-07-01

Special thanks to the following contributors: @AndreKoepke, @andrezibaia, @bryanzzhu, @chamakura, @DarthBrento, @Ekristoffe, @khassel, @Legion2, @ndom91, @radokristof, @rejas, @XBCreepinJesus & @ZoneMR.

ℹ️ **Note:** This update uses new dependencies. Please update using the following command: `git pull && npm install`.

### Added

- Added option to config the level of logging.
- Added prettier for an even cleaner codebase.
- Hide Sunrise/Sunset in Weather module.
- Hide Sunrise/Sunset in Current Weather module.
- Added Met Office DataHub (UK) provider.

### Updated

- Cleaned up alert module code.
- Cleaned up check_config code.
- Replaced grunt-based linters with their non-grunt equivalents.
- Switch to most of the eslint:recommended rules and fix warnings.
- Replaced insecure links with https ones.
- Cleaned up all "no-undef" warnings from eslint.
- Added location title wrapping for calendar module.
- Updated the BG translation.

### Deleted

- Removed truetype (ttf) fonts.

### Fixed

- The broken modules due to Socket.io change from last release. [#1973](https://github.com/MichMich/MagicMirror/issues/1973)
- Add backward compatibility for old module code in socketclient.js. [#1973](https://github.com/MichMich/MagicMirror/issues/1973)
- Support multiple instances of calendar module with different config. [#1109](https://github.com/MichMich/MagicMirror/issues/1109)
- Fix the use of "maxNumberOfDays" in the module "weatherforecast". [#2018](https://github.com/MichMich/MagicMirror/issues/2018)
- Throw error when check_config fails. [#1928](https://github.com/MichMich/MagicMirror/issues/1928)
- Bug fix related to 'maxEntries' not displaying Calendar events. [#2050](https://github.com/MichMich/MagicMirror/issues/2050)
- Updated ical library to the latest version. [#1926](https://github.com/MichMich/MagicMirror/issues/1926)
- Fix config check after merge of prettier [#2109](https://github.com/MichMich/MagicMirror/issues/2109)

## [2.11.0] - 2020-04-01

🚨 READ THIS BEFORE UPDATING 🚨

In the past years the project has grown a lot. This came with a huge downside: poor maintainability. If I let the project continue the way it was, it would eventually crash and burn. More important: I would completely lose the drive and interest to continue the project. Because of this the decision was made to simplify the core by removing all side features like automatic installers and support for exotic platforms. This release (2.11.0) is the first real release that will reflect (parts) of these changes. As a result of this, some things might break. So before you continue make sure to backup your installation. Your config, your modules or better yet: your full MagicMirror folder. In other words: update at your own risk.

For more information regarding this major change, please check issue [#1860](https://github.com/MichMich/MagicMirror/issues/1860).

### Deleted

- Remove installers.
- Remove externalized scripts.
- Remove jshint dependency, instead eslint checks your config file now

### Added

- Brazilian translation for "FEELS".
- Ukrainian translation.
- Finnish translation for "PRECIP", "UPDATE_INFO_MULTIPLE" and "UPDATE_INFO_SINGLE".
- Added the ability to hide the temp label and weather icon in the `currentweather` module to allow showing only information such as wind and sunset/rise.
- The `clock` module now optionally displays sun and moon data, including rise/set times, remaining daylight, and percent of moon illumination.
- Added Hebrew translation.
- Add HTTPS support and update config.js.sample
- Run tests on long term support and latest stable version of nodejs
- Added the ability to configure a list of modules that shouldn't be update checked.
- Run linters on git commits
- Added date functionality to compliments: display birthday wishes or celebrate an anniversary
- Add HTTPS support for clientonly-mode.

### Fixed

- Force declaration of public ip address in config file (ISSUE #1852)
- Fixes `run-start.sh`: If running in docker-container, don't check the environment, just start electron (ISSUE #1859)
- Fix calendar time offset for recurring events crossing Daylight Savings Time (ISSUE #1798)
- Fix regression in currentweather module causing 'undefined' to show up when config.hideTemp is false
- Fix FEELS translation for Croatian
- Fixed weather tests [#1840](https://github.com/MichMich/MagicMirror/issues/1840)
- Fixed Socket.io can't be used with Reverse Proxy in serveronly mode [#1934](https://github.com/MichMich/MagicMirror/issues/1934)
- Fix update checking skipping 3rd party modules the first time

### Changed

- Remove documentation from core repository and link to new dedicated docs site: [docs.magicmirror.builders](https://docs.magicmirror.builders).
- Updated config.js.sample: Corrected some grammar on `config.js.sample` comment section.
- Removed `run-start.sh` script and update start commands:
  - To start using electron, use `npm run start`.
  - To start in server only mode, use `npm run server`.
- Remove redundant logging from modules.
- Timestamp in log output now also contains the date
- Turkish translation.
- Option to configure the size of the currentweather module.
- Changed "Gevoelstemperatuur" to "Voelt als" shorter text.

## [2.10.1] - 2020-01-10

### Changed

- Updated README.md: Added links to the official documentation website and remove links to broken installer.

## [2.10.0] - 2020-01-01

Special thanks to @sdetweil for all his great contributions!

ℹ️ **Note:** This update uses new dependencies. Please update using the following command: `git pull && npm install`.

### Added

- Timestamps in log output.
- Padding in dateheader mode of the calendar module.
- New upgrade script to help users consume regular updates installers/upgrade-script.sh.
- New script to help setup pm2, without install installers/fixuppm2.sh.

### Updated

- Updated lower bound of `lodash` and `helmet` dependencies for security patches.
- Updated compliments.js to handle newline in text, as textfields to not interpolate contents.
- Updated raspberry.sh installer script to handle new platform issues, split node/npm, pm2, and screen saver changes.
- Improve handling for armv6l devices, where electron support has gone away, add optional serveronly config option.
- Improved run-start.sh to handle for serveronly mode, by choice, or when electron not available.
- Only check for xwindows running if not on macOS.

### Fixed

- Fixed issue in weatherforecast module where predicted amount of rain was not using the decimal symbol specified in config.js.
- Module header now updates correctly, if a module need to dynamically show/hide its header based on a condition.
- Fix handling of config.js for serverOnly mode commented out.
- Fixed issue in calendar module where the debug script didn't work correctly with authentication.
- Fixed issue that some full day events were not correctly recognized as such.
- Display full day events lasting multiple days as happening today instead of some days ago if they are still ongoing.

## [2.9.0] - 2019-10-01

ℹ️ **Note:** This update uses new dependencies. Please update using the following command: `git pull && npm install`. If you are having issues running Electron, make sure your [Raspbian is up to date](https://www.raspberrypi.org/documentation/raspbian/updating.md).

### Added

- Spanish translation for "PRECIP".
- Adding a Malay (Malaysian) translation for MagicMirror².
- Add test check URLs of vendors 200 and 404 HTTP CODE.
- Add tests for new weather module and helper to stub ajax requests.

### Updated

- Updatenotification module: Display update notification for a limited (configurable) time.
- Enabled e2e/vendor_spec.js tests.
- The css/custom.css will be renamed after the next release. We've added into `run-start.sh` an instruction by GIT to ignore with `--skip-worktree` and `rm --cached`. [#1540](https://github.com/MichMich/MagicMirror/issues/1540)
- Disable sending of notification CLOCK_SECOND when displaySeconds is false.

### Fixed

- Updatenotification module: Properly handle race conditions, prevent crash.
- Send `NEWS_FEED` notification also for the first news messages which are shown.
- Fixed issue where weather module would not refresh data after a network or API outage. [#1722](https://github.com/MichMich/MagicMirror/issues/1722)
- Fixed weatherforecast module not displaying rain amount on fallback endpoint.
- Notifications CLOCK_SECOND & CLOCK_MINUTE being from startup instead of matched against the clock and avoid drifting.

## [2.8.0] - 2019-07-01

ℹ️ **Note:** This update uses new dependencies. Please update using the following command: `git pull && npm install`. If you are having issues running Electron, make sure your [Raspbian is up to date](https://www.raspberrypi.org/documentation/raspbian/updating.md).

### Added

- Option to show event location in calendar
- Finnish translation for "Feels" and "Weeks"
- Russian translation for “Feels”
- Calendar module: added `nextDaysRelative` config option
- Add `broadcastPastEvents` config option for calendars to include events from the past `maximumNumberOfDays` in event broadcasts
- Added feature to broadcast news feed items `NEWS_FEED` and updated news items `NEWS_FEED_UPDATED` in default [newsfeed](https://github.com/MichMich/MagicMirror/tree/develop/modules/default/newsfeed) module (when news is updated) with documented default and `config.js` options in [README.md](https://github.com/MichMich/MagicMirror/blob/develop/modules/default/newsfeed/README.md)
- Added notifications to default `clock` module broadcasting `CLOCK_SECOND` and `CLOCK_MINUTE` for the respective time elapsed.
- Added UK Met Office Datapoint feed as a provider in the default weather module.
- Added new provider class
- Added suncalc.js dependency to calculate sun times (not provided in UK Met Office feed)
- Added "tempUnits" and "windUnits" to allow, for example, temp in metric (i.e. celsius) and wind in imperial (i.e. mph). These will override "units" if specified, otherwise the "units" value will be used.
- Use Feels Like temp from feed if present
- Optionally display probability of precipitation (PoP) in current weather (UK Met Office data)
- Automatically try to fix eslint errors by passing `--fix` option to it
- Added sunrise and sunset times to weathergov weather provider [#1705](https://github.com/MichMich/MagicMirror/issues/1705)
- Added "useLocationAsHeader" to display "location" in `config.js` as header when location name is not returned
- Added to `newsfeed.js`: in order to design the news article better with css, three more class-names were introduced: newsfeed-desc, newsfeed-desc, newsfeed-desc

### Updated

- English translation for "Feels" to "Feels like"
- Fixed the example calendar url in `config.js.sample`
- Update `ical.js` to solve various calendar issues.
- Update weather city list url [#1676](https://github.com/MichMich/MagicMirror/issues/1676)
- Only update clock once per minute when seconds aren't shown

### Fixed

- Fixed uncaught exception, race condition on module update
- Fixed issue [#1696](https://github.com/MichMich/MagicMirror/issues/1696), some ical files start date to not parse to date type
- Allowance HTML5 autoplay-policy (policy is changed from Chrome 66 updates)
- Handle SIGTERM messages
- Fixes sliceMultiDayEvents so it respects maximumNumberOfDays
- Minor types in default NewsFeed [README.md](https://github.com/MichMich/MagicMirror/blob/develop/modules/default/newsfeed/README.md)
- Fix typos and small syntax errors, cleanup dependencies, remove multiple-empty-lines, add semi-rule
- Fixed issues with calendar not displaying one-time changes to repeating events
- Updated the fetchedLocationName variable in currentweather.js so that city shows up in the header

### Updated installer

- give non-pi2+ users (pi0, odroid, jetson nano, mac, windows, ...) option to continue install
- use current username vs hardcoded 'pi' to support non-pi install
- check for npm installed. node install doesn't do npm anymore
- check for mac as part of PM2 install, add install option string
- update pm2 config with current username instead of hard coded 'pi'
- check for screen saver config, "/etc/xdg/lxsession", bypass if not setup

## [2.7.1] - 2019-04-02

Fixed `package.json` version number.

## [2.7.0] - 2019-04-01

ℹ️ **Note:** This update uses new dependencies. Please update using the following command: `git pull && npm install`. If you are having issues running Electron, make sure your [Raspbian is up to date](https://www.raspberrypi.org/documentation/raspbian/updating.md).

### Added

- Italian translation for "Feels"
- Basic Klingon (tlhIngan Hol) translations
- Disabled the screensaver on raspbian with installation script
- Added option to truncate the number of vertical lines a calendar item can span if `wrapEvents` is enabled.
- Danish translation for "Feels" and "Weeks"
- Added option to split multiple day events in calendar to separate numbered events
- Slovakian translation
- Alerts now can contain Font Awesome icons
- Notifications display time can be set in request
- Newsfeed: added support for `ARTICLE_INFO_REQUEST` notification
- Add `name` config option for calendars to be sent along with event broadcasts

### Updated

- Bumped the Electron dependency to v3.0.13 to support the most recent Raspbian. [#1500](https://github.com/MichMich/MagicMirror/issues/1500)
- Updated modernizr code in alert module, fixed a small typo there too
- More verbose error message on console if the config is malformed
- Updated installer script to install Node.js version 10.x

### Fixed

- Fixed temperature displays in currentweather and weatherforecast modules [#1503](https://github.com/MichMich/MagicMirror/issues/1503), [#1511](https://github.com/MichMich/MagicMirror/issues/1511).
- Fixed unhandled error on bad git data in updatenotification module [#1285](https://github.com/MichMich/MagicMirror/issues/1285).
- Weather forecast now works with openweathermap in new weather module. Daily data are displayed, see issue [#1504](https://github.com/MichMich/MagicMirror/issues/1504).
- Fixed analogue clock border display issue where non-black backgrounds used (previous fix for issue 611)
- Fixed compatibility issues caused when modules request different versions of Font Awesome, see issue [#1522](https://github.com/MichMich/MagicMirror/issues/1522). MagicMirror now uses [Font Awesome 5 with v4 shims included for backwards compatibility](https://fontawesome.com/how-to-use/on-the-web/setup/upgrading-from-version-4#shims).
- Installation script problems with raspbian
- Calendar: only show repeating count if the event is actually repeating [#1534](https://github.com/MichMich/MagicMirror/pull/1534)
- Calendar: Fix exdate handling when multiple values are specified (comma separated)
- Calendar: Fix relative date handling for fulldate events, calculate difference always from start of day [#1572](https://github.com/MichMich/MagicMirror/issues/1572)
- Fix null dereference in moduleNeedsUpdate when the module isn't visible
- Calendar: Fixed event end times by setting default calendarEndTime to "LT" (Local time format). [#1479]
- Calendar: Fixed missing calendar fetchers after server process restarts [#1589](https://github.com/MichMich/MagicMirror/issues/1589)
- Notification: fixed background color (was white text on white background)
- Use getHeader instead of data.header when creating the DOM so overwriting the function also propagates into it
- Fix documentation of `useKMPHwind` option in currentweather

### New weather module

- Fixed weather forecast table display [#1499](https://github.com/MichMich/MagicMirror/issues/1499).
- Dimmed loading indicator for weather forecast.
- Implemented config option `decimalSymbol` [#1499](https://github.com/MichMich/MagicMirror/issues/1499).
- Aligned indoor values in current weather vertical [#1499](https://github.com/MichMich/MagicMirror/issues/1499).
- Added humidity support to nunjuck unit filter.
- Do not display degree symbol for temperature in Kelvin [#1503](https://github.com/MichMich/MagicMirror/issues/1503).
- Weather forecast now works with openweathermap for both, `/forecast` and `/forecast/daily`, in new weather module. If you use the `/forecast`-weatherEndpoint, the hourly data are converted to daily data, see issues [#1504](https://github.com/MichMich/MagicMirror/issues/1504), [#1513](https://github.com/MichMich/MagicMirror/issues/1513).
- Added fade, fadePoint and maxNumberOfDays properties to the forecast mode [#1516](https://github.com/MichMich/MagicMirror/issues/1516)
- Fixed Loading string and decimalSymbol string replace [#1538](https://github.com/MichMich/MagicMirror/issues/1538)
- Show Snow amounts in new weather module [#1545](https://github.com/MichMich/MagicMirror/issues/1545)
- Added weather.gov as a new weather provider for US locations

## [2.6.0] - 2019-01-01

ℹ️ **Note:** This update uses new dependencies. Please update using the following command: `git pull && npm install`. If you are having issues updating, make sure you are running the latest version of Node.

### ✨ Experimental ✨

- New default [module weather](modules/default/weather). This module will eventually replace the current `currentweather` and `weatherforecast` modules. The new module is still pretty experimental, but it's included so you can give it a try and help us improve this module. Please give us you feedback using [this forum post](https://forum.magicmirror.builders/topic/9335/default-weather-module-refactoring).

A huge, huge, huge thanks to user @fewieden for all his hard work on the new `weather` module!

### Added

- Possibility to add classes to the cell of symbol, title and time of the events of calendar.
- Font-awesome 5, still has 4 for backwards compatibility.
- Missing `showEnd` in calendar documentation
- Screenshot for the new feed module
- Screenshot for the compliments module
- Screenshot for the clock module
- Screenshot for the current weather
- Screenshot for the weather forecast module
- Portuguese translation for "Feels"
- Croatian translation
- Fading for dateheaders timeFormat in Calendar [#1464](https://github.com/MichMich/MagicMirror/issues/1464)
- Documentation for the existing `scale` option in the Weather Forecast module.

### Fixed

- Allow parsing recurring calendar events where the start date is before 1900
- Fixed Polish translation for Single Update Info
- Ignore entries with unparseable details in the calendar module
- Bug showing FullDayEvents one day too long in calendar fixed
- Bug in newsfeed when `removeStartTags` is used on the description [#1478](https://github.com/MichMich/MagicMirror/issues/1478)

### Updated

- The default calendar setting `showEnd` is changed to `false`.

### Changed

- The Weather Forecast module by default displays the &deg; symbol after every numeric value to be consistent with the Current Weather module.

## [2.5.0] - 2018-10-01

### Added

- Romanian translation for "Feels"
- Support multi-line compliments
- Simplified Chinese translation for "Feels"
- Polish translate for "Feels"
- French translate for "Feels"
- Translations for newsfeed module
- Support for toggling news article in fullscreen
- Hungarian translation for "Feels" and "Week"
- Spanish translation for "Feels"
- Add classes instead of inline style to the message from the module Alert
- Support for events having a duration instead of an end
- Support for showing end of events through config parameters showEnd and dateEndFormat

### Fixed

- Fixed gzip encoded calendar loading issue #1400.
- Fixed mixup between german and spanish translation for newsfeed.
- Fixed close dates to be absolute, if no configured in the config.js - module Calendar
- Fixed the updatenotification module message about new commits in the repository, so they can be correctly localized in singular and plural form.
- Fix for weatherforecast rainfall rounding [#1374](https://github.com/MichMich/MagicMirror/issues/1374)
- Fix calendar parsing issue for Midori on RasperryPi Zero w, related to issue #694.
- Fix weather city ID link in sample config
- Fixed issue with clientonly not updating with IP address and port provided on command line.

### Updated

- Updated Simplified Chinese translation
- Swedish translations
- Hungarian translations for the updatenotification module
- Updated Norsk bokmål translation
- Updated Norsk nynorsk translation
- Consider multi days event as full day events

## [2.4.1] - 2018-07-04

### Fixed

- Fix weather parsing issue #1332.

## [2.4.0] - 2018-07-01

⚠️ **Warning:** This release includes an updated version of Electron. This requires a Raspberry Pi configuration change to allow the best performance and prevent the CPU from overheating. Please read the information on the [MagicMirror Wiki](https://github.com/michmich/magicmirror/wiki/configuring-the-raspberry-pi#enable-the-open-gl-driver-to-decrease-electrons-cpu-usage).

ℹ️ **Note:** This update uses new dependencies. Please update using the following command: `git pull && npm install`

### Added

- Enabled translation of feelsLike for module currentweather
- Added support for on-going calendar events
- Added scroll up in fullscreen newsfeed article view
- Changed fullscreen newsfeed width from 100% to 100vw (better results)
- Added option to calendar module that colors only the symbol instead of the whole line
- Added option for new display format in the calendar module with date headers with times/events below.
- Ability to fetch compliments from a remote server
- Add regex filtering to calendar module
- Customize classes for table
- Added option to newsfeed module to only log error parsing a news article if enabled
- Add update translations for Português Brasileiro

### Changed

- Upgrade to Electron 2.0.0.
- Remove yarn-or-npm which breaks production builds.
- Invoke module suspend even if no dom content. [#1308](https://github.com/MichMich/MagicMirror/issues/1308)

### Fixed

- Fixed issue where wind chill could not be displayed in Fahrenheit. [#1247](https://github.com/MichMich/MagicMirror/issues/1247)
- Fixed issues where a module crashes when it tries to dismiss a non existing alert. [#1240](https://github.com/MichMich/MagicMirror/issues/1240)
- In default module currentWeather/currentWeather.js line 296, 300, self.config.animationSpeed can not be found because the notificationReceived function does not have "self" variable.
- Fixed browser-side code to work on the Midori browser.
- Fixed issue where heat index was reporting incorrect values in Celsius and Fahrenheit. [#1263](https://github.com/MichMich/MagicMirror/issues/1263)
- Fixed weatherforecast to use dt_txt field instead of dt to handle timezones better
- Newsfeed now remembers to show the description when `"ARTICLE_LESS_DETAILS"` is called if the user wants to always show the description. [#1282](https://github.com/MichMich/MagicMirror/issues/1282)
- `clientonly/*.js` is now linted, and one linting error is fixed
- Fix issue #1196 by changing underscore to hyphen in locale id, in align with momentjs.
- Fixed issue where heat index and wind chill were reporting incorrect values in Kelvin. [#1263](https://github.com/MichMich/MagicMirror/issues/1263)

### Updated

- Updated Italian translation
- Updated German translation
- Updated Dutch translation

## [2.3.1] - 2018-04-01

### Fixed

- Downgrade electron to 1.4.15 to solve the black screen issue.[#1243](https://github.com/MichMich/MagicMirror/issues/1243)

## [2.3.0] - 2018-04-01

### Added

- Add new settings in compliments module: setting time intervals for morning and afternoon
- Add system notification `MODULE_DOM_CREATED` for notifying each module when their Dom has been fully loaded.
- Add types for module.
- Implement Danger.js to notify contributors when CHANGELOG.md is missing in PR.
- Allow scrolling in full page article view of default newsfeed module with gesture events from [MMM-Gestures](https://github.com/thobach/MMM-Gestures)
- Changed 'compliments.js' - update DOM if remote compliments are loaded instead of waiting one updateInterval to show custom compliments
- Automated unit tests utils, deprecated, translator, cloneObject(lockstrings)
- Automated integration tests translations
- Add advanced filtering to the excludedEvents configuration of the default calendar module
- New currentweather module config option: `showFeelsLike`: Shows how it actually feels like. (wind chill or heat index)
- New currentweather module config option: `useKMPHwind`: adds an option to see wind speed in Kmph instead of just m/s or Beaufort.
- Add dc:date to parsing in newsfeed module, which allows parsing of more rss feeds.

### Changed

- Add link to GitHub repository which contains the respective Dockerfile.
- Optimized automated unit tests cloneObject, cmpVersions
- Update notifications use now translation templates instead of normal strings.
- Yarn can be used now as an installation tool
- Changed Electron dependency to v1.7.13.

### Fixed

- News article in fullscreen (iframe) is now shown in front of modules.
- Forecast respects maxNumberOfDays regardless of endpoint.
- Fix exception on translation of objects.

## [2.2.2] - 2018-01-02

### Added

- Add missing `package-lock.json`.

### Changed

- Changed Electron dependency to v1.7.10.

## [2.2.1] - 2018-01-01

### Fixed

- Fixed linting errors.

## [2.2.0] - 2018-01-01

**Note:** This update uses new dependencies. Please update using the following command: `git pull && npm install`

### Changed

- Calendar week is now handled with a variable translation in order to move number language specific.
- Reverted the Electron dependency back to 1.4.15 since newer version don't seem to work on the Raspberry Pi very well.

### Added

- Add option to use [Nunjucks](https://mozilla.github.io/nunjucks/) templates in modules. (See `helloworld` module as an example.)
- Add Bulgarian translations for MagicMirror² and Alert module.
- Add graceful shutdown of modules by calling `stop` function of each `node_helper` on SIGINT before exiting.
- Link update subtext to Github diff of current version versus tracking branch.
- Add Catalan translation.
- Add ability to filter out newsfeed items based on prohibited words found in title (resolves #1071)
- Add options to truncate description support of a feed in newsfeed module
- Add reloadInterval option for particular feed in newsfeed module
- Add no-cache entries of HTTP headers in newsfeed module (fetcher)
- Add Czech translation.
- Add option for decimal symbols other than the decimal point for temperature values in both default weather modules: WeatherForecast and CurrentWeather.

### Fixed

- Fixed issue with calendar module showing more than `maximumEntries` allows
- WeatherForecast and CurrentWeather are now using HTTPS instead of HTTP
- Correcting translation for Indonesian language
- Fix issue where calendar icons wouldn't align correctly

## [2.1.3] - 2017-10-01

**Note:** This update uses new dependencies. Please update using the following command: `git pull && npm install`

### Changed

- Remove Roboto fonts files inside `fonts` and these are installed by npm install command.

### Added

- Add `clientonly` script to start only the electron client for a remote server.
- Add symbol and color properties of event when `CALENDAR_EVENTS` notification is broadcasted from `default/calendar` module.
- Add `.vscode/` folder to `.gitignore` to keep custom Visual Studio Code config out of git.
- Add unit test the capitalizeFirstLetter function of newsfeed module.
- Add new unit tests for function `shorten` in calendar module.
- Add new unit tests for function `getLocaleSpecification` in calendar module.
- Add unit test for js/class.js.
- Add unit tests for function `roundValue` in currentweather module.
- Add test e2e showWeek feature in spanish language.
- Add warning Log when is used old authentication method in the calendar module.
- Add test e2e for helloworld module with default config text.
- Add ability for `currentweather` module to display indoor humidity via INDOOR_HUMIDITY notification.
- Add Welsh (Cymraeg) translation.
- Add Slack badge to Readme.

### Updated

- Changed 'default.js' - listen on all attached interfaces by default.
- Add execution of `npm list` after the test are ran in Travis CI.
- Change hooks for the vendors e2e tests.
- Add log when clientonly failed on starting.
- Add warning color when are using full ip whitelist.
- Set version of the `express-ipfilter` on 0.3.1.

### Fixed

- Fixed issue with incorrect alignment of analog clock when displayed in the center column of the MM.
- Fixed ipWhitelist behaviour to make empty whitelist ([]) allow any and all hosts access to the MM.
- Fixed issue with calendar module where 'excludedEvents' count towards 'maximumEntries'.
- Fixed issue with calendar module where global configuration of maximumEntries was not overridden by calendar specific config (see module doc).
- Fixed issue where `this.file(filename)` returns a path with two hashes.
- Workaround for the WeatherForecast API limitation.

## [2.1.2] - 2017-07-01

### Changed

- Revert Docker related changes in favor of [docker-MagicMirror](https://github.com/bastilimbach/docker-MagicMirror). All Docker images are outsourced. ([#856](https://github.com/MichMich/MagicMirror/pull/856))
- Change Docker base image (Debian + Node) to an arm based distro (AlpineARM + Node) ([#846](https://github.com/MichMich/MagicMirror/pull/846))
- Fix the dockerfile to have it running from the first time.

### Added

- Add in option to wrap long calendar events to multiple lines using `wrapEvents` configuration option.
- Add test e2e `show title newsfeed` for newsfeed module.
- Add task to check configuration file.
- Add test check URLs of vendors.
- Add test of match current week number on clock module with showWeek configuration.
- Add test default modules present modules/default/defaultmodules.js.
- Add unit test calendar_modules function capFirst.
- Add test for check if exists the directories present in defaults modules.
- Add support for showing wind direction as an arrow instead of abbreviation in currentWeather module.
- Add support for writing translation functions to support flexible word order
- Add test for check if exits the directories present in defaults modules.
- Add calendar option to set a separate date format for full day events.
- Add ability for `currentweather` module to display indoor temperature via INDOOR_TEMPERATURE notification
- Add ability to change the path of the `custom.css`.
- Add translation Dutch to Alert module.
- Added Romanian translation.

### Updated

- Added missing keys to Polish translation.
- Added missing key to German translation.
- Added better translation with flexible word order to Finnish translation.

### Fixed

- Fix instruction in README for using automatically installer script.
- Bug of duplicated compliments as described in [here](https://forum.magicmirror.builders/topic/2381/compliments-module-stops-cycling-compliments).
- Fix double message about port when server is starting
- Corrected Swedish translations for TODAY/TOMORROW/DAYAFTERTOMORROW.
- Removed unused import from js/electron.js
- Made calendar.js respect config.timeFormat irrespective of locale setting.
- Fixed alignment of analog clock when a large calendar is displayed in the same side bar.

## [2.1.1] - 2017-04-01

**Note:** This update uses new dependencies. Please update using the following command: `git pull && npm install`

### Changed

- Add `anytime` group for Compliments module.
- Compliments module can use remoteFile without default daytime arrays defined.
- Installer: Use init config.js from config.js.sample.
- Switched out `rrule` package for `rrule-alt` and fixes in `ical.js` in order to fix calendar issues. ([#565](https://github.com/MichMich/MagicMirror/issues/565))
- Make mouse events pass through the region fullscreen_above to modules below.
- Scaled the splash screen down to make it a bit more subtle.
- Replace HTML tables with markdown tables in README files.
- Added `DAYAFTERTOMORROW`, `UPDATE_NOTIFICATION` and `UPDATE_NOTIFICATION_MODULE` to Finnish translations.
- Run `npm test` on Travis automatically.
- Show the splash screen image even when is reboot or halted.
- Added some missing translation strings in the sv.json file.
- Run task jsonlint to check translation files.
- Restructured Test Suite.

### Added

- Added Docker support (Pull Request [#673](https://github.com/MichMich/MagicMirror/pull/673)).
- Calendar-specific support for `maximumEntries`, and `maximumNumberOfDays`.
- Add loaded function to modules, providing an async callback.
- Made default newsfeed module aware of gesture events from [MMM-Gestures](https://github.com/thobach/MMM-Gestures)
- Add use pm2 for manager process into Installer RaspberryPi script.
- Russian Translation.
- Afrikaans Translation.
- Add postinstall script to notify user that MagicMirror installed successfully despite warnings from NPM.
- Init tests using mocha.
- Option to use RegExp in Calendar's titleReplace.
- Hungarian Translation.
- Icelandic Translation.
- Add use a script to prevent when is run by SSH session set DISPLAY environment.
- Enable ability to set configuration file by the environment variable called MM_CONFIG_FILE.
- Option to give each calendar a different color.
- Option for colored min-temp and max-temp.
- Add test e2e helloworld.
- Add test e2e environment.
- Add `chai-as-promised` npm module to devDependencies.
- Basic set of tests for clock module.
- Run e2e test in Travis.
- Estonian Translation.
- Add test for compliments module for parts of day.
- Korean Translation.
- Added console warning on startup when deprecated config options are used.
- Add option to display temperature unit label to the current weather module.
- Added ability to disable wrapping of news items.
- Added in the ability to hide events in the calendar module based on simple string filters.
- Updated Norwegian translation.
- Added hideLoading option for News Feed module.
- Added configurable dateFormat to clock module.
- Added multiple calendar icon support.
- Added tests for Translations, dev argument, version, dev console.
- Added test anytime feature compliments module.
- Added test ipwhitelist configuration directive.
- Added test for calendar module: default, basic-auth, backward compatibility, fail-basic-auth.
- Added meta tags to support fullscreen mode on iOS (for server mode)
- Added `ignoreOldItems` and `ignoreOlderThan` options to the News Feed module
- Added test for MM_PORT environment variable.
- Added a configurable Week section to the clock module.

### Fixed

- Update .gitignore to not ignore default modules folder.
- Remove white flash on boot up.
- Added `update` in Raspberry Pi installation script.
- Fix an issue where the analog clock looked scrambled. ([#611](https://github.com/MichMich/MagicMirror/issues/611))
- If units are set to imperial, the showRainAmount option of weatherforecast will show the correct unit.
- Module currentWeather: check if temperature received from api is defined.
- Fix an issue with module hidden status changing to `true` although lock string prevented showing it.
- Fix newsfeed module bug (removeStartTags)
- Fix when is set MM_PORT environment variable.
- Fixed missing animation on `this.show(speed)` when module is alone in a region.

## [2.1.0] - 2016-12-31

**Note:** This update uses new dependencies. Please update using the following command: `git pull && npm install`

### Added

- Finnish translation.
- Danish translation.
- Turkish translation.
- Option to limit access to certain IP addresses based on the value of `ipWhitelist` in the `config.js`, default is access from localhost only (Issue [#456](https://github.com/MichMich/MagicMirror/issues/456)).
- Added ability to change the point of time when calendar events get relative.
- Add Splash screen on boot.
- Add option to show humidity in currentWeather module.
- Add VSCode IntelliSense support.
- Module API: Add Visibility locking to module system. [See documentation](https://github.com/MichMich/MagicMirror/tree/develop/modules#visibility-locking) for more information.
- Module API: Method to overwrite the module's header. [See documentation](https://github.com/MichMich/MagicMirror/tree/develop/modules#getheader) for more information.
- Module API: Option to define the minimum MagicMirror version to run a module. [See documentation](https://github.com/MichMich/MagicMirror/tree/develop/modules#requiresversion) for more information.
- Calendar module now broadcasts the event list to all other modules using the notification system. [See documentation](https://github.com/MichMich/MagicMirror/tree/develop/modules/default/calendar) for more information.
- Possibility to use the calendar feed as the source for the weather (currentweather & weatherforecast) location data. [See documentation](https://github.com/MichMich/MagicMirror/tree/develop/modules/default/weatherforecast) for more information.
- Added option to show rain amount in the weatherforecast default module
- Add module `updatenotification` to get an update whenever a new version is available. [See documentation](https://github.com/MichMich/MagicMirror/tree/develop/modules/default/updatenotification) for more information.
- Add the ability to set timezone on the date display in the Clock Module
- Ability to set date format in calendar module
- Possibility to use currentweather for the compliments
- Added option `disabled` for modules.
- Added option `address` to set bind address.
- Added option `onlyTemp` for currentweather module to show only current temperature and weather icon.
- Added option `remoteFile` to compliments module to load compliment array from filesystem.
- Added option `zoom` to scale the whole mirror display with a given factor.
- Added option `roundTemp` for currentweather and weatherforecast modules to display temperatures rounded to nearest integer.
- Added ability set the classes option to compliments module for style and text size of compliments.
- Added ability to configure electronOptions
- Calendar module: option to hide private events
- Add root_path for global vars

### Updated

- Modified translations for Frysk.
- Modified core English translations.
- Updated package.json as a result of Snyk security update.
- Improve object instantiation to prevent reference errors.
- Improve logger. `Log.log()` now accepts multiple arguments.
- Remove extensive logging in newsfeed node helper.
- Calendar times are now uniformly capitalized.
- Modules are now secure, and Helmet is now used to prevent abuse of the Mirror's API.

### Fixed

- Solve an issue where module margins would appear when the first module of a section was hidden.
- Solved visual display errors on chrome, if all modules in one of the right sections are hidden.
- Global and Module default config values are no longer modified when setting config values.
- Hide a region if all modules in a region are hidden. Prevention unwanted margins.
- Replaced `electron-prebuilt` package with `electron` in order to fix issues that would happen after 2017.
- Documentation of alert module

## [2.0.5] - 2016-09-20

### Added

- Added ability to remove tags from the beginning or end of newsfeed items in 'newsfeed.js'.
- Added ability to define "the day after tomorrow" for calendar events (Definition for German and Dutch already included).
- Added CII Badge (we are compliant with the CII Best Practices)
- Add support for doing http basic auth when loading calendars
- Add the ability to turn off and on the date display in the Clock Module

### Fixed

- Fix typo in installer.
- Add message to unsupported Pi error to mention that Pi Zeros must use server only mode, as ARMv6 is unsupported. Closes #374.
- Fix API url for weather API.

### Updated

- Force fullscreen when kioskmode is active.
- Update the .github templates and information with more modern information.
- Update the Gruntfile with a more functional StyleLint implementation.

## [2.0.4] - 2016-08-07

### Added

- Brazilian Portuguese Translation.
- Option to enable Kiosk mode.
- Added ability to start the app with Dev Tools.
- Added ability to turn off the date display in `clock.js` when in analog mode.
- Greek Translation

### Fixed

- Prevent `getModules()` selectors from returning duplicate entries.
- Append endpoints of weather modules with `/` to retrieve the correct data. (Issue [#337](https://github.com/MichMich/MagicMirror/issues/337))
- Corrected grammar in `module.js` from 'suspend' to 'suspended'.
- Fixed openweathermap.org URL in config sample.
- Prevent currentweather module from crashing when received data object is incorrect.
- Fix issue where translation loading prevented the UI start-up when the language was set to 'en'. (Issue [#388](https://github.com/MichMich/MagicMirror/issues/388))

### Updated

- Updated package.json to fix possible vulnerabilities. (Using Snyk)
- Updated weathericons
- Updated default weatherforecast to work with the new icons.
- More detailed error message in case config file couldn't be loaded.

## [2.0.3] - 2016-07-12

### Added

- Add max newsitems parameter to the newsfeed module.
- Translations for Simplified Chinese, Traditional Chinese and Japanese.
- Polish Translation
- Add an analog clock in addition to the digital one.

### Fixed

- Edit Alert Module to display title & message if they are provided in the notification (Issue [#300](https://github.com/MichMich/MagicMirror/issues/300))
- Removed 'null' reference from updateModuleContent(). This fixes recent Edge and Internet Explorer browser displays (Issue [#319](https://github.com/MichMich/MagicMirror/issues/319))

### Changed

- Added default string to calendar titleReplace.

## [2.0.2] - 2016-06-05

### Added

- Norwegian Translations (nb and nn)
- Portuguese Translation
- Swedish Translation

### Fixed

- Added reference to Italian Translation.
- Added the missing NE translation to all languages. [#344](https://github.com/MichMich/MagicMirror/issues/344)
- Added proper User-Agent string to calendar call.

### Changed

- Add option to use locationID in weather modules.

## [2.0.1] - 2016-05-18

### Added

- Changelog
- Italian Translation

### Changed

- Improve the installer by fetching the latest Node.js without any 3rd party interferences.

## [2.0.0] - 2016-05-03

### Initial release of MagicMirror²

It includes (but is not limited to) the following features:

- Modular system allowing 3rd party plugins.
- An Node/Electron based application taking away the need for external servers or browsers.
- A complete development API documentation.
- Small cute fairies that kiss you while you sleep.

## [1.0.0] - 2014-02-16

### Initial release of MagicMirror.

This was part of the blogpost: [https://michaelteeuw.nl/post/83916869600/magic-mirror-part-vi-production-of-the](https://michaelteeuw.nl/post/83916869600/magic-mirror-part-vi-production-of-the)<|MERGE_RESOLUTION|>--- conflicted
+++ resolved
@@ -56,12 +56,8 @@
 - Fix config check failing when encountering let syntax ("Parsing error: Unexpected token config")
 - Fix calendar debug check
 - Really run prettier over all files
-<<<<<<< HEAD
-- Fix logger.js after jest changes
+- Fix logger.js after jest changes, use --forceExit running jest
 - Workaround for dev_console test using getWindowCount.
-=======
-- Fix logger.js after jest changes, use --forceExit running jest
->>>>>>> ea9def99
 
 ## [2.15.0] - 2021-04-01
 
