# MagicMirror² Change Log
All notable changes to this project will be documented in this file.
This project adheres to [Semantic Versioning](http://semver.org/).

## [2.1.2] - Unreleased

### Changed
- Revert Docker related changes in favor of [docker-MagicMirror](https://github.com/bastilimbach/docker-MagicMirror). All Docker images are outsourced. ([#856](https://github.com/MichMich/MagicMirror/pull/856))
- Change Docker base image (Debian + Node) to an arm based distro (AlpineARM + Node) ([#846](https://github.com/MichMich/MagicMirror/pull/846))
- Fix the dockerfile to have it running from the first time.

### Added
- Add in option to wrap long calendar events to multiple lines using `wrapEvents` configuration option.
- Add test e2e `show title newsfeed` for newsfeed module.
- Add task to check configuration file.
- Add test check URLs of vendors.
- Add test of match current week number on clock module with showWeek configuration.
- Add test default modules present modules/default/defaultmodules.js.
- Add unit test calendar_modules function capFirst.
- Add support for showing wind direction as an arrow instead of abbreviation in currentWeather module.
- Add support for writing translation fucntions to support flexible word order
- Add test for check if exits the directories present in defaults modules.
<<<<<<< HEAD
- Add calendar option to set a separate date format for full day events.
=======
- Add ability for `currentweather` module to display indoor temperature via INDOOR_TEMPERATURE notification
>>>>>>> 08d841f6

### Updated
- Added missing keys to Polish translation.
- Added missing key to German translation.
- Added better translation with flexible word order to Finnish translation

### Fixed
- Fix instruction in README for using automatically installer script.
- Bug of duplicated compliments as described in [here](https://forum.magicmirror.builders/topic/2381/compliments-module-stops-cycling-compliments).
- Fix double message about port when server is starting

## [2.1.1] - 2017-04-01

**Note:** This update uses new dependencies. Please update using the following command: `git pull && npm install`

### Changed
- Add `anytime` group for Compliments module.
- Compliments module can use remoteFile without default daytime arrays defined
- Installer: Use init config.js from config.js.sample.
- Switched out `rrule` package for `rrule-alt` and fixes in `ical.js` in order to fix calendar issues. ([#565](https://github.com/MichMich/MagicMirror/issues/565))
- Make mouse events pass through the region fullscreen_above to modules below.
- Scaled the splash screen down to make it a bit more subtle.
- Replace HTML tables with markdown tables in README files.
- Added `DAYAFTERTOMORROW`, `UPDATE_NOTIFICATION` and `UPDATE_NOTIFICATION_MODULE` to Finnish translations.
- Run `npm test` on Travis automatically
- Show the splash screen image even when is reboot or halted.
- Added some missing translaton strings in the sv.json file.
- Run task jsonlint to check translation files.
- Restructured Test Suite

### Added
- Added Docker support (Pull Request [#673](https://github.com/MichMich/MagicMirror/pull/673)).
- Calendar-specific support for `maximumEntries`, and ` maximumNumberOfDays`.
- Add loaded function to modules, providing an async callback.
- Made default newsfeed module aware of gesture events from [MMM-Gestures](https://github.com/thobach/MMM-Gestures)
- Add use pm2 for manager process into Installer RaspberryPi script.
- Russian Translation.
- Afrikaans Translation.
- Add postinstall script to notify user that MagicMirror installed successfully despite warnings from NPM.
- Init tests using mocha.
- Option to use RegExp in Calendar's titleReplace.
- Hungarian Translation.
- Icelandic Translation.
- Add use a script to prevent when is run by SSH session set DISPLAY enviroment.
- Enable ability to set configuration file by the enviroment variable called MM_CONFIG_FILE.
- Option to give each calendar a different color.
- Option for colored min-temp and max-temp.
- Add test e2e helloworld.
- Add test e2e enviroment.
- Add `chai-as-promised` npm module to devDependencies.
- Basic set of tests for clock module.
- Run e2e test in Travis.
- Estonian Translation.
- Add test for compliments module for parts of day.
- Korean Translation.
- Added console warning on startup when deprecated config options are used.
- Add option to display temperature unit label to the current weather module.
- Added ability to disable wrapping of news items.
- Added in the ability to hide events in the calendar module based on simple string filters.
- Updated Norwegian translation.
- Added hideLoading option for News Feed module.
- Added configurable dateFormat to clock module.
- Added multiple calendar icon support.
- Added tests for Translations, dev argument, version, dev console.
- Added test anytime feature compliments module.
- Added test ipwhitelist configuration directive.
- Added test for calendar module: default, basic-auth, backward compability, fail-basic-auth.
- Added meta tags to support fullscreen mode on iOS (for server mode)
- Added `ignoreOldItems` and `ignoreOlderThan` options to the News Feed module
- Added test for MM_PORT enviroment variable.
- Added a configurable Week section to the clock module.

### Fixed
- Update .gitignore to not ignore default modules folder.
- Remove white flash on boot up.
- Added `update` in Raspberry Pi installation script.
- Fix an issue where the analog clock looked scrambled. ([#611](https://github.com/MichMich/MagicMirror/issues/611))
- If units is set to imperial, the showRainAmount option of weatherforecast will show the correct unit.
- Module currentWeather: check if temperature received from api is defined.
- Fix an issue with module hidden status changing to `true` although lock string prevented showing it.
- Fix newsfeed module bug (removeStartTags)
- Fix when is set MM_PORT enviroment variable.
- Fixed missing animation on `this.show(speed)` when module is alone in a region.

## [2.1.0] - 2016-12-31

**Note:** This update uses new dependencies. Please update using the following command: `git pull && npm install`

### Added
- Finnish translation.
- Danish translation.
- Turkish translation.
- Option to limit access to certain IP addresses based on the value of `ipWhitelist` in the `config.js`, default is access from localhost only (Issue [#456](https://github.com/MichMich/MagicMirror/issues/456)).
- Added ability to change the point of time when calendar events get relative.
- Add Splash screen on boot.
- Add option to show humidity in currentWeather module.
- Add VSCode IntelliSense support.
- Module API: Add Visibility locking to module system. [See documentation](https://github.com/MichMich/MagicMirror/tree/develop/modules#visibility-locking) for more information.
- Module API: Method to overwrite the module's header. [See documentation](https://github.com/MichMich/MagicMirror/tree/develop/modules#getheader) for more information.
- Module API: Option to define the minimum MagicMirror version to run a module. [See documentation](https://github.com/MichMich/MagicMirror/tree/develop/modules#requiresversion) for more information.
- Calendar module now broadcasts the event list to all other modules using the notification system. [See documentation](https://github.com/MichMich/MagicMirror/tree/develop/modules/default/calendar) for more information.
- Possibility to use the the calendar feed as the source for the weather (currentweather & weatherforecast) location data. [See documentation](https://github.com/MichMich/MagicMirror/tree/develop/modules/default/weatherforecast) for more information.
- Added option to show rain amount in the weatherforecast default module
- Add module `updatenotification` to get an update whenever a new version is availabe. [See documentation](https://github.com/MichMich/MagicMirror/tree/develop/modules/default/updatenotification) for more information.
- Add the abilty to set timezone on the date display in the Clock Module
- Ability to set date format in calendar module
- Possibility to use currentweather for the compliments
- Added option `disabled` for modules.
- Added option `address` to set bind address.
- Added option `onlyTemp` for currentweather module to show show only current temperature and weather icon.
- Added option `remoteFile` to compliments module to load compliment array from filesystem.
- Added option `zoom` to scale the whole mirror display with a given factor.
- Added option `roundTemp` for currentweather and weatherforecast modules to display temperatures rounded to nearest integer.
- Added abilty set the classes option to compliments module for style and text size of compliments.
- Added ability to configure electronOptions
- Calendar module: option to hide private events
- Add root_path for global vars

### Updated
- Modified translations for Frysk.
- Modified core English translations.
- Updated package.json as a result of Snyk security update.
- Improve object instantiation to prevent reference errors.
- Improve logger. `Log.log()` now accepts multiple arguments.
- Remove extensive logging in newsfeed node helper.
- Calendar times are now uniformly capitalized.
- Modules are now secure, and Helmet is now used to prevent abuse of the Mirror's API.

### Fixed
- Solve an issue where module margins would appear when the first module of a section was hidden.
- Solved visual display errors on chrome, if all modules in one of the right sections are hidden.
- Global and Module default config values are no longer modified when setting config values.
- Hide a region if all modules in a region are hidden. Prevention unwanted margins.
- Replaced `electron-prebuilt` package with `electron` in order to fix issues that would happen after 2017.
- Documentation of alert module

## [2.0.5] - 2016-09-20

### Added
- Added ability to remove tags from the beginning or end of newsfeed items in 'newsfeed.js'.
- Added ability to define "the day after tomorrow" for calendar events (Definition for German and Dutch already included).
- Added CII Badge (we are compliant with the CII Best Practices)
- Add support for doing http basic auth when loading calendars
- Add the abilty to turn off and on the date display in the Clock Module

### Fixed
- Fix typo in installer.
- Add message to unsupported Pi error to mention that Pi Zeros must use server only mode, as ARMv6 is unsupported. Closes #374.
- Fix API url for weather API.

### Updated
- Force fullscreen when kioskmode is active.
- Update the .github templates and information with more modern information.
- Update the Gruntfile with a more functional StyleLint implementation.

## [2.0.4] - 2016-08-07

### Added
- Brazilian Portuguese Translation.
- Option to enable Kiosk mode.
- Added ability to start the app with Dev Tools.
- Added ability to turn off the date display in `clock.js` when in analog mode.
- Greek Translation

### Fixed
- Prevent `getModules()` selectors from returning duplicate entries.
- Append endpoints of weather modules with `/` to retreive the correct data. (Issue [#337](https://github.com/MichMich/MagicMirror/issues/337))
- Corrected grammer in `module.js` from 'suspend' to 'suspended'.
- Fixed openweathermap.org URL in config sample.
- Prevent currentweather module from crashing when received data object is incorrect.
- Fix issue where translation loading prevented the UI start-up when the language was set to 'en'. (Issue [#388](https://github.com/MichMich/MagicMirror/issues/388))

### Updated
- Updated package.json to fix possible vulnerabilities. (Using Snyk)
- Updated weathericons
- Updated default weatherforecast to work with the new icons.
- More detailed error message in case config file couldn't be loaded.

## [2.0.3] - 2016-07-12
### Added
- Add max newsitems parameter to the newsfeed module.
- Translations for Simplified Chinese, Traditional Chinese and Japanese.
- Polish Translation
- Add an analog clock in addition to the digital one.

### Fixed
- Edit Alert Module to display title & message if they are provided in the notification (Issue [#300](https://github.com/MichMich/MagicMirror/issues/300))
- Removed 'null' reference from updateModuleContent(). This fixes recent Edge and Internet Explorer browser displays (Issue [#319](https://github.com/MichMich/MagicMirror/issues/319))

### Changed
- Added default string to calendar titleReplace.

## [2.0.2] - 2016-06-05
### Added
- Norwegian Translations (nb and nn)
- Portuguese Translation
- Swedish Translation

### Fixed
- Added reference to Italian Translation.
- Added the missing NE translation to all languages. [#344](https://github.com/MichMich/MagicMirror/issues/344)
- Added proper User-Agent string to calendar call.

### Changed
- Add option to use locationID in weather modules.

## [2.0.1] - 2016-05-18
### Added
- Changelog
- Italian Translation

### Changed
- Improve the installer by fetching the latest Node.js without any 3rd party interferences.

## [2.0.0] - 2016-05-03
### Initial release of MagicMirror²
It includes (but is not limited to) the following features:
- Modular system allowing 3rd party plugins.
- An Node/Electron based application taking away the need for external servers or browsers.
- A complete development API documentation.
- Small cute fairies that kiss you while you sleep.

## [1.0.0] - 2014-02-16
### Initial release of MagicMirror.
This was part of the blogpost: [http://michaelteeuw.nl/post/83916869600/magic-mirror-part-vi-production-of-the](http://michaelteeuw.nl/post/83916869600/magic-mirror-part-vi-production-of-the)<|MERGE_RESOLUTION|>--- conflicted
+++ resolved
@@ -20,11 +20,8 @@
 - Add support for showing wind direction as an arrow instead of abbreviation in currentWeather module.
 - Add support for writing translation fucntions to support flexible word order
 - Add test for check if exits the directories present in defaults modules.
-<<<<<<< HEAD
 - Add calendar option to set a separate date format for full day events.
-=======
 - Add ability for `currentweather` module to display indoor temperature via INDOOR_TEMPERATURE notification
->>>>>>> 08d841f6
 
 ### Updated
 - Added missing keys to Polish translation.
