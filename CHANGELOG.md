# MagicMirror² Change Log

All notable changes to this project will be documented in this file.
This project adheres to [Semantic Versioning](https://semver.org/).

❤️ **Donate:** Enjoying MagicMirror²? [Please consider a donation!](https://magicmirror.builders/donate) With your help we can continue to improve the MagicMirror².

## [2.19.0] - Unreleased (Develop Branch)

_This release is scheduled to be released on 2022-04-01._

### Added

- Added a config option under the weather module, absoluteDates, providing an option to format weather forecast date output with either absolute or relative dates.
- Added test for new weather forecast absoluteDates porperty.
- The modules get a class hidden added/removed if they get hidden/shown
<<<<<<< HEAD
- Added internal cors proxy to get weather providers working without public proxies (fixes #2714). The new url `http(s)://address:port/cors?url=https://whatever-to-proxy` can be used in other modules too.
=======
- Added new config option `showTitleAsUrl` to newsfeed module. If set, the diplayed title is a link to the article which is useful when running in a browser and you want to read this article.
>>>>>>> 4b381f33

### Updated

- deprecated roboto fonts package `roboto-fontface-bower` replaced with `fontsource`.
- update `helmet` to v5, use defaults of v4.
- updates Font Awesome css class to new default style (fixes #2768)
- replaced deprecated modules `currentweather` and `weatherforecast` with dummy modules only displaying that they have to be replaced.
- include all calendar events from the configured date range when broadcasting.

### Fixed

- improved and speedup e2e tests, artificial wait after mm start removed.
- improved husky setup not blocking `git commit` if `husky` or `npm` is not installed.

## [2.18.0] - 2022-01-01

Special thanks to the following contributors: @AmpioRosso, @eouia, @fewieden, @jupadin, @khassel, @kolbyjack, @KristjanESPERANTO, @MariusVaice, @rejas, @rico24 and @sdetweil.

### Added

- Added test for calendar recurring event with checks the correct date displayed (related to #2752).

### Updated

- ESLint version supports now ECMAScript 2018.
- Cleaned up `updatenotification` module and switched to nunjuck template.
- Moved calendar tests from category `electron` to `e2e`.
- Update missed translations for Korean language (ko.json).
- Update missed translations for Dutch language (nl.json).
- Cleaned up `alert` module and switched to nunjuck template.
- Moved weather tests from category `electron` to `e2e`.
- Updated github actions.
- Replace spectron with playwright, update dependencies including electron update to v16.
- Added lithuanian language to translations.js.
- Show info message if newsfeed is empty (fixes #2731).
- Added dangerouslyDisableAutoEscaping config option for newsfeed templates (fixes #2712).
- Added missing shebang to `installers/mm.sh`.
- Node versions in templates and github workflows.
- Updated translations for Traditional Chinese (Taiwan) (zh-tw.json).

### Fixed

- Fixed wrong file `kr.json` to `ko.json`. Use language code 'ko' instead of 'kr' for Korean language.
- Fixed `feels_like` data from openweathermaps current weather being ignored (#2678).
- Fixed chaotic newsfeed display after network connection loss thanks to @jalibu (#2638).
- Fixed incorrect time zone correction of recurring full day events (#2632 and #2634).
- Fixed e2e tests by increasing testTimeout.
- Revert node-ical update due to missing luxon package.
- Fixed User-Agent-Header for newsfeed and calendar module (#2729).
- Replace broken shields in Readme and use https for links.
- Fixed electron tests with retry.
- Fixed Calendar recurring cross timezone error (add/subtract a day, not just offset hours) (#2632).
- Fixed Calendar showEnd and Full Date overlay (#2629).
- Fixed regression on #2632, #2752.
- Broadcast custom symbols in CALENDAR_EVENTS.

## [2.17.1] - 2021-10-01

### Fixed

- Fixed error when accessing letsencrypt certificates
- Fixed Calendar module enhancement: displaying full events without time (#2424)

## [2.17.0] - 2021-10-01

Special thanks to the following contributors: @apiontek, @eouia, @jupadin, @khassel and @rejas.

### Added

- Added showTime parameter to clock module for enabling/disabling time display in analog clock.
- Added custom electron switches from user config (`config.electronSwitches`).
- Added unit tests for updatenotification module.

### Updated

- Bump electron to v13 (and spectron to v15) and update other dependencies in package.json.
- Refactor test configs, use default test config for all tests.
- Updated github templates.
- Actually test all js and css files when lint script is run.
- Update jsdocs and print warnings during testing too.
- Update weathergov provider to try fetching not just current, but also foreacst, when API URLs available.
- Refactored clock layout.
- Refactored methods from weatherproviders into weatherobject (isDaytime, updateSunTime).
- Use of `logger.js` in jest tests.
- Run prettier over all relevant files.
- Move tests needing electron in new category `electron`, use `server only` mode in `e2e` tests.
- Update dependencies in package.json.

### Fixed

- Fix undefined error with ignoreToday option in weather module (#2620).
- Fix time zone correction in calendar module when the date hour is equal to the time zone correction value (#2632).
- Fix black cursor on startup when using electron.
- Fix update notification not working for own repository (#2644).

## [2.16.0] - 2021-07-01

Special thanks to the following contributors: @210954, @B1gG, @codac, @Crazylegstoo, @daniel, @earlman, @ezeholz, @FrancoisRmn, @jupadin, @khassel, @KristjanESPERANTO, @njwilliams, @oemel09, @r3wald, @rejas, @rico24, Faizan Ahmed.

### Added

- Added French translations for "MODULE_CONFIG_ERROR" and "PRECIP".
- Added German translation for "PRECIP".
- Added Dutch translation for "WEEK", "PRECIP", "MODULE_CONFIG_CHANGED" and "MODULE_CONFIG_ERROR".
- Added first test for Alert module.
- Added support for `dateFormat` when not using `timeFormat: "absolute"`.
- Added custom-properties for colors and fonts for improved styling experience, see `custom.css.sample` file.
- Added custom-properties for gaps around body and between modules.
- Added test case for recurring calendar events.
- Added new Environment Canada provider for default WEATHER module (weather data for Canadian locations only).
- Added list view for newsfeed module.
- Added dev dependency jest, switching from mocha to jest.

### Updated

- Bump node-ical to v0.13.0 (now last runtime dependency using deprecated `request` package is removed).
- Use codecov in informational mode.
- Refactor code into es6 where possible (e.g. var -> let/const).
- Use node v16 in github workflow (replacing node v10).
- Moved some files into better suited directories.
- Update dependencies in package.json, require node >= v12, remove `rrule-alt` and `rrule`.
- Update dependencies in package.json and migrate husky to v6, fix husky setup in prod environment.
- Cleaned up error handling in newsfeed and calendar modules for real.
- Updated default WEATHER module such that a provider can optionally set a custom unit-of-measure for precipitation (`weatherObject.precipitationUnits`).
- Update documentation.
- Update jest tests: Reset changes on js/logger.js, mock logger.js in global_vars tests.
- Update dependencies in package.json.

### Removed

- Switching from mocha to jest so removed following dev dependencies: chai, chai-as-promised, mocha, mocha-each, mocha-logger.

### Fixed

- Fix calendar start function logging inconsistency.
- Fix updatenotification start function logging inconsistency.
- Checks and applies the showDescription setting for the newsfeed module again.
- Fix issue with openweathermap not showing current or forecast info when using onecall API.
- Fix tests in weather module and add one for decimalPoint in forecast.
- Fix decimalSymbol in the forecast part of the new weather module (#2530).
- Fix wrong treatment of `appendLocationNameToHeader` when using `ukmetofficedatahub`.
- Fix alert not recognizing multiple alerts (#2522).
- Fix fetch option httpsAgent to agent in calendar module (#466).
- Fix module updatenotification which did not work for repos with many refs (#1907).
- Fix config check failing when encountering let syntax ("Parsing error: Unexpected token config").
- Fix calendar debug check.
- Really run prettier over all files.
- Fix logger.js after jest changes, use --forceExit running jest.
- Workaround for dev_console test using getWindowCount.

## [2.15.0] - 2021-04-01

Special thanks to the following contributors: @EdgardosReis, @MystaraTheGreat, @TheDuffman85, @ashishtank, @buxxi, @codac, @fewieden, @khassel, @klaernie, @qu1que, @rejas, @sdetweil & @thomasrockhu.

ℹ️ **Note:** This update uses new dependencies. Please update using the following command: `git pull && npm install`.

### Added

- Added Galician language.
- Added GitHub workflows for automated testing and changelog enforcement.
- Added CodeCov badge to Readme.
- Added CURRENTWEATHER_TYPE notification to currentweather and weather module, use it in compliments module.
- Added `start:dev` command to the npm scripts for starting electron with devTools open.
- Added logging when using deprecated modules weatherforecast or currentweather.
- Added Portuguese translations for "MODULE_CONFIG_CHANGED" and "PRECIP".
- Respect parameter ColoredSymbolOnly also for custom events.
- Added a new parameter to hide time portion on relative times.
- `module.show` has now the option for a callback on error.
- Added locale to sample config file.
- Added support for self-signed certificates for the default calendar module (#466).
- Added hiddenOnStartup flag to module config (#2475).

### Updated

- Updated markdown files for github.
- Cleaned up old code on server side.
- Convert `-0` to `0` when displaying temperature.
- Code cleanup for FEELS like and added {DEGREE} placeholder for FEELSLIKE for each language.
- Converted newsfeed module to use templates.
- Updated documentation and help screen about invalid config files.
- Moving weather provider specific code and configuration into each provider and making hourly part of the interface.
- Bump electron to v11 and enable contextIsolation.
- Don't update the DOM when a module is not displayed.
- Cleaned up jsdoc and tests.
- Exposed logger as node module for easier access for 3rd party modules.
- Replaced deprecated `request` package with `node-fetch` and `digest-fetch`.
- Refactored calendar fetcher.
- Cleaned up newsfeed module.
- Cleaned up translations and translator code.

### Removed

- Removed danger.js library.
- Removed `ical` which was substituted by `node-ical` in release `v2.13.0`. Module developers must install this dependency themselves in the module folder if needed.
- Removed valid-url library.

### Fixed

- Added default log levels to stop calendar log spamming.
- Fix socket.io cors errors, see [breaking change since socket.io v3](https://socket.io/docs/v3/handling-cors/).
- Fix Issue with weather forecast icons due to fixed day start and end time (#2221).
- Fix empty directory for each module's main javascript file in the inspector.
- Fix Issue with weather forecast icons unit tests with different timezones (#2221).
- Fix issue with unencoded characters in translated strings when using nunjuck template (`Loading &hellip;` as an example).
- Fix socket.io backward compatibility with socket v2 clients.
- Fix 3rd party module language loading if language is English.
- Fix e2e tests after spectron update.
- Fix updatenotification creating zombie processes by setting a timeout for the git process.
- Fix weather module openweathermap not loading if lat and lon set without onecall.
- Fix calendar daylight savings offset calculation if recurring start date before 2007.
- Fix calendar time/date adjustment when time with GMT offset is different day (#2488).
- Fix calendar daylight savings offset calculation if recurring FULL DAY start date before 2007 (#2483).
- Fix newsreaders template, for wrong test for nowrap in 2 places (should be if not).

## [2.14.0] - 2021-01-01

Special thanks to the following contributors: @Alvinger, @AndyPoms, @ashishtank, @bluemanos, @flopp999, @jakemulley, @jakobsarwary1, @marvai-vgtu, @mirontoli, @rejas, @sdetweil, @Snille & @Sub028.

ℹ️ **Note:** This update uses new dependencies. Please update using the following command: `git pull && npm install`.

### Added

- Added new log level "debug" to the logger.
- Added new parameter "useKmh" to weather module for displaying wind speed as kmh.
- Added Chuvash translation.
- Added Weatherbit as a provider to Weather module.
- Added SMHI as a provider to Weather module.
- Added Hindi & Gujarati translation.
- Added optional support for DEGREE position in Feels like translation.
- Added support for variables in nunjucks templates for translate filter.
- Added Chuvash translation.
- Added new option "limitDays" - limit the number of discreet days displayed.
- Added new option "customEvents" - use custom symbol/color based on keyword in event title.

### Updated

- Merging .gitignore in the config-folder with the .gitignore in the root-folder.
- Weather module - forecast now show TODAY and TOMORROW instead of weekday, to make it easier to understand.
- Update dependencies to latest versions.
- Update dependencies eslint, feedme, simple-git and socket.io to latest versions.
- Update lithuanian translation.
- Update config sample.
- Highlight required version mismatch.
- No select Text for TouchScreen use.
- Corrected logic for timeFormat "relative" and "absolute".
- Added missing function call in module.show()
- Translator variables can have falsy values (e.g. empty string)
- Fix issue with weather module with DEGREE label in FEELS like

### Deleted

- Removed Travis CI integration.

### Fixed

- JSON Parse translation files with comments crashing UI. (#2149)
- Calendar parsing where RRULE bug returns wrong date, add Windows timezone name support. (#2145, #2151)
- Wrong node-ical version installed (package.json) requested version. (#2153)
- Fix calendar fetcher subsequent timing. (#2160)
- Rename Greek translation to correct ISO 639-1 alpha-2 code (gr > el). (#2155)
- Add a space after icons of sunrise and sunset. (#2169)
- Fix calendar when no DTEND record found in event, startDate overlay when endDate set. (#2177)
- Fix windspeed convertion error in ukmetoffice weather provider. (#2189)
- Fix console.debug not having timestamps. (#2199)
- Fix calendar full day event east of UTC start time. (#2200)
- Fix non-fullday recurring rule processing. (#2216)
- Catch errors when parsing calendar data with ical. (#2022)
- Fix Default Alert Module does not hide black overlay when alert is dismissed manually. (#2228)
- Weather module - Always displays night icons when local is other than English. (#2221)
- Update node-ical 0.12.4, fix invalid RRULE format in cal entries
- Fix package.json for optional electron dependency (2378)
- Update node-ical version again, 0.12.5, change RRULE fix (#2371, #2379)
- Remove undefined objects from modules array (#2382)
- Update node-ical version again, 0.12.7, change RRULE fix (#2371, #2379), node-ical now throws error (which we catch)
- Update simple-git version to 2.31 unhandled promise rejection (#2383)

## [2.13.0] - 2020-10-01

Special thanks to the following contributors: @bryanzzhu, @bugsounet, @chamakura, @cjbrunner, @easyas314, @larryare, @oemel09, @rejas, @sdetweil & @sthuber90.

ℹ️ **Note:** This update uses new dependencies. Please update using the following command: `git pull && npm install`.

### Added

- `--dry-run` Added option in fetch call within updatenotification node_helper. This is to prevent
  MagicMirror from consuming any fetch result. Causes conflict with MMPM when attempting to check
  for updates to MagicMirror and/or MagicMirror modules.
- Test coverage with Istanbul, run it with `npm run test:coverage`.
- Added lithuanian language.
- Added support in weatherforecast for OpenWeather onecall API.
- Added config option to calendar-icons for recurring- and fullday-events.
- Added current, hourly (max 48), and daily (max 7) weather forecasts to weather module via OpenWeatherMap One Call API.
- Added eslint-plugin for jsdoc comments.
- Added new configDeepMerge option for module developers.

### Updated

- Change incorrect weather.js default properties.
- Cleaned up newsfeed module.
- Cleaned up jsdoc comments.
- Cleaned up clock tests.
- Move lodash into devDependencies, update other dependencies.
- Switch from ical to node-ical library.

### Fixed

- Fix backward compatibility issues for Safari < 11.
- Fix the use of "maxNumberOfDays" in the module "weatherforecast depending on the endpoint (forecast/daily or forecast)". [#2018](https://github.com/MichMich/MagicMirror/issues/2018)
- Fix calendar display. Account for current timezone. [#2068](https://github.com/MichMich/MagicMirror/issues/2068)
- Fix logLevel being set before loading config.
- Fix incorrect namespace links in svg clockfaces. [#2072](https://github.com/MichMich/MagicMirror/issues/2072)
- Fix weather/providers/weathergov for API guidelines. [#2045](https://github.com/MichMich/MagicMirror/issues/2045)
- Fix "undefined" in weather modules header. [#1985](https://github.com/MichMich/MagicMirror/issues/1985)
- Fix #2110, #2111, #2118: Recurring full day events should not use timezone adjustment. Just compare month/day.

## [2.12.0] - 2020-07-01

Special thanks to the following contributors: @AndreKoepke, @andrezibaia, @bryanzzhu, @chamakura, @DarthBrento, @Ekristoffe, @khassel, @Legion2, @ndom91, @radokristof, @rejas, @XBCreepinJesus & @ZoneMR.

ℹ️ **Note:** This update uses new dependencies. Please update using the following command: `git pull && npm install`.

### Added

- Added option to config the level of logging.
- Added prettier for an even cleaner codebase.
- Hide Sunrise/Sunset in Weather module.
- Hide Sunrise/Sunset in Current Weather module.
- Added Met Office DataHub (UK) provider.

### Updated

- Cleaned up alert module code.
- Cleaned up check_config code.
- Replaced grunt-based linters with their non-grunt equivalents.
- Switch to most of the eslint:recommended rules and fix warnings.
- Replaced insecure links with https ones.
- Cleaned up all "no-undef" warnings from eslint.
- Added location title wrapping for calendar module.
- Updated the BG translation.

### Deleted

- Removed truetype (ttf) fonts.

### Fixed

- The broken modules due to Socket.io change from last release. [#1973](https://github.com/MichMich/MagicMirror/issues/1973)
- Add backward compatibility for old module code in socketclient.js. [#1973](https://github.com/MichMich/MagicMirror/issues/1973)
- Support multiple instances of calendar module with different config. [#1109](https://github.com/MichMich/MagicMirror/issues/1109)
- Fix the use of "maxNumberOfDays" in the module "weatherforecast". [#2018](https://github.com/MichMich/MagicMirror/issues/2018)
- Throw error when check_config fails. [#1928](https://github.com/MichMich/MagicMirror/issues/1928)
- Bug fix related to 'maxEntries' not displaying Calendar events. [#2050](https://github.com/MichMich/MagicMirror/issues/2050)
- Updated ical library to the latest version. [#1926](https://github.com/MichMich/MagicMirror/issues/1926)
- Fix config check after merge of prettier [#2109](https://github.com/MichMich/MagicMirror/issues/2109)

## [2.11.0] - 2020-04-01

🚨 READ THIS BEFORE UPDATING 🚨

In the past years the project has grown a lot. This came with a huge downside: poor maintainability. If I let the project continue the way it was, it would eventually crash and burn. More important: I would completely lose the drive and interest to continue the project. Because of this the decision was made to simplify the core by removing all side features like automatic installers and support for exotic platforms. This release (2.11.0) is the first real release that will reflect (parts) of these changes. As a result of this, some things might break. So before you continue make sure to backup your installation. Your config, your modules or better yet: your full MagicMirror folder. In other words: update at your own risk.

For more information regarding this major change, please check issue [#1860](https://github.com/MichMich/MagicMirror/issues/1860).

### Deleted

- Remove installers.
- Remove externalized scripts.
- Remove jshint dependency, instead eslint checks your config file now

### Added

- Brazilian translation for "FEELS".
- Ukrainian translation.
- Finnish translation for "PRECIP", "UPDATE_INFO_MULTIPLE" and "UPDATE_INFO_SINGLE".
- Added the ability to hide the temp label and weather icon in the `currentweather` module to allow showing only information such as wind and sunset/rise.
- The `clock` module now optionally displays sun and moon data, including rise/set times, remaining daylight, and percent of moon illumination.
- Added Hebrew translation.
- Add HTTPS support and update config.js.sample
- Run tests on long term support and latest stable version of nodejs
- Added the ability to configure a list of modules that shouldn't be update checked.
- Run linters on git commits
- Added date functionality to compliments: display birthday wishes or celebrate an anniversary
- Add HTTPS support for clientonly-mode.

### Fixed

- Force declaration of public ip address in config file (ISSUE #1852)
- Fixes `run-start.sh`: If running in docker-container, don't check the environment, just start electron (ISSUE #1859)
- Fix calendar time offset for recurring events crossing Daylight Savings Time (ISSUE #1798)
- Fix regression in currentweather module causing 'undefined' to show up when config.hideTemp is false
- Fix FEELS translation for Croatian
- Fixed weather tests [#1840](https://github.com/MichMich/MagicMirror/issues/1840)
- Fixed Socket.io can't be used with Reverse Proxy in serveronly mode [#1934](https://github.com/MichMich/MagicMirror/issues/1934)
- Fix update checking skipping 3rd party modules the first time

### Changed

- Remove documentation from core repository and link to new dedicated docs site: [docs.magicmirror.builders](https://docs.magicmirror.builders).
- Updated config.js.sample: Corrected some grammar on `config.js.sample` comment section.
- Removed `run-start.sh` script and update start commands:
  - To start using electron, use `npm run start`.
  - To start in server only mode, use `npm run server`.
- Remove redundant logging from modules.
- Timestamp in log output now also contains the date
- Turkish translation.
- Option to configure the size of the currentweather module.
- Changed "Gevoelstemperatuur" to "Voelt als" shorter text.

## [2.10.1] - 2020-01-10

### Changed

- Updated README.md: Added links to the official documentation website and remove links to broken installer.

## [2.10.0] - 2020-01-01

Special thanks to @sdetweil for all his great contributions!

ℹ️ **Note:** This update uses new dependencies. Please update using the following command: `git pull && npm install`.

### Added

- Timestamps in log output.
- Padding in dateheader mode of the calendar module.
- New upgrade script to help users consume regular updates installers/upgrade-script.sh.
- New script to help setup pm2, without install installers/fixuppm2.sh.

### Updated

- Updated lower bound of `lodash` and `helmet` dependencies for security patches.
- Updated compliments.js to handle newline in text, as textfields to not interpolate contents.
- Updated raspberry.sh installer script to handle new platform issues, split node/npm, pm2, and screen saver changes.
- Improve handling for armv6l devices, where electron support has gone away, add optional serveronly config option.
- Improved run-start.sh to handle for serveronly mode, by choice, or when electron not available.
- Only check for xwindows running if not on macOS.

### Fixed

- Fixed issue in weatherforecast module where predicted amount of rain was not using the decimal symbol specified in config.js.
- Module header now updates correctly, if a module need to dynamically show/hide its header based on a condition.
- Fix handling of config.js for serverOnly mode commented out.
- Fixed issue in calendar module where the debug script didn't work correctly with authentication.
- Fixed issue that some full day events were not correctly recognized as such.
- Display full day events lasting multiple days as happening today instead of some days ago if they are still ongoing.

## [2.9.0] - 2019-10-01

ℹ️ **Note:** This update uses new dependencies. Please update using the following command: `git pull && npm install`. If you are having issues running Electron, make sure your [Raspbian is up to date](https://www.raspberrypi.org/documentation/raspbian/updating.md).

### Added

- Spanish translation for "PRECIP".
- Adding a Malay (Malaysian) translation for MagicMirror².
- Add test check URLs of vendors 200 and 404 HTTP CODE.
- Add tests for new weather module and helper to stub ajax requests.

### Updated

- Updatenotification module: Display update notification for a limited (configurable) time.
- Enabled e2e/vendor_spec.js tests.
- The css/custom.css will be renamed after the next release. We've added into `run-start.sh` an instruction by GIT to ignore with `--skip-worktree` and `rm --cached`. [#1540](https://github.com/MichMich/MagicMirror/issues/1540)
- Disable sending of notification CLOCK_SECOND when displaySeconds is false.

### Fixed

- Updatenotification module: Properly handle race conditions, prevent crash.
- Send `NEWS_FEED` notification also for the first news messages which are shown.
- Fixed issue where weather module would not refresh data after a network or API outage. [#1722](https://github.com/MichMich/MagicMirror/issues/1722)
- Fixed weatherforecast module not displaying rain amount on fallback endpoint.
- Notifications CLOCK_SECOND & CLOCK_MINUTE being from startup instead of matched against the clock and avoid drifting.

## [2.8.0] - 2019-07-01

ℹ️ **Note:** This update uses new dependencies. Please update using the following command: `git pull && npm install`. If you are having issues running Electron, make sure your [Raspbian is up to date](https://www.raspberrypi.org/documentation/raspbian/updating.md).

### Added

- Option to show event location in calendar
- Finnish translation for "Feels" and "Weeks"
- Russian translation for “Feels”
- Calendar module: added `nextDaysRelative` config option
- Add `broadcastPastEvents` config option for calendars to include events from the past `maximumNumberOfDays` in event broadcasts
- Added feature to broadcast news feed items `NEWS_FEED` and updated news items `NEWS_FEED_UPDATED` in default [newsfeed](https://github.com/MichMich/MagicMirror/tree/develop/modules/default/newsfeed) module (when news is updated) with documented default and `config.js` options in [README.md](https://github.com/MichMich/MagicMirror/blob/develop/modules/default/newsfeed/README.md)
- Added notifications to default `clock` module broadcasting `CLOCK_SECOND` and `CLOCK_MINUTE` for the respective time elapsed.
- Added UK Met Office Datapoint feed as a provider in the default weather module.
- Added new provider class
- Added suncalc.js dependency to calculate sun times (not provided in UK Met Office feed)
- Added "tempUnits" and "windUnits" to allow, for example, temp in metric (i.e. celsius) and wind in imperial (i.e. mph). These will override "units" if specified, otherwise the "units" value will be used.
- Use Feels Like temp from feed if present
- Optionally display probability of precipitation (PoP) in current weather (UK Met Office data)
- Automatically try to fix eslint errors by passing `--fix` option to it
- Added sunrise and sunset times to weathergov weather provider [#1705](https://github.com/MichMich/MagicMirror/issues/1705)
- Added "useLocationAsHeader" to display "location" in `config.js` as header when location name is not returned
- Added to `newsfeed.js`: in order to design the news article better with css, three more class-names were introduced: newsfeed-desc, newsfeed-desc, newsfeed-desc

### Updated

- English translation for "Feels" to "Feels like"
- Fixed the example calendar url in `config.js.sample`
- Update `ical.js` to solve various calendar issues.
- Update weather city list url [#1676](https://github.com/MichMich/MagicMirror/issues/1676)
- Only update clock once per minute when seconds aren't shown
- Update weatherprovider documentation.

### Fixed

- Fixed uncaught exception, race condition on module update
- Fixed issue [#1696](https://github.com/MichMich/MagicMirror/issues/1696), some ical files start date to not parse to date type
- Allowance HTML5 autoplay-policy (policy is changed from Chrome 66 updates)
- Handle SIGTERM messages
- Fixes sliceMultiDayEvents so it respects maximumNumberOfDays
- Minor types in default NewsFeed [README.md](https://github.com/MichMich/MagicMirror/blob/develop/modules/default/newsfeed/README.md)
- Fix typos and small syntax errors, cleanup dependencies, remove multiple-empty-lines, add semi-rule
- Fixed issues with calendar not displaying one-time changes to repeating events
- Updated the fetchedLocationName variable in currentweather.js so that city shows up in the header

### Updated installer

- give non-pi2+ users (pi0, odroid, jetson nano, mac, windows, ...) option to continue install
- use current username vs hardcoded 'pi' to support non-pi install
- check for npm installed. node install doesn't do npm anymore
- check for mac as part of PM2 install, add install option string
- update pm2 config with current username instead of hard coded 'pi'
- check for screen saver config, "/etc/xdg/lxsession", bypass if not setup

## [2.7.1] - 2019-04-02

Fixed `package.json` version number.

## [2.7.0] - 2019-04-01

ℹ️ **Note:** This update uses new dependencies. Please update using the following command: `git pull && npm install`. If you are having issues running Electron, make sure your [Raspbian is up to date](https://www.raspberrypi.org/documentation/raspbian/updating.md).

### Added

- Italian translation for "Feels"
- Basic Klingon (tlhIngan Hol) translations
- Disabled the screensaver on raspbian with installation script
- Added option to truncate the number of vertical lines a calendar item can span if `wrapEvents` is enabled.
- Danish translation for "Feels" and "Weeks"
- Added option to split multiple day events in calendar to separate numbered events
- Slovakian translation
- Alerts now can contain Font Awesome icons
- Notifications display time can be set in request
- Newsfeed: added support for `ARTICLE_INFO_REQUEST` notification
- Add `name` config option for calendars to be sent along with event broadcasts

### Updated

- Bumped the Electron dependency to v3.0.13 to support the most recent Raspbian. [#1500](https://github.com/MichMich/MagicMirror/issues/1500)
- Updated modernizr code in alert module, fixed a small typo there too
- More verbose error message on console if the config is malformed
- Updated installer script to install Node.js version 10.x

### Fixed

- Fixed temperature displays in currentweather and weatherforecast modules [#1503](https://github.com/MichMich/MagicMirror/issues/1503), [#1511](https://github.com/MichMich/MagicMirror/issues/1511).
- Fixed unhandled error on bad git data in updatenotification module [#1285](https://github.com/MichMich/MagicMirror/issues/1285).
- Weather forecast now works with openweathermap in new weather module. Daily data are displayed, see issue [#1504](https://github.com/MichMich/MagicMirror/issues/1504).
- Fixed analogue clock border display issue where non-black backgrounds used (previous fix for issue 611)
- Fixed compatibility issues caused when modules request different versions of Font Awesome, see issue [#1522](https://github.com/MichMich/MagicMirror/issues/1522). MagicMirror now uses [Font Awesome 5 with v4 shims included for backwards compatibility](https://fontawesome.com/how-to-use/on-the-web/setup/upgrading-from-version-4#shims).
- Installation script problems with raspbian
- Calendar: only show repeating count if the event is actually repeating [#1534](https://github.com/MichMich/MagicMirror/pull/1534)
- Calendar: Fix exdate handling when multiple values are specified (comma separated)
- Calendar: Fix relative date handling for fulldate events, calculate difference always from start of day [#1572](https://github.com/MichMich/MagicMirror/issues/1572)
- Fix null dereference in moduleNeedsUpdate when the module isn't visible
- Calendar: Fixed event end times by setting default calendarEndTime to "LT" (Local time format). [#1479]
- Calendar: Fixed missing calendar fetchers after server process restarts [#1589](https://github.com/MichMich/MagicMirror/issues/1589)
- Notification: fixed background color (was white text on white background)
- Use getHeader instead of data.header when creating the DOM so overwriting the function also propagates into it
- Fix documentation of `useKMPHwind` option in currentweather

### New weather module

- Fixed weather forecast table display [#1499](https://github.com/MichMich/MagicMirror/issues/1499).
- Dimmed loading indicator for weather forecast.
- Implemented config option `decimalSymbol` [#1499](https://github.com/MichMich/MagicMirror/issues/1499).
- Aligned indoor values in current weather vertical [#1499](https://github.com/MichMich/MagicMirror/issues/1499).
- Added humidity support to nunjuck unit filter.
- Do not display degree symbol for temperature in Kelvin [#1503](https://github.com/MichMich/MagicMirror/issues/1503).
- Weather forecast now works with openweathermap for both, `/forecast` and `/forecast/daily`, in new weather module. If you use the `/forecast`-weatherEndpoint, the hourly data are converted to daily data, see issues [#1504](https://github.com/MichMich/MagicMirror/issues/1504), [#1513](https://github.com/MichMich/MagicMirror/issues/1513).
- Added fade, fadePoint and maxNumberOfDays properties to the forecast mode [#1516](https://github.com/MichMich/MagicMirror/issues/1516)
- Fixed Loading string and decimalSymbol string replace [#1538](https://github.com/MichMich/MagicMirror/issues/1538)
- Show Snow amounts in new weather module [#1545](https://github.com/MichMich/MagicMirror/issues/1545)
- Added weather.gov as a new weather provider for US locations

## [2.6.0] - 2019-01-01

ℹ️ **Note:** This update uses new dependencies. Please update using the following command: `git pull && npm install`. If you are having issues updating, make sure you are running the latest version of Node.

### ✨ Experimental ✨

- New default [module weather](modules/default/weather). This module will eventually replace the current `currentweather` and `weatherforecast` modules. The new module is still pretty experimental, but it's included so you can give it a try and help us improve this module. Please give us you feedback using [this forum post](https://forum.magicmirror.builders/topic/9335/default-weather-module-refactoring).

A huge, huge, huge thanks to user @fewieden for all his hard work on the new `weather` module!

### Added

- Possibility to add classes to the cell of symbol, title and time of the events of calendar.
- Font-awesome 5, still has 4 for backwards compatibility.
- Missing `showEnd` in calendar documentation
- Screenshot for the new feed module
- Screenshot for the compliments module
- Screenshot for the clock module
- Screenshot for the current weather
- Screenshot for the weather forecast module
- Portuguese translation for "Feels"
- Croatian translation
- Fading for dateheaders timeFormat in Calendar [#1464](https://github.com/MichMich/MagicMirror/issues/1464)
- Documentation for the existing `scale` option in the Weather Forecast module.

### Fixed

- Allow parsing recurring calendar events where the start date is before 1900
- Fixed Polish translation for Single Update Info
- Ignore entries with unparseable details in the calendar module
- Bug showing FullDayEvents one day too long in calendar fixed
- Bug in newsfeed when `removeStartTags` is used on the description [#1478](https://github.com/MichMich/MagicMirror/issues/1478)

### Updated

- The default calendar setting `showEnd` is changed to `false`.

### Changed

- The Weather Forecast module by default displays the &deg; symbol after every numeric value to be consistent with the Current Weather module.

## [2.5.0] - 2018-10-01

### Added

- Romanian translation for "Feels"
- Support multi-line compliments
- Simplified Chinese translation for "Feels"
- Polish translate for "Feels"
- French translate for "Feels"
- Translations for newsfeed module
- Support for toggling news article in fullscreen
- Hungarian translation for "Feels" and "Week"
- Spanish translation for "Feels"
- Add classes instead of inline style to the message from the module Alert
- Support for events having a duration instead of an end
- Support for showing end of events through config parameters showEnd and dateEndFormat

### Fixed

- Fixed gzip encoded calendar loading issue #1400.
- Fixed mixup between german and spanish translation for newsfeed.
- Fixed close dates to be absolute, if no configured in the config.js - module Calendar
- Fixed the updatenotification module message about new commits in the repository, so they can be correctly localized in singular and plural form.
- Fix for weatherforecast rainfall rounding [#1374](https://github.com/MichMich/MagicMirror/issues/1374)
- Fix calendar parsing issue for Midori on RasperryPi Zero w, related to issue #694.
- Fix weather city ID link in sample config
- Fixed issue with clientonly not updating with IP address and port provided on command line.

### Updated

- Updated Simplified Chinese translation
- Swedish translations
- Hungarian translations for the updatenotification module
- Updated Norsk bokmål translation
- Updated Norsk nynorsk translation
- Consider multi days event as full day events

## [2.4.1] - 2018-07-04

### Fixed

- Fix weather parsing issue #1332.

## [2.4.0] - 2018-07-01

⚠️ **Warning:** This release includes an updated version of Electron. This requires a Raspberry Pi configuration change to allow the best performance and prevent the CPU from overheating. Please read the information on the [MagicMirror Wiki](https://github.com/michmich/magicmirror/wiki/configuring-the-raspberry-pi#enable-the-open-gl-driver-to-decrease-electrons-cpu-usage).

ℹ️ **Note:** This update uses new dependencies. Please update using the following command: `git pull && npm install`

### Added

- Enabled translation of feelsLike for module currentweather
- Added support for on-going calendar events
- Added scroll up in fullscreen newsfeed article view
- Changed fullscreen newsfeed width from 100% to 100vw (better results)
- Added option to calendar module that colors only the symbol instead of the whole line
- Added option for new display format in the calendar module with date headers with times/events below.
- Ability to fetch compliments from a remote server
- Add regex filtering to calendar module
- Customize classes for table
- Added option to newsfeed module to only log error parsing a news article if enabled
- Add update translations for Português Brasileiro

### Changed

- Upgrade to Electron 2.0.0.
- Remove yarn-or-npm which breaks production builds.
- Invoke module suspend even if no dom content. [#1308](https://github.com/MichMich/MagicMirror/issues/1308)

### Fixed

- Fixed issue where wind chill could not be displayed in Fahrenheit. [#1247](https://github.com/MichMich/MagicMirror/issues/1247)
- Fixed issues where a module crashes when it tries to dismiss a non existing alert. [#1240](https://github.com/MichMich/MagicMirror/issues/1240)
- In default module currentWeather/currentWeather.js line 296, 300, self.config.animationSpeed can not be found because the notificationReceived function does not have "self" variable.
- Fixed browser-side code to work on the Midori browser.
- Fixed issue where heat index was reporting incorrect values in Celsius and Fahrenheit. [#1263](https://github.com/MichMich/MagicMirror/issues/1263)
- Fixed weatherforecast to use dt_txt field instead of dt to handle timezones better
- Newsfeed now remembers to show the description when `"ARTICLE_LESS_DETAILS"` is called if the user wants to always show the description. [#1282](https://github.com/MichMich/MagicMirror/issues/1282)
- `clientonly/*.js` is now linted, and one linting error is fixed
- Fix issue #1196 by changing underscore to hyphen in locale id, in align with momentjs.
- Fixed issue where heat index and wind chill were reporting incorrect values in Kelvin. [#1263](https://github.com/MichMich/MagicMirror/issues/1263)

### Updated

- Updated Italian translation
- Updated German translation
- Updated Dutch translation

## [2.3.1] - 2018-04-01

### Fixed

- Downgrade electron to 1.4.15 to solve the black screen issue.[#1243](https://github.com/MichMich/MagicMirror/issues/1243)

## [2.3.0] - 2018-04-01

### Added

- Add new settings in compliments module: setting time intervals for morning and afternoon
- Add system notification `MODULE_DOM_CREATED` for notifying each module when their Dom has been fully loaded.
- Add types for module.
- Implement Danger.js to notify contributors when CHANGELOG.md is missing in PR.
- Allow scrolling in full page article view of default newsfeed module with gesture events from [MMM-Gestures](https://github.com/thobach/MMM-Gestures)
- Changed 'compliments.js' - update DOM if remote compliments are loaded instead of waiting one updateInterval to show custom compliments
- Automated unit tests utils, deprecated, translator, cloneObject(lockstrings)
- Automated integration tests translations
- Add advanced filtering to the excludedEvents configuration of the default calendar module
- New currentweather module config option: `showFeelsLike`: Shows how it actually feels like. (wind chill or heat index)
- New currentweather module config option: `useKMPHwind`: adds an option to see wind speed in Kmph instead of just m/s or Beaufort.
- Add dc:date to parsing in newsfeed module, which allows parsing of more rss feeds.

### Changed

- Add link to GitHub repository which contains the respective Dockerfile.
- Optimized automated unit tests cloneObject, cmpVersions
- Update notifications use now translation templates instead of normal strings.
- Yarn can be used now as an installation tool
- Changed Electron dependency to v1.7.13.

### Fixed

- News article in fullscreen (iframe) is now shown in front of modules.
- Forecast respects maxNumberOfDays regardless of endpoint.
- Fix exception on translation of objects.

## [2.2.2] - 2018-01-02

### Added

- Add missing `package-lock.json`.

### Changed

- Changed Electron dependency to v1.7.10.

## [2.2.1] - 2018-01-01

### Fixed

- Fixed linting errors.

## [2.2.0] - 2018-01-01

**Note:** This update uses new dependencies. Please update using the following command: `git pull && npm install`

### Changed

- Calendar week is now handled with a variable translation in order to move number language specific.
- Reverted the Electron dependency back to 1.4.15 since newer version don't seem to work on the Raspberry Pi very well.

### Added

- Add option to use [Nunjucks](https://mozilla.github.io/nunjucks/) templates in modules. (See `helloworld` module as an example.)
- Add Bulgarian translations for MagicMirror² and Alert module.
- Add graceful shutdown of modules by calling `stop` function of each `node_helper` on SIGINT before exiting.
- Link update subtext to Github diff of current version versus tracking branch.
- Add Catalan translation.
- Add ability to filter out newsfeed items based on prohibited words found in title (resolves #1071)
- Add options to truncate description support of a feed in newsfeed module
- Add reloadInterval option for particular feed in newsfeed module
- Add no-cache entries of HTTP headers in newsfeed module (fetcher)
- Add Czech translation.
- Add option for decimal symbols other than the decimal point for temperature values in both default weather modules: WeatherForecast and CurrentWeather.

### Fixed

- Fixed issue with calendar module showing more than `maximumEntries` allows
- WeatherForecast and CurrentWeather are now using HTTPS instead of HTTP
- Correcting translation for Indonesian language
- Fix issue where calendar icons wouldn't align correctly

## [2.1.3] - 2017-10-01

**Note:** This update uses new dependencies. Please update using the following command: `git pull && npm install`

### Changed

- Remove Roboto fonts files inside `fonts` and these are installed by npm install command.

### Added

- Add `clientonly` script to start only the electron client for a remote server.
- Add symbol and color properties of event when `CALENDAR_EVENTS` notification is broadcasted from `default/calendar` module.
- Add `.vscode/` folder to `.gitignore` to keep custom Visual Studio Code config out of git.
- Add unit test the capitalizeFirstLetter function of newsfeed module.
- Add new unit tests for function `shorten` in calendar module.
- Add new unit tests for function `getLocaleSpecification` in calendar module.
- Add unit test for js/class.js.
- Add unit tests for function `roundValue` in currentweather module.
- Add test e2e showWeek feature in spanish language.
- Add warning Log when is used old authentication method in the calendar module.
- Add test e2e for helloworld module with default config text.
- Add ability for `currentweather` module to display indoor humidity via INDOOR_HUMIDITY notification.
- Add Welsh (Cymraeg) translation.
- Add Slack badge to Readme.

### Updated

- Changed 'default.js' - listen on all attached interfaces by default.
- Add execution of `npm list` after the test are ran in Travis CI.
- Change hooks for the vendors e2e tests.
- Add log when clientonly failed on starting.
- Add warning color when are using full ip whitelist.
- Set version of the `express-ipfilter` on 0.3.1.

### Fixed

- Fixed issue with incorrect alignment of analog clock when displayed in the center column of the MM.
- Fixed ipWhitelist behaviour to make empty whitelist ([]) allow any and all hosts access to the MM.
- Fixed issue with calendar module where 'excludedEvents' count towards 'maximumEntries'.
- Fixed issue with calendar module where global configuration of maximumEntries was not overridden by calendar specific config (see module doc).
- Fixed issue where `this.file(filename)` returns a path with two hashes.
- Workaround for the WeatherForecast API limitation.

## [2.1.2] - 2017-07-01

### Changed

- Revert Docker related changes in favor of [docker-MagicMirror](https://github.com/bastilimbach/docker-MagicMirror). All Docker images are outsourced. ([#856](https://github.com/MichMich/MagicMirror/pull/856))
- Change Docker base image (Debian + Node) to an arm based distro (AlpineARM + Node) ([#846](https://github.com/MichMich/MagicMirror/pull/846))
- Fix the dockerfile to have it running from the first time.

### Added

- Add in option to wrap long calendar events to multiple lines using `wrapEvents` configuration option.
- Add test e2e `show title newsfeed` for newsfeed module.
- Add task to check configuration file.
- Add test check URLs of vendors.
- Add test of match current week number on clock module with showWeek configuration.
- Add test default modules present modules/default/defaultmodules.js.
- Add unit test calendar_modules function capFirst.
- Add test for check if exists the directories present in defaults modules.
- Add support for showing wind direction as an arrow instead of abbreviation in currentWeather module.
- Add support for writing translation functions to support flexible word order
- Add test for check if exits the directories present in defaults modules.
- Add calendar option to set a separate date format for full day events.
- Add ability for `currentweather` module to display indoor temperature via INDOOR_TEMPERATURE notification
- Add ability to change the path of the `custom.css`.
- Add translation Dutch to Alert module.
- Added Romanian translation.

### Updated

- Added missing keys to Polish translation.
- Added missing key to German translation.
- Added better translation with flexible word order to Finnish translation.

### Fixed

- Fix instruction in README for using automatically installer script.
- Bug of duplicated compliments as described in [here](https://forum.magicmirror.builders/topic/2381/compliments-module-stops-cycling-compliments).
- Fix double message about port when server is starting
- Corrected Swedish translations for TODAY/TOMORROW/DAYAFTERTOMORROW.
- Removed unused import from js/electron.js
- Made calendar.js respect config.timeFormat irrespective of locale setting.
- Fixed alignment of analog clock when a large calendar is displayed in the same side bar.

## [2.1.1] - 2017-04-01

**Note:** This update uses new dependencies. Please update using the following command: `git pull && npm install`

### Changed

- Add `anytime` group for Compliments module.
- Compliments module can use remoteFile without default daytime arrays defined.
- Installer: Use init config.js from config.js.sample.
- Switched out `rrule` package for `rrule-alt` and fixes in `ical.js` in order to fix calendar issues. ([#565](https://github.com/MichMich/MagicMirror/issues/565))
- Make mouse events pass through the region fullscreen_above to modules below.
- Scaled the splash screen down to make it a bit more subtle.
- Replace HTML tables with markdown tables in README files.
- Added `DAYAFTERTOMORROW`, `UPDATE_NOTIFICATION` and `UPDATE_NOTIFICATION_MODULE` to Finnish translations.
- Run `npm test` on Travis automatically.
- Show the splash screen image even when is reboot or halted.
- Added some missing translation strings in the sv.json file.
- Run task jsonlint to check translation files.
- Restructured Test Suite.

### Added

- Added Docker support (Pull Request [#673](https://github.com/MichMich/MagicMirror/pull/673)).
- Calendar-specific support for `maximumEntries`, and `maximumNumberOfDays`.
- Add loaded function to modules, providing an async callback.
- Made default newsfeed module aware of gesture events from [MMM-Gestures](https://github.com/thobach/MMM-Gestures)
- Add use pm2 for manager process into Installer RaspberryPi script.
- Russian Translation.
- Afrikaans Translation.
- Add postinstall script to notify user that MagicMirror installed successfully despite warnings from NPM.
- Init tests using mocha.
- Option to use RegExp in Calendar's titleReplace.
- Hungarian Translation.
- Icelandic Translation.
- Add use a script to prevent when is run by SSH session set DISPLAY environment.
- Enable ability to set configuration file by the environment variable called MM_CONFIG_FILE.
- Option to give each calendar a different color.
- Option for colored min-temp and max-temp.
- Add test e2e helloworld.
- Add test e2e environment.
- Add `chai-as-promised` npm module to devDependencies.
- Basic set of tests for clock module.
- Run e2e test in Travis.
- Estonian Translation.
- Add test for compliments module for parts of day.
- Korean Translation.
- Added console warning on startup when deprecated config options are used.
- Add option to display temperature unit label to the current weather module.
- Added ability to disable wrapping of news items.
- Added in the ability to hide events in the calendar module based on simple string filters.
- Updated Norwegian translation.
- Added hideLoading option for News Feed module.
- Added configurable dateFormat to clock module.
- Added multiple calendar icon support.
- Added tests for Translations, dev argument, version, dev console.
- Added test anytime feature compliments module.
- Added test ipwhitelist configuration directive.
- Added test for calendar module: default, basic-auth, backward compatibility, fail-basic-auth.
- Added meta tags to support fullscreen mode on iOS (for server mode)
- Added `ignoreOldItems` and `ignoreOlderThan` options to the News Feed module
- Added test for MM_PORT environment variable.
- Added a configurable Week section to the clock module.

### Fixed

- Update .gitignore to not ignore default modules folder.
- Remove white flash on boot up.
- Added `update` in Raspberry Pi installation script.
- Fix an issue where the analog clock looked scrambled. ([#611](https://github.com/MichMich/MagicMirror/issues/611))
- If units are set to imperial, the showRainAmount option of weatherforecast will show the correct unit.
- Module currentWeather: check if temperature received from api is defined.
- Fix an issue with module hidden status changing to `true` although lock string prevented showing it.
- Fix newsfeed module bug (removeStartTags)
- Fix when is set MM_PORT environment variable.
- Fixed missing animation on `this.show(speed)` when module is alone in a region.

## [2.1.0] - 2016-12-31

**Note:** This update uses new dependencies. Please update using the following command: `git pull && npm install`

### Added

- Finnish translation.
- Danish translation.
- Turkish translation.
- Option to limit access to certain IP addresses based on the value of `ipWhitelist` in the `config.js`, default is access from localhost only (Issue [#456](https://github.com/MichMich/MagicMirror/issues/456)).
- Added ability to change the point of time when calendar events get relative.
- Add Splash screen on boot.
- Add option to show humidity in currentWeather module.
- Add VSCode IntelliSense support.
- Module API: Add Visibility locking to module system. [See documentation](https://github.com/MichMich/MagicMirror/tree/develop/modules#visibility-locking) for more information.
- Module API: Method to overwrite the module's header. [See documentation](https://github.com/MichMich/MagicMirror/tree/develop/modules#getheader) for more information.
- Module API: Option to define the minimum MagicMirror version to run a module. [See documentation](https://github.com/MichMich/MagicMirror/tree/develop/modules#requiresversion) for more information.
- Calendar module now broadcasts the event list to all other modules using the notification system. [See documentation](https://github.com/MichMich/MagicMirror/tree/develop/modules/default/calendar) for more information.
- Possibility to use the calendar feed as the source for the weather (currentweather & weatherforecast) location data. [See documentation](https://github.com/MichMich/MagicMirror/tree/develop/modules/default/weatherforecast) for more information.
- Added option to show rain amount in the weatherforecast default module
- Add module `updatenotification` to get an update whenever a new version is available. [See documentation](https://github.com/MichMich/MagicMirror/tree/develop/modules/default/updatenotification) for more information.
- Add the ability to set timezone on the date display in the Clock Module
- Ability to set date format in calendar module
- Possibility to use currentweather for the compliments
- Added option `disabled` for modules.
- Added option `address` to set bind address.
- Added option `onlyTemp` for currentweather module to show only current temperature and weather icon.
- Added option `remoteFile` to compliments module to load compliment array from filesystem.
- Added option `zoom` to scale the whole mirror display with a given factor.
- Added option `roundTemp` for currentweather and weatherforecast modules to display temperatures rounded to nearest integer.
- Added ability set the classes option to compliments module for style and text size of compliments.
- Added ability to configure electronOptions
- Calendar module: option to hide private events
- Add root_path for global vars

### Updated

- Modified translations for Frysk.
- Modified core English translations.
- Updated package.json as a result of Snyk security update.
- Improve object instantiation to prevent reference errors.
- Improve logger. `Log.log()` now accepts multiple arguments.
- Remove extensive logging in newsfeed node helper.
- Calendar times are now uniformly capitalized.
- Modules are now secure, and Helmet is now used to prevent abuse of the Mirror's API.

### Fixed

- Solve an issue where module margins would appear when the first module of a section was hidden.
- Solved visual display errors on chrome, if all modules in one of the right sections are hidden.
- Global and Module default config values are no longer modified when setting config values.
- Hide a region if all modules in a region are hidden. Prevention unwanted margins.
- Replaced `electron-prebuilt` package with `electron` in order to fix issues that would happen after 2017.
- Documentation of alert module

## [2.0.5] - 2016-09-20

### Added

- Added ability to remove tags from the beginning or end of newsfeed items in 'newsfeed.js'.
- Added ability to define "the day after tomorrow" for calendar events (Definition for German and Dutch already included).
- Added CII Badge (we are compliant with the CII Best Practices)
- Add support for doing http basic auth when loading calendars
- Add the ability to turn off and on the date display in the Clock Module

### Fixed

- Fix typo in installer.
- Add message to unsupported Pi error to mention that Pi Zeros must use server only mode, as ARMv6 is unsupported. Closes #374.
- Fix API url for weather API.

### Updated

- Force fullscreen when kioskmode is active.
- Update the .github templates and information with more modern information.
- Update the Gruntfile with a more functional StyleLint implementation.

## [2.0.4] - 2016-08-07

### Added

- Brazilian Portuguese Translation.
- Option to enable Kiosk mode.
- Added ability to start the app with Dev Tools.
- Added ability to turn off the date display in `clock.js` when in analog mode.
- Greek Translation

### Fixed

- Prevent `getModules()` selectors from returning duplicate entries.
- Append endpoints of weather modules with `/` to retrieve the correct data. (Issue [#337](https://github.com/MichMich/MagicMirror/issues/337))
- Corrected grammar in `module.js` from 'suspend' to 'suspended'.
- Fixed openweathermap.org URL in config sample.
- Prevent currentweather module from crashing when received data object is incorrect.
- Fix issue where translation loading prevented the UI start-up when the language was set to 'en'. (Issue [#388](https://github.com/MichMich/MagicMirror/issues/388))

### Updated

- Updated package.json to fix possible vulnerabilities. (Using Snyk)
- Updated weathericons
- Updated default weatherforecast to work with the new icons.
- More detailed error message in case config file couldn't be loaded.

## [2.0.3] - 2016-07-12

### Added

- Add max newsitems parameter to the newsfeed module.
- Translations for Simplified Chinese, Traditional Chinese and Japanese.
- Polish Translation
- Add an analog clock in addition to the digital one.

### Fixed

- Edit Alert Module to display title & message if they are provided in the notification (Issue [#300](https://github.com/MichMich/MagicMirror/issues/300))
- Removed 'null' reference from updateModuleContent(). This fixes recent Edge and Internet Explorer browser displays (Issue [#319](https://github.com/MichMich/MagicMirror/issues/319))

### Changed

- Added default string to calendar titleReplace.

## [2.0.2] - 2016-06-05

### Added

- Norwegian Translations (nb and nn)
- Portuguese Translation
- Swedish Translation

### Fixed

- Added reference to Italian Translation.
- Added the missing NE translation to all languages. [#344](https://github.com/MichMich/MagicMirror/issues/344)
- Added proper User-Agent string to calendar call.

### Changed

- Add option to use locationID in weather modules.

## [2.0.1] - 2016-05-18

### Added

- Changelog
- Italian Translation

### Changed

- Improve the installer by fetching the latest Node.js without any 3rd party interferences.

## [2.0.0] - 2016-05-03

### Initial release of MagicMirror²

It includes (but is not limited to) the following features:

- Modular system allowing 3rd party plugins.
- An Node/Electron based application taking away the need for external servers or browsers.
- A complete development API documentation.
- Small cute fairies that kiss you while you sleep.

## [1.0.0] - 2014-02-16

### Initial release of MagicMirror.

This was part of the blogpost: [https://michaelteeuw.nl/post/83916869600/magic-mirror-part-vi-production-of-the](https://michaelteeuw.nl/post/83916869600/magic-mirror-part-vi-production-of-the)<|MERGE_RESOLUTION|>--- conflicted
+++ resolved
@@ -14,11 +14,8 @@
 - Added a config option under the weather module, absoluteDates, providing an option to format weather forecast date output with either absolute or relative dates.
 - Added test for new weather forecast absoluteDates porperty.
 - The modules get a class hidden added/removed if they get hidden/shown
-<<<<<<< HEAD
+- Added new config option `showTitleAsUrl` to newsfeed module. If set, the diplayed title is a link to the article which is useful when running in a browser and you want to read this article.
 - Added internal cors proxy to get weather providers working without public proxies (fixes #2714). The new url `http(s)://address:port/cors?url=https://whatever-to-proxy` can be used in other modules too.
-=======
-- Added new config option `showTitleAsUrl` to newsfeed module. If set, the diplayed title is a link to the article which is useful when running in a browser and you want to read this article.
->>>>>>> 4b381f33
 
 ### Updated
 
