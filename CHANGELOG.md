# MagicMirror² Change Log

All notable changes to this project will be documented in this file.
This project adheres to [Semantic Versioning](http://semver.org/).

---

❤️ **Donate:** Enjoying MagicMirror²? [Please consider a donation!](https://magicmirror.builders/donate) With your help we can continue to improve the MagicMirror² core.

<<<<<<< HEAD
## [2.9.0] - 2019-10-01

### Fixed
- Send `NEWS_FEED` Notification also for the first newsmessage which are shown
=======
## [2.9.0] - Unreleased (Develop Branch)

*This release is scheduled to be released on 2019-10-01.*

### Added

### Updated
- Updatenotification module: Display update notification for a limited (configurable) time.

### Fixed
- Updatenotification module: Properly handle race conditions, prevent crash.
>>>>>>> 13313d0b

## [2.8.0] - 2019-07-01

ℹ️ **Note:** This update uses new dependencies. Please update using the following command: `git pull && npm install`. If you are having issues running Electron, make sure your [Raspbian is up to date](https://www.raspberrypi.org/documentation/raspbian/updating.md).

### Added
- Option to show event location in calendar
- Finnish translation for "Feels" and "Weeks"
- Russian translation for “Feels”
- Calendar module: added `nextDaysRelative` config option
- Add `broadcastPastEvents` config option for calendars to include events from the past `maximumNumberOfDays` in event broadcasts
- Added feature to broadcast news feed items `NEWS_FEED` and updated news items `NEWS_FEED_UPDATED` in default [newsfeed](https://github.com/MichMich/MagicMirror/tree/develop/modules/default/newsfeed) module (when news is updated) with documented default and `config.js` options in [README.md](https://github.com/MichMich/MagicMirror/blob/develop/modules/default/newsfeed/README.md)
- Added notifications to default `clock` module broadcasting `CLOCK_SECOND` and `CLOCK_MINUTE` for the respective time elapsed.
- Added UK Met Office Datapoint feed as a provider in the default weather module.
- Added new provider class
- Added suncalc.js dependency to calculate sun times (not provided in UK Met Office feed)
- Added "tempUnits" and "windUnits" to allow, for example, temp in metric (i.e. celsius) and wind in imperial (i.e. mph). These will override "units" if specified, otherwise the "units" value will be used.
- Use Feels Like temp from feed if present
- Optionally display probability of precipitation (PoP) in current weather (UK Met Office data)
- Automatically try to fix eslint errors by passing `--fix` option to it
- Added sunrise and sunset times to weathergov weather provider [#1705](https://github.com/MichMich/MagicMirror/issues/1705)
- Added "useLocationAsHeader" to display "location" in `config.js` as header when location name is not returned
- Added to `newsfeed.js`: in order to design the news article better with css, three more class-names were introduced: newsfeed-desc, newsfeed-desc, newsfeed-desc

### Updated
- English translation for "Feels" to "Feels like"
- Fixed the example calender url in `config.js.sample`
- Update `ical.js` to solve various calendar issues.
- Update weather city list url [#1676](https://github.com/MichMich/MagicMirror/issues/1676)
- Only update clock once per minute when seconds aren't shown

### Fixed
- Fixed uncaught exception, race condition on module update
- Fixed issue [#1696](https://github.com/MichMich/MagicMirror/issues/1696), some ical files start date to not parse to date type
- Allowance HTML5 autoplay-policy (policy is changed from Chrome 66 updates)
- Handle SIGTERM messages
- Fixes sliceMultiDayEvents so it respects maximumNumberOfDays
- Minor types in default NewsFeed [README.md](https://github.com/MichMich/MagicMirror/blob/develop/modules/default/newsfeed/README.md)
- Fix typos and small syntax errors, cleanup dependencies, remove multiple-empty-lines, add semi-rule
- Fixed issues with calendar not displaying one-time changes to repeating events
- Updated the fetchedLocationName variable in currentweather.js so that city shows up in the header

### Updated installer
- give non-pi2+ users (pi0, odroid, jetson nano, mac, windows, ...) option to continue install
- use current username vs hardcoded 'pi' to support non-pi install
- check for npm installed. node install doesn't do npm anymore
- check for mac as part of PM2 install, add install option string
- update pm2 config with current username instead of hard coded 'pi'
- check for screen saver config, "/etc/xdg/lxsession", bypass if not setup

## [2.7.1] - 2019-04-02

Fixed `package.json` version number.

## [2.7.0] - 2019-04-01

ℹ️ **Note:** This update uses new dependencies. Please update using the following command: `git pull && npm install`. If you are having issues running Electron, make sure your [Raspbian is up to date](https://www.raspberrypi.org/documentation/raspbian/updating.md).

### Added
- Italian translation for "Feels"
- Basic Klingon (tlhIngan Hol) translations
- Disabled the screensaver on raspbian with installation script
- Added option to truncate the number of vertical lines a calendar item can span if `wrapEvents` is enabled.
- Danish translation for "Feels" and "Weeks"
- Added option to split multiple day events in calendar to separate numbered events
- Slovakian translation
- Alerts now can contain Font Awesome icons
- Notifications display time can be set in request
- Newsfeed: added support for `ARTICLE_INFO_REQUEST` notification
- Add `name` config option for calendars to be sent along with event broadcasts

### Updated
- Bumped the Electron dependency to v3.0.13 to support the most recent Raspbian. [#1500](https://github.com/MichMich/MagicMirror/issues/1500)
- Updated modernizr code in alert module, fixed a small typo there too
- More verbose error message on console if the config is malformed
- Updated installer script to install Node.js version 10.x

### Fixed
- Fixed temperature displays in currentweather and weatherforecast modules [#1503](https://github.com/MichMich/MagicMirror/issues/1503), [#1511](https://github.com/MichMich/MagicMirror/issues/1511).
- Fixed unhandled error on bad git data in updatenotification module [#1285](https://github.com/MichMich/MagicMirror/issues/1285).
- Weather forecast now works with openweathermap in new weather module. Daily data are displayed, see issue [#1504](https://github.com/MichMich/MagicMirror/issues/1504).
- Fixed analogue clock border display issue where non-black backgrounds used (previous fix for issue 611)
- Fixed compatibility issues caused when modules request different versions of Font Awesome, see issue [#1522](https://github.com/MichMich/MagicMirror/issues/1522). MagicMirror now uses [Font Awesome 5 with v4 shims included for backwards compatibility](https://fontawesome.com/how-to-use/on-the-web/setup/upgrading-from-version-4#shims).
- Installation script problems with raspbian
- Calendar: only show repeating count if the event is actually repeating [#1534](https://github.com/MichMich/MagicMirror/pull/1534)
- Calendar: Fix exdate handling when multiple values are specified (comma separated)
- Calendar: Fix relative date handling for fulldate events, calculate difference always from start of day  [#1572](https://github.com/MichMich/MagicMirror/issues/1572)
- Fix null dereference in moduleNeedsUpdate when the module isn't visible
- Calendar: Fixed event end times by setting default calendarEndTime to "LT" (Local time format). [#1479]
- Calendar: Fixed missing calendar fetchers after server process restarts [#1589](https://github.com/MichMich/MagicMirror/issues/1589)
- Notification: fixed background color (was white text on white background)
- Use getHeader instead of data.header when creating the DOM so overwriting the function also propagates into it
- Fix documentation of `useKMPHwind` option in currentweather

### New weather module
- Fixed weather forecast table display [#1499](https://github.com/MichMich/MagicMirror/issues/1499).
- Dimmed loading indicator for weather forecast.
- Implemented config option `decimalSymbol` [#1499](https://github.com/MichMich/MagicMirror/issues/1499).
- Aligned indoor values in current weather vertical [#1499](https://github.com/MichMich/MagicMirror/issues/1499).
- Added humidity support to nunjuck unit filter.
- Do not display degree symbol for temperature in Kelvin [#1503](https://github.com/MichMich/MagicMirror/issues/1503).
- Weather forecast now works with openweathermap for both, `/forecast` and `/forecast/daily`, in new weather module. If you use the `/forecast`-weatherEndpoint, the hourly data are converted to daily data, see issues [#1504](https://github.com/MichMich/MagicMirror/issues/1504), [#1513](https://github.com/MichMich/MagicMirror/issues/1513).
- Added fade, fadePoint and maxNumberOfDays properties to the forecast mode [#1516](https://github.com/MichMich/MagicMirror/issues/1516)
- Fixed Loading string and decimalSymbol string replace [#1538](https://github.com/MichMich/MagicMirror/issues/1538)
- Show Snow amounts in new weather module [#1545](https://github.com/MichMich/MagicMirror/issues/1545)
- Added weather.gov as a new weather provider for US locations

## [2.6.0] - 2019-01-01

ℹ️ **Note:** This update uses new dependencies. Please update using the following command: `git pull && npm install`. If you are having issues updating, make sure you are running the latest version of Node.

### ✨ Experimental ✨
- New default [module weather](modules/default/weather). This module will eventually replace the current `currentweather` and `weatherforecast` modules. The new module is still pretty experimental, but it's included so you can give it a try and help us improve this module. Please give us you feedback using [this forum post](https://forum.magicmirror.builders/topic/9335/default-weather-module-refactoring).

A huge, huge, huge thanks to user @fewieden for all his hard work on the new `weather` module!

### Added
- Possibility to add classes to the cell of symbol, title and time of the events of calendar.
- Font-awesome 5, still has 4 for backwards compatibility.
- Missing `showEnd` in calendar documentation
- Screenshot for the new feed module
- Screenshot for the compliments module
- Screenshot for the clock module
- Screenshot for the current weather
- Screenshot for the weather forecast module
- Portuguese translation for "Feels"
- Croatian translation
- Fading for dateheaders timeFormat in Calendar [#1464](https://github.com/MichMich/MagicMirror/issues/1464)
- Documentation for the existing `scale` option in the Weather Forecast module.

### Fixed
- Allow to parse recurring calendar events where the start date is before 1900
- Fixed Polish translation for Single Update Info
- Ignore entries with unparseable details in the calendar module
- Bug showing FullDayEvents one day too long in calendar fixed
- Bug in newsfeed when `removeStartTags` is used on the description [#1478](https://github.com/MichMich/MagicMirror/issues/1478)

### Updated
- The default calendar setting `showEnd` is changed to `false`.

### Changed
- The Weather Forecast module by default displays the &deg; symbol after every numeric value to be consistent with the Current Weather module.


## [2.5.0] - 2018-10-01

### Added
- Romanian translation for "Feels"
- Support multi-line compliments
- Simplified Chinese translation for "Feels"
- Polish translate for "Feels"
- French translate for "Feels"
- Translations for newsfeed module
- Support for toggling news article in fullscreen
- Hungarian translation for "Feels" and "Week"
- Spanish translation for "Feels"
- Add classes instead of inline style to the message from the module Alert
- Support for events having a duration instead of an end
- Support for showing end of events through config parameters showEnd and dateEndFormat

### Fixed
- Fixed gzip encoded calendar loading issue #1400.
- Mixup between german and spanish translation for newsfeed.
- Fixed close dates to be absolute, if no configured in the config.js - module Calendar
- Fixed the updatenotification module message about new commits in the repository, so they can be correctly localized in singular and plural form.
- Fix for weatherforecast rainfall rounding [#1374](https://github.com/MichMich/MagicMirror/issues/1374)
- Fix calendar parsing issue for Midori on RasperryPi Zero w, related to issue #694.
- Fix weather city ID link in sample config
- Fixed issue with clientonly not updating with IP address and port provided on command line.

### Updated

- Updated Simplified Chinese translation
- Swedish translations
- Hungarian translations for the updatenotification module
- Updated Norsk bokmål translation
- Updated Norsk nynorsk translation
- Consider multi days event as full day events

## [2.4.1] - 2018-07-04

### Fixed

- Fix weather parsing issue #1332.

## [2.4.0] - 2018-07-01

⚠️ **Warning:** This release includes an updated version of Electron. This requires a Raspberry Pi configuration change to allow the best performance and prevent the CPU from overheating. Please read the information on the [MagicMirror Wiki](https://github.com/michmich/magicmirror/wiki/configuring-the-raspberry-pi#enable-the-open-gl-driver-to-decrease-electrons-cpu-usage).

ℹ️ **Note:** This update uses new dependencies. Please update using the following command: `git pull && npm install`

### Added

- Enabled translation of feelsLike for module currentweather
- Added support for on-going calendar events
- Added scroll up in fullscreen newsfeed article view
- Changed fullscreen newsfeed width from 100% to 100vw (better results)
- Added option to calendar module that colors only the symbol instead of the whole line
- Added option for new display format in the calendar module with date headers with times/events below.
- Ability to fetch compliments from a remote server
- Add regex filtering to calendar module
- Customize classes for table
- Added option to newsfeed module to only log error parsing a news article if enabled
- Add update translations for Português Brasileiro

### Changed
- Upgrade to Electron 2.0.0.
- Remove yarn-or-npm which breaks production builds.
- Invoke module suspend even if no dom content. [#1308](https://github.com/MichMich/MagicMirror/issues/1308)

### Fixed
- Fixed issue where wind chill could not be displayed in Fahrenheit. [#1247](https://github.com/MichMich/MagicMirror/issues/1247)
- Fixed issues where a module crashes when it tries to dismiss a non existing alert. [#1240](https://github.com/MichMich/MagicMirror/issues/1240)
- In default module currentWeather/currentWeather.js line 296, 300, self.config.animationSpeed can not be found because the notificationReceived function does not have "self" variable.
- Fixed browser-side code to work on the Midori browser.
- Fixed issue where heat index was reporting incorrect values in Celsius and Fahrenheit. [#1263](https://github.com/MichMich/MagicMirror/issues/1263)
- Fixed weatherforecast to use dt_txt field instead of dt to handle timezones better
- Newsfeed now remembers to show the description when `"ARTICLE_LESS_DETAILS"` is called if the user wants to always show the description. [#1282](https://github.com/MichMich/MagicMirror/issues/1282)
- `clientonly/*.js` is now linted, and one linting error is fixed
- Fix issue #1196 by changing underscore to hyphen in locale id, in align with momentjs.
- Fixed issue where heat index and wind chill were reporting incorrect values in Kelvin. [#1263](https://github.com/MichMich/MagicMirror/issues/1263)

### Updated
- Updated Italian translation
- Updated German translation
- Updated Dutch translation

## [2.3.1] - 2018-04-01

### Fixed
- Downgrade electron to 1.4.15 to solve the black screen issue.[#1243](https://github.com/MichMich/MagicMirror/issues/1243)

## [2.3.0] - 2018-04-01

### Added

- Add new settings in compliments module: setting time intervals for morning and afternoon
- Add system notification `MODULE_DOM_CREATED` for notifying each module when their Dom has been fully loaded.
- Add types for module.
- Implement Danger.js to notify contributors when CHANGELOG.md is missing in PR.
- Allow to scroll in full page article view of default newsfeed module with gesture events from [MMM-Gestures](https://github.com/thobach/MMM-Gestures)
- Changed 'compliments.js' - update DOM if remote compliments are loaded instead of waiting one updateInterval to show custom compliments
- Automated unit tests utils, deprecated, translator, cloneObject(lockstrings)
- Automated integration tests translations
- Add advanced filtering to the excludedEvents configuration of the default calendar module
- New currentweather module config option: `showFeelsLike`: Shows how it actually feels like. (wind chill or heat index)
- New currentweather module config option: `useKMPHwind`: adds an option to see wind speed in Kmph instead of just m/s or Beaufort.
- Add dc:date to parsing in newsfeed module, which allows parsing of more rss feeds.

### Changed
- Add link to GitHub repository which contains the respective Dockerfile.
- Optimized automated unit tests cloneObject, cmpVersions
- Update notifications use now translation templates instead of normal strings.
- Yarn can be used now as an installation tool
- Changed Electron dependency to v1.7.13.

### Fixed
- News article in fullscreen (iframe) is now shown in front of modules.
- Forecast respects maxNumberOfDays regardless of endpoint.
- Fix exception on translation of objects.

## [2.2.2] - 2018-01-02

### Added

- Add missing `package-lock.json`.

### Changed

- Changed Electron dependency to v1.7.10.

## [2.2.1] - 2018-01-01

### Fixed
- Fixed linting errors.

## [2.2.0] - 2018-01-01

**Note:** This update uses new dependencies. Please update using the following command: `git pull && npm install`

### Changed
- Calender week is now handled with a variable translation in order to move number language specific.
- Reverted the Electron dependency back to 1.4.15 since newer version don't seem to work on the Raspberry Pi very well.

### Added
- Add option to use [Nunjucks](https://mozilla.github.io/nunjucks/) templates in modules. (See `helloworld` module as an example.)
- Add Bulgarian translations for MagicMirror² and Alert module.
- Add graceful shutdown of modules by calling `stop` function of each `node_helper` on SIGINT before exiting.
- Link update subtext to Github diff of current version versus tracking branch.
- Add Catalan translation.
- Add ability to filter out newsfeed items based on prohibited words found in title (resolves #1071)
- Add options to truncate description support of a feed in newsfeed module
- Add reloadInterval option for particular feed in newsfeed module
- Add no-cache entries of HTTP headers in newsfeed module (fetcher)
- Add Czech translation.
- Add option for decimal symbols other than the decimal point for temperature values in both default weather modules: WeatherForecast and CurrentWeather.

### Fixed
- Fixed issue with calendar module showing more than `maximumEntries` allows
- WeatherForecast and CurrentWeather are now using HTTPS instead of HTTP
- Correcting translation for Indonesian language
- Fix issue where calendar icons wouldn't align correctly

## [2.1.3] - 2017-10-01

**Note:** This update uses new dependencies. Please update using the following command: `git pull && npm install`

### Changed
- Remove Roboto fonts files inside `fonts` and these are installed by npm install command.

### Added
- Add `clientonly` script to start only the electron client for a remote server.
- Add symbol and color properties of event when `CALENDAR_EVENTS` notification is broadcasted from `default/calendar` module.
- Add `.vscode/` folder to `.gitignore` to keep custom Visual Studio Code config out of git.
- Add unit test the capitalizeFirstLetter function of newsfeed module.
- Add new unit tests for function `shorten` in calendar module.
- Add new unit tests for function `getLocaleSpecification` in calendar module.
- Add unit test for js/class.js.
- Add unit tests for function `roundValue` in currentweather module.
- Add test e2e showWeek feature in spanish language.
- Add warning Log when is used old authentication method in the calendar module.
- Add test e2e for helloworld module with default config text.
- Add ability for `currentweather` module to display indoor humidity via INDOOR_HUMIDITY notification.
- Add Welsh (Cymraeg) translation.
- Add Slack badge to Readme.

### Updated
- Changed 'default.js' - listen on all attached interfaces by default.
- Add execution of `npm list` after the test are ran in Travis CI.
- Change hooks for the vendors e2e tests.
- Add log when clientonly failed on starting.
- Add warning color when are using full ip whitelist.
- Set version of the `express-ipfilter` on 0.3.1.

### Fixed
- Fixed issue with incorrect alignment of analog clock when displayed in the center column of the MM.
- Fixed ipWhitelist behaviour to make empty whitelist ([]) allow any and all hosts access to the MM.
- Fixed issue with calendar module where 'excludedEvents' count towards 'maximumEntries'.
- Fixed issue with calendar module where global configuration of maximumEntries was not overridden by calendar specific config (see module doc).
- Fixed issue where `this.file(filename)` returns a path with two hashes.
- Workaround for the WeatherForecast API limitation.

## [2.1.2] - 2017-07-01

### Changed
- Revert Docker related changes in favor of [docker-MagicMirror](https://github.com/bastilimbach/docker-MagicMirror). All Docker images are outsourced. ([#856](https://github.com/MichMich/MagicMirror/pull/856))
- Change Docker base image (Debian + Node) to an arm based distro (AlpineARM + Node) ([#846](https://github.com/MichMich/MagicMirror/pull/846))
- Fix the dockerfile to have it running from the first time.

### Added
- Add in option to wrap long calendar events to multiple lines using `wrapEvents` configuration option.
- Add test e2e `show title newsfeed` for newsfeed module.
- Add task to check configuration file.
- Add test check URLs of vendors.
- Add test of match current week number on clock module with showWeek configuration.
- Add test default modules present modules/default/defaultmodules.js.
- Add unit test calendar_modules function capFirst.
- Add test for check if exists the directories present in defaults modules.
- Add support for showing wind direction as an arrow instead of abbreviation in currentWeather module.
- Add support for writing translation functions to support flexible word order
- Add test for check if exits the directories present in defaults modules.
- Add calendar option to set a separate date format for full day events.
- Add ability for `currentweather` module to display indoor temperature via INDOOR_TEMPERATURE notification
- Add ability to change the path of the `custom.css`.
- Add translation Dutch to Alert module.
- Added Romanian translation.

### Updated
- Added missing keys to Polish translation.
- Added missing key to German translation.
- Added better translation with flexible word order to Finnish translation.

### Fixed
- Fix instruction in README for using automatically installer script.
- Bug of duplicated compliments as described in [here](https://forum.magicmirror.builders/topic/2381/compliments-module-stops-cycling-compliments).
- Fix double message about port when server is starting
- Corrected Swedish translations for TODAY/TOMORROW/DAYAFTERTOMORROW.
- Removed unused import from js/electron.js
- Made calendar.js respect config.timeFormat irrespective of locale setting.
- Fixed alignment of analog clock when a large calendar is displayed in the same side bar.

## [2.1.1] - 2017-04-01

**Note:** This update uses new dependencies. Please update using the following command: `git pull && npm install`

### Changed
- Add `anytime` group for Compliments module.
- Compliments module can use remoteFile without default daytime arrays defined.
- Installer: Use init config.js from config.js.sample.
- Switched out `rrule` package for `rrule-alt` and fixes in `ical.js` in order to fix calendar issues. ([#565](https://github.com/MichMich/MagicMirror/issues/565))
- Make mouse events pass through the region fullscreen_above to modules below.
- Scaled the splash screen down to make it a bit more subtle.
- Replace HTML tables with markdown tables in README files.
- Added `DAYAFTERTOMORROW`, `UPDATE_NOTIFICATION` and `UPDATE_NOTIFICATION_MODULE` to Finnish translations.
- Run `npm test` on Travis automatically.
- Show the splash screen image even when is reboot or halted.
- Added some missing translation strings in the sv.json file.
- Run task jsonlint to check translation files.
- Restructured Test Suite.

### Added
- Added Docker support (Pull Request [#673](https://github.com/MichMich/MagicMirror/pull/673)).
- Calendar-specific support for `maximumEntries`, and ` maximumNumberOfDays`.
- Add loaded function to modules, providing an async callback.
- Made default newsfeed module aware of gesture events from [MMM-Gestures](https://github.com/thobach/MMM-Gestures)
- Add use pm2 for manager process into Installer RaspberryPi script.
- Russian Translation.
- Afrikaans Translation.
- Add postinstall script to notify user that MagicMirror installed successfully despite warnings from NPM.
- Init tests using mocha.
- Option to use RegExp in Calendar's titleReplace.
- Hungarian Translation.
- Icelandic Translation.
- Add use a script to prevent when is run by SSH session set DISPLAY environment.
- Enable ability to set configuration file by the environment variable called MM_CONFIG_FILE.
- Option to give each calendar a different color.
- Option for colored min-temp and max-temp.
- Add test e2e helloworld.
- Add test e2e environment.
- Add `chai-as-promised` npm module to devDependencies.
- Basic set of tests for clock module.
- Run e2e test in Travis.
- Estonian Translation.
- Add test for compliments module for parts of day.
- Korean Translation.
- Added console warning on startup when deprecated config options are used.
- Add option to display temperature unit label to the current weather module.
- Added ability to disable wrapping of news items.
- Added in the ability to hide events in the calendar module based on simple string filters.
- Updated Norwegian translation.
- Added hideLoading option for News Feed module.
- Added configurable dateFormat to clock module.
- Added multiple calendar icon support.
- Added tests for Translations, dev argument, version, dev console.
- Added test anytime feature compliments module.
- Added test ipwhitelist configuration directive.
- Added test for calendar module: default, basic-auth, backward compatibility, fail-basic-auth.
- Added meta tags to support fullscreen mode on iOS (for server mode)
- Added `ignoreOldItems` and `ignoreOlderThan` options to the News Feed module
- Added test for MM_PORT environment variable.
- Added a configurable Week section to the clock module.

### Fixed
- Update .gitignore to not ignore default modules folder.
- Remove white flash on boot up.
- Added `update` in Raspberry Pi installation script.
- Fix an issue where the analog clock looked scrambled. ([#611](https://github.com/MichMich/MagicMirror/issues/611))
- If units is set to imperial, the showRainAmount option of weatherforecast will show the correct unit.
- Module currentWeather: check if temperature received from api is defined.
- Fix an issue with module hidden status changing to `true` although lock string prevented showing it.
- Fix newsfeed module bug (removeStartTags)
- Fix when is set MM_PORT environment variable.
- Fixed missing animation on `this.show(speed)` when module is alone in a region.

## [2.1.0] - 2016-12-31

**Note:** This update uses new dependencies. Please update using the following command: `git pull && npm install`

### Added
- Finnish translation.
- Danish translation.
- Turkish translation.
- Option to limit access to certain IP addresses based on the value of `ipWhitelist` in the `config.js`, default is access from localhost only (Issue [#456](https://github.com/MichMich/MagicMirror/issues/456)).
- Added ability to change the point of time when calendar events get relative.
- Add Splash screen on boot.
- Add option to show humidity in currentWeather module.
- Add VSCode IntelliSense support.
- Module API: Add Visibility locking to module system. [See documentation](https://github.com/MichMich/MagicMirror/tree/develop/modules#visibility-locking) for more information.
- Module API: Method to overwrite the module's header. [See documentation](https://github.com/MichMich/MagicMirror/tree/develop/modules#getheader) for more information.
- Module API: Option to define the minimum MagicMirror version to run a module. [See documentation](https://github.com/MichMich/MagicMirror/tree/develop/modules#requiresversion) for more information.
- Calendar module now broadcasts the event list to all other modules using the notification system. [See documentation](https://github.com/MichMich/MagicMirror/tree/develop/modules/default/calendar) for more information.
- Possibility to use the the calendar feed as the source for the weather (currentweather & weatherforecast) location data. [See documentation](https://github.com/MichMich/MagicMirror/tree/develop/modules/default/weatherforecast) for more information.
- Added option to show rain amount in the weatherforecast default module
- Add module `updatenotification` to get an update whenever a new version is available. [See documentation](https://github.com/MichMich/MagicMirror/tree/develop/modules/default/updatenotification) for more information.
- Add the ability to set timezone on the date display in the Clock Module
- Ability to set date format in calendar module
- Possibility to use currentweather for the compliments
- Added option `disabled` for modules.
- Added option `address` to set bind address.
- Added option `onlyTemp` for currentweather module to show show only current temperature and weather icon.
- Added option `remoteFile` to compliments module to load compliment array from filesystem.
- Added option `zoom` to scale the whole mirror display with a given factor.
- Added option `roundTemp` for currentweather and weatherforecast modules to display temperatures rounded to nearest integer.
- Added abilty set the classes option to compliments module for style and text size of compliments.
- Added ability to configure electronOptions
- Calendar module: option to hide private events
- Add root_path for global vars

### Updated
- Modified translations for Frysk.
- Modified core English translations.
- Updated package.json as a result of Snyk security update.
- Improve object instantiation to prevent reference errors.
- Improve logger. `Log.log()` now accepts multiple arguments.
- Remove extensive logging in newsfeed node helper.
- Calendar times are now uniformly capitalized.
- Modules are now secure, and Helmet is now used to prevent abuse of the Mirror's API.

### Fixed
- Solve an issue where module margins would appear when the first module of a section was hidden.
- Solved visual display errors on chrome, if all modules in one of the right sections are hidden.
- Global and Module default config values are no longer modified when setting config values.
- Hide a region if all modules in a region are hidden. Prevention unwanted margins.
- Replaced `electron-prebuilt` package with `electron` in order to fix issues that would happen after 2017.
- Documentation of alert module

## [2.0.5] - 2016-09-20

### Added
- Added ability to remove tags from the beginning or end of newsfeed items in 'newsfeed.js'.
- Added ability to define "the day after tomorrow" for calendar events (Definition for German and Dutch already included).
- Added CII Badge (we are compliant with the CII Best Practices)
- Add support for doing http basic auth when loading calendars
- Add the ability to turn off and on the date display in the Clock Module

### Fixed
- Fix typo in installer.
- Add message to unsupported Pi error to mention that Pi Zeros must use server only mode, as ARMv6 is unsupported. Closes #374.
- Fix API url for weather API.

### Updated
- Force fullscreen when kioskmode is active.
- Update the .github templates and information with more modern information.
- Update the Gruntfile with a more functional StyleLint implementation.

## [2.0.4] - 2016-08-07

### Added
- Brazilian Portuguese Translation.
- Option to enable Kiosk mode.
- Added ability to start the app with Dev Tools.
- Added ability to turn off the date display in `clock.js` when in analog mode.
- Greek Translation

### Fixed
- Prevent `getModules()` selectors from returning duplicate entries.
- Append endpoints of weather modules with `/` to retrieve the correct data. (Issue [#337](https://github.com/MichMich/MagicMirror/issues/337))
- Corrected grammar in `module.js` from 'suspend' to 'suspended'.
- Fixed openweathermap.org URL in config sample.
- Prevent currentweather module from crashing when received data object is incorrect.
- Fix issue where translation loading prevented the UI start-up when the language was set to 'en'. (Issue [#388](https://github.com/MichMich/MagicMirror/issues/388))

### Updated
- Updated package.json to fix possible vulnerabilities. (Using Snyk)
- Updated weathericons
- Updated default weatherforecast to work with the new icons.
- More detailed error message in case config file couldn't be loaded.

## [2.0.3] - 2016-07-12
### Added
- Add max newsitems parameter to the newsfeed module.
- Translations for Simplified Chinese, Traditional Chinese and Japanese.
- Polish Translation
- Add an analog clock in addition to the digital one.

### Fixed
- Edit Alert Module to display title & message if they are provided in the notification (Issue [#300](https://github.com/MichMich/MagicMirror/issues/300))
- Removed 'null' reference from updateModuleContent(). This fixes recent Edge and Internet Explorer browser displays (Issue [#319](https://github.com/MichMich/MagicMirror/issues/319))

### Changed
- Added default string to calendar titleReplace.

## [2.0.2] - 2016-06-05
### Added
- Norwegian Translations (nb and nn)
- Portuguese Translation
- Swedish Translation

### Fixed
- Added reference to Italian Translation.
- Added the missing NE translation to all languages. [#344](https://github.com/MichMich/MagicMirror/issues/344)
- Added proper User-Agent string to calendar call.

### Changed
- Add option to use locationID in weather modules.

## [2.0.1] - 2016-05-18
### Added
- Changelog
- Italian Translation

### Changed
- Improve the installer by fetching the latest Node.js without any 3rd party interferences.

## [2.0.0] - 2016-05-03
### Initial release of MagicMirror²
It includes (but is not limited to) the following features:
- Modular system allowing 3rd party plugins.
- An Node/Electron based application taking away the need for external servers or browsers.
- A complete development API documentation.
- Small cute fairies that kiss you while you sleep.

## [1.0.0] - 2014-02-16
### Initial release of MagicMirror.
This was part of the blogpost: [http://michaelteeuw.nl/post/83916869600/magic-mirror-part-vi-production-of-the](http://michaelteeuw.nl/post/83916869600/magic-mirror-part-vi-production-of-the)<|MERGE_RESOLUTION|>--- conflicted
+++ resolved
@@ -7,12 +7,6 @@
 
 ❤️ **Donate:** Enjoying MagicMirror²? [Please consider a donation!](https://magicmirror.builders/donate) With your help we can continue to improve the MagicMirror² core.
 
-<<<<<<< HEAD
-## [2.9.0] - 2019-10-01
-
-### Fixed
-- Send `NEWS_FEED` Notification also for the first newsmessage which are shown
-=======
 ## [2.9.0] - Unreleased (Develop Branch)
 
 *This release is scheduled to be released on 2019-10-01.*
@@ -24,7 +18,7 @@
 
 ### Fixed
 - Updatenotification module: Properly handle race conditions, prevent crash.
->>>>>>> 13313d0b
+- Send `NEWS_FEED` notification also for the first news messages which are shown
 
 ## [2.8.0] - 2019-07-01
 
