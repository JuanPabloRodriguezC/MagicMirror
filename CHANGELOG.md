--- conflicted
+++ resolved
@@ -28,11 +28,8 @@
 - Fixes `run-start.sh`: If running in docker-container, don't check the environment, just start electron (ISSUE #1859)
 - Fix calendar time offset for recurring events crossing Daylight Savings Time (ISSUE #1798)
 - Fix regression in currentweather module causing 'undefined' to show up when config.hideTemp is false
-<<<<<<< HEAD
 - Fix FEELS translation for Croatian
-=======
 - Fixed weather tests [#1840](https://github.com/MichMich/MagicMirror/issues/1840)
->>>>>>> f67310c8
 
 ### Updated
 - Remove documentation from core repository and link to new dedicated docs site: [docs.magicmirror.builders](https://docs.magicmirror.builders).
