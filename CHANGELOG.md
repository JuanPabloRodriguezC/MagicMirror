# MagicMirror² Change Log

All notable changes to this project will be documented in this file.
This project adheres to [Semantic Versioning](http://semver.org/).

---

## [2.6.0] - Unreleased

*This release is scheduled to be released on 2018-10-01.*

### Added
- Possibility to add classes to the cell of symbol, title and time of the events of calendar.
- Font-awesome 5, still has 4 for backwards compatibility.
- Missing `showEnd` in calendar documentation
- Screenshot for the new feed module
- Screenshot for the compliments module
- Screenshot for the clock module
- Screenshot for the current weather
- Screenshot for the weather forecast module

### Fixed
<<<<<<< HEAD
- Allow to parse recurring calendar events where the start date is before 1900
=======
- Fixed Polish translation for Single Update Info
>>>>>>> 4fd87aca

### Updated
- The default calendar setting `showEnd` is changed to `false`.

## [2.5.0] - 2018-10-01

### Added
- Support multi-line compliments
- Simplified Chinese translation for "Feels"
- Polish translate for "Feels"
- French translate for "Feels"
- Translations for newsfeed module
- Support for toggling news article in fullscreen
- Hungarian translation for "Feels" and "Week"
- Spanish translation for "Feels"
- Add classes instead of inline style to the message from the module Alert
- Support for events having a duration instead of an end
- Support for showing end of events through config parameters showEnd and dateEndFormat

### Fixed
- Fixed gzip encoded calendar loading issue #1400.
- Mixup between german and spanish translation for newsfeed.
- Fixed close dates to be absolute, if no configured in the config.js - module Calendar
- Fixed the UpdateNotification module message about new commits in the repository, so they can be correctly localized in singular and plural form.
- Fix for weatherforecast rainfall rounding [#1374](https://github.com/MichMich/MagicMirror/issues/1374)
- Fix calendar parsing issue for Midori on RasperryPi Zero w, related to issue #694.
- Fix weather city ID link in sample config
- Fixed issue with clientonly not updating with IP address and port provided on command line.

### Updated

- Updated Simplified Chinese translation
- Swedish translations
- Hungarian translations for the updatenotification module
- Updated Norsk bokmål translation
- Updated Norsk nynorsk translation
- Consider multi days event as full day events

## [2.4.1] - 2018-07-04

### Fixed

- Fix weather parsing issue #1332.

## [2.4.0] - 2018-07-01

⚠️ **Warning:** This release includes an updated version of Electron. This requires a Raspberry Pi configuration change to allow the best performance and prevent the CPU from overheating. Please read the information on the [MagicMirror Wiki](https://github.com/michmich/magicmirror/wiki/configuring-the-raspberry-pi#enable-the-open-gl-driver-to-decrease-electrons-cpu-usage).

ℹ️ **Note:** This update uses new dependencies. Please update using the following command: `git pull && npm install`

### Added

- Enabled translation of feelsLike for module currentweather
- Added support for on-going calendar events
- Added scroll up in fullscreen newsfeed article view
- Changed fullscreen newsfeed width from 100% to 100vw (better results)
- Added option to calendar module that colors only the symbol instead of the whole line
- Added option for new display format in the calendar module with date headers with times/events below.
- Ability to fetch compliments from a remote server
- Add regex filtering to calendar module
- Customize classes for table
- Added option to newsfeed module to only log error parsing a news article if enabled
- Add update translations for Português Brasileiro

### Changed
- Upgrade to Electron 2.0.0.
- Remove yarn-or-npm which breaks production builds.
- Invoke module suspend even if no dom content. [#1308](https://github.com/MichMich/MagicMirror/issues/1308)

### Fixed
- Fixed issue where wind chill could not be displayed in Fahrenheit. [#1247](https://github.com/MichMich/MagicMirror/issues/1247)
- Fixed issues where a module crashes when it tries to dismiss a non existing alert. [#1240](https://github.com/MichMich/MagicMirror/issues/1240)
- In default module currentWeather/currentWeather.js line 296, 300, self.config.animationSpeed can not be found because the notificationReceived function does not have "self" variable.
- Fixed browser-side code to work on the Midori browser.
- Fixed issue where heat index was reporting incorrect values in Celsius and Fahrenheit. [#1263](https://github.com/MichMich/MagicMirror/issues/1263)
- Fixed weatherforecast to use dt_txt field instead of dt to handle timezones better
- Newsfeed now remembers to show the description when `"ARTICLE_LESS_DETAILS"` is called if the user wants to always show the description. [#1282](https://github.com/MichMich/MagicMirror/issues/1282)
- `clientonly/*.js` is now linted, and one linting error is fixed
- Fix issue #1196 by changing underscore to hyphen in locale id, in align with momentjs.
- Fixed issue where heat index and wind chill were reporting incorrect values in Kelvin. [#1263](https://github.com/MichMich/MagicMirror/issues/1263)

### Updated
- Updated Italian translation
- Updated German translation
- Updated Dutch translation

## [2.3.1] - 2018-04-01

### Fixed
- Downgrade electron to 1.4.15 to solve the black screen issue.[#1243](https://github.com/MichMich/MagicMirror/issues/1243)

## [2.3.0] - 2018-04-01

### Added

- Add new settings in compliments module: setting time intervals for morning and afternoon
- Add system notification `MODULE_DOM_CREATED` for notifying each module when their Dom has been fully loaded.
- Add types for module.
- Implement Danger.js to notify contributors when CHANGELOG.md is missing in PR.
- Allow to scroll in full page article view of default newsfeed module with gesture events from [MMM-Gestures](https://github.com/thobach/MMM-Gestures)
- Changed 'compliments.js' - update DOM if remote compliments are loaded instead of waiting one updateInterval to show custom compliments
- Automated unit tests utils, deprecated, translator, cloneObject(lockstrings)
- Automated integration tests translations
- Add advanced filtering to the excludedEvents configuration of the default calendar module
- New currentweather module config option: `showFeelsLike`: Shows how it actually feels like. (wind chill or heat index)
- New currentweather module config option: `useKMPHwind`: adds an option to see wind speed in Kmph instead of just m/s or Beaufort.
- Add dc:date to parsing in newsfeed module, which allows parsing of more rss feeds.

### Changed
- Add link to GitHub repository which contains the respective Dockerfile.
- Optimized automated unit tests cloneObject, cmpVersions
- Update notifications use now translation templates instead of normal strings.
- Yarn can be used now as an installation tool
- Changed Electron dependency to v1.7.13.

### Fixed
- News article in fullscreen (iframe) is now shown in front of modules.
- Forecast respects maxNumberOfDays regardless of endpoint.
- Fix exception on translation of objects.

## [2.2.2] - 2018-01-02

### Added

- Add missing `package-lock.json`.

### Changed

- Changed Electron dependency to v1.7.10.

## [2.2.1] - 2018-01-01

### Fixed
- Fixed linting errors.

## [2.2.0] - 2018-01-01

**Note:** This update uses new dependencies. Please update using the following command: `git pull && npm install`

### Changed
- Calender week is now handled with a variable translation in order to move number language specific.
- Reverted the Electron dependency back to 1.4.15 since newer version don't seem to work on the Raspberry Pi very well.

### Added
- Add option to use [Nunjucks](https://mozilla.github.io/nunjucks/) templates in modules. (See `helloworld` module as an example.)
- Add Bulgarian translations for MagicMirror² and Alert module.
- Add graceful shutdown of modules by calling `stop` function of each `node_helper` on SIGINT before exiting.
- Link update subtext to Github diff of current version versus tracking branch.
- Add Catalan translation.
- Add ability to filter out newsfeed items based on prohibited words found in title (resolves #1071)
- Add options to truncate description support of a feed in newsfeed module
- Add reloadInterval option for particular feed in newsfeed module
- Add no-cache entries of HTTP headers in newsfeed module (fetcher)
- Add Czech translation.
- Add option for decimal symbols other than the decimal point for temperature values in both default weather modules: WeatherForecast and CurrentWeather.

### Fixed
- Fixed issue with calendar module showing more than `maximumEntries` allows
- WeatherForecast and CurrentWeather are now using HTTPS instead of HTTP
- Correcting translation for Indonesian language
- Fix issue where calendar icons wouldn't align correctly

## [2.1.3] - 2017-10-01

**Note:** This update uses new dependencies. Please update using the following command: `git pull && npm install`

### Changed
- Remove Roboto fonts files inside `fonts` and these are installed by npm install command.

### Added
- Add `clientonly` script to start only the electron client for a remote server.
- Add symbol and color properties of event when `CALENDAR_EVENTS` notification is broadcasted from `default/calendar` module.
- Add `.vscode/` folder to `.gitignore` to keep custom Visual Studio Code config out of git.
- Add unit test the capitalizeFirstLetter function of newfeed module.
- Add new unit tests for function `shorten` in calendar module.
- Add new unit tests for function `getLocaleSpecification` in calendar module.
- Add unit test for js/class.js.
- Add unit tests for function `roundValue` in currentweather module.
- Add test e2e showWeek feature in spanish language.
- Add warning Log when is used old authentication method in the calendar module.
- Add test e2e for helloworld module with default config text.
- Add ability for `currentweather` module to display indoor humidity via INDOOR_HUMIDITY notification.
- Add Welsh (Cymraeg) translation.
- Add Slack badge to Readme.

### Updated
- Changed 'default.js' - listen on all attached interfaces by default.
- Add execution of `npm list` after the test are ran in Travis CI.
- Change hooks for the vendors e2e tests.
- Add log when clientonly failed on starting.
- Add warning color when are using full ip whitelist.
- Set version of the `express-ipfilter` on 0.3.1.

### Fixed
- Fixed issue with incorrect allignment of analog clock when displayed in the center column of the MM.
- Fixed ipWhitelist behaviour to make empty whitelist ([]) allow any and all hosts access to the MM.
- Fixed issue with calendar module where 'excludedEvents' count towards 'maximumEntries'.
- Fixed issue with calendar module where global configuration of maximumEntries was not overridden by calendar specific config (see module doc).
- Fixed issue where `this.file(filename)` returns a path with two hashes.
- Workaround for the WeatherForecast API limitation.

## [2.1.2] - 2017-07-01

### Changed
- Revert Docker related changes in favor of [docker-MagicMirror](https://github.com/bastilimbach/docker-MagicMirror). All Docker images are outsourced. ([#856](https://github.com/MichMich/MagicMirror/pull/856))
- Change Docker base image (Debian + Node) to an arm based distro (AlpineARM + Node) ([#846](https://github.com/MichMich/MagicMirror/pull/846))
- Fix the dockerfile to have it running from the first time.

### Added
- Add in option to wrap long calendar events to multiple lines using `wrapEvents` configuration option.
- Add test e2e `show title newsfeed` for newsfeed module.
- Add task to check configuration file.
- Add test check URLs of vendors.
- Add test of match current week number on clock module with showWeek configuration.
- Add test default modules present modules/default/defaultmodules.js.
- Add unit test calendar_modules function capFirst.
- Add test for check if exists the directories present in defaults modules.
- Add support for showing wind direction as an arrow instead of abbreviation in currentWeather module.
- Add support for writing translation fucntions to support flexible word order
- Add test for check if exits the directories present in defaults modules.
- Add calendar option to set a separate date format for full day events.
- Add ability for `currentweather` module to display indoor temperature via INDOOR_TEMPERATURE notification
- Add ability to change the path of the `custom.css`.
- Add translation Dutch to Alert module.
- Added Romanian translation.

### Updated
- Added missing keys to Polish translation.
- Added missing key to German translation.
- Added better translation with flexible word order to Finnish translation.

### Fixed
- Fix instruction in README for using automatically installer script.
- Bug of duplicated compliments as described in [here](https://forum.magicmirror.builders/topic/2381/compliments-module-stops-cycling-compliments).
- Fix double message about port when server is starting
- Corrected Swedish translations for TODAY/TOMORROW/DAYAFTERTOMORROW.
- Removed unused import from js/electron.js
- Made calendar.js respect config.timeFormat irrespecive of locale setting.
- Fixed alignment of analog clock when a large calendar is displayed in the same side bar.

## [2.1.1] - 2017-04-01

**Note:** This update uses new dependencies. Please update using the following command: `git pull && npm install`

### Changed
- Add `anytime` group for Compliments module.
- Compliments module can use remoteFile without default daytime arrays defined.
- Installer: Use init config.js from config.js.sample.
- Switched out `rrule` package for `rrule-alt` and fixes in `ical.js` in order to fix calendar issues. ([#565](https://github.com/MichMich/MagicMirror/issues/565))
- Make mouse events pass through the region fullscreen_above to modules below.
- Scaled the splash screen down to make it a bit more subtle.
- Replace HTML tables with markdown tables in README files.
- Added `DAYAFTERTOMORROW`, `UPDATE_NOTIFICATION` and `UPDATE_NOTIFICATION_MODULE` to Finnish translations.
- Run `npm test` on Travis automatically.
- Show the splash screen image even when is reboot or halted.
- Added some missing translaton strings in the sv.json file.
- Run task jsonlint to check translation files.
- Restructured Test Suite.

### Added
- Added Docker support (Pull Request [#673](https://github.com/MichMich/MagicMirror/pull/673)).
- Calendar-specific support for `maximumEntries`, and ` maximumNumberOfDays`.
- Add loaded function to modules, providing an async callback.
- Made default newsfeed module aware of gesture events from [MMM-Gestures](https://github.com/thobach/MMM-Gestures)
- Add use pm2 for manager process into Installer RaspberryPi script.
- Russian Translation.
- Afrikaans Translation.
- Add postinstall script to notify user that MagicMirror installed successfully despite warnings from NPM.
- Init tests using mocha.
- Option to use RegExp in Calendar's titleReplace.
- Hungarian Translation.
- Icelandic Translation.
- Add use a script to prevent when is run by SSH session set DISPLAY enviroment.
- Enable ability to set configuration file by the enviroment variable called MM_CONFIG_FILE.
- Option to give each calendar a different color.
- Option for colored min-temp and max-temp.
- Add test e2e helloworld.
- Add test e2e enviroment.
- Add `chai-as-promised` npm module to devDependencies.
- Basic set of tests for clock module.
- Run e2e test in Travis.
- Estonian Translation.
- Add test for compliments module for parts of day.
- Korean Translation.
- Added console warning on startup when deprecated config options are used.
- Add option to display temperature unit label to the current weather module.
- Added ability to disable wrapping of news items.
- Added in the ability to hide events in the calendar module based on simple string filters.
- Updated Norwegian translation.
- Added hideLoading option for News Feed module.
- Added configurable dateFormat to clock module.
- Added multiple calendar icon support.
- Added tests for Translations, dev argument, version, dev console.
- Added test anytime feature compliments module.
- Added test ipwhitelist configuration directive.
- Added test for calendar module: default, basic-auth, backward compability, fail-basic-auth.
- Added meta tags to support fullscreen mode on iOS (for server mode)
- Added `ignoreOldItems` and `ignoreOlderThan` options to the News Feed module
- Added test for MM_PORT enviroment variable.
- Added a configurable Week section to the clock module.

### Fixed
- Update .gitignore to not ignore default modules folder.
- Remove white flash on boot up.
- Added `update` in Raspberry Pi installation script.
- Fix an issue where the analog clock looked scrambled. ([#611](https://github.com/MichMich/MagicMirror/issues/611))
- If units is set to imperial, the showRainAmount option of weatherforecast will show the correct unit.
- Module currentWeather: check if temperature received from api is defined.
- Fix an issue with module hidden status changing to `true` although lock string prevented showing it.
- Fix newsfeed module bug (removeStartTags)
- Fix when is set MM_PORT enviroment variable.
- Fixed missing animation on `this.show(speed)` when module is alone in a region.

## [2.1.0] - 2016-12-31

**Note:** This update uses new dependencies. Please update using the following command: `git pull && npm install`

### Added
- Finnish translation.
- Danish translation.
- Turkish translation.
- Option to limit access to certain IP addresses based on the value of `ipWhitelist` in the `config.js`, default is access from localhost only (Issue [#456](https://github.com/MichMich/MagicMirror/issues/456)).
- Added ability to change the point of time when calendar events get relative.
- Add Splash screen on boot.
- Add option to show humidity in currentWeather module.
- Add VSCode IntelliSense support.
- Module API: Add Visibility locking to module system. [See documentation](https://github.com/MichMich/MagicMirror/tree/develop/modules#visibility-locking) for more information.
- Module API: Method to overwrite the module's header. [See documentation](https://github.com/MichMich/MagicMirror/tree/develop/modules#getheader) for more information.
- Module API: Option to define the minimum MagicMirror version to run a module. [See documentation](https://github.com/MichMich/MagicMirror/tree/develop/modules#requiresversion) for more information.
- Calendar module now broadcasts the event list to all other modules using the notification system. [See documentation](https://github.com/MichMich/MagicMirror/tree/develop/modules/default/calendar) for more information.
- Possibility to use the the calendar feed as the source for the weather (currentweather & weatherforecast) location data. [See documentation](https://github.com/MichMich/MagicMirror/tree/develop/modules/default/weatherforecast) for more information.
- Added option to show rain amount in the weatherforecast default module
- Add module `updatenotification` to get an update whenever a new version is availabe. [See documentation](https://github.com/MichMich/MagicMirror/tree/develop/modules/default/updatenotification) for more information.
- Add the abilty to set timezone on the date display in the Clock Module
- Ability to set date format in calendar module
- Possibility to use currentweather for the compliments
- Added option `disabled` for modules.
- Added option `address` to set bind address.
- Added option `onlyTemp` for currentweather module to show show only current temperature and weather icon.
- Added option `remoteFile` to compliments module to load compliment array from filesystem.
- Added option `zoom` to scale the whole mirror display with a given factor.
- Added option `roundTemp` for currentweather and weatherforecast modules to display temperatures rounded to nearest integer.
- Added abilty set the classes option to compliments module for style and text size of compliments.
- Added ability to configure electronOptions
- Calendar module: option to hide private events
- Add root_path for global vars

### Updated
- Modified translations for Frysk.
- Modified core English translations.
- Updated package.json as a result of Snyk security update.
- Improve object instantiation to prevent reference errors.
- Improve logger. `Log.log()` now accepts multiple arguments.
- Remove extensive logging in newsfeed node helper.
- Calendar times are now uniformly capitalized.
- Modules are now secure, and Helmet is now used to prevent abuse of the Mirror's API.

### Fixed
- Solve an issue where module margins would appear when the first module of a section was hidden.
- Solved visual display errors on chrome, if all modules in one of the right sections are hidden.
- Global and Module default config values are no longer modified when setting config values.
- Hide a region if all modules in a region are hidden. Prevention unwanted margins.
- Replaced `electron-prebuilt` package with `electron` in order to fix issues that would happen after 2017.
- Documentation of alert module

## [2.0.5] - 2016-09-20

### Added
- Added ability to remove tags from the beginning or end of newsfeed items in 'newsfeed.js'.
- Added ability to define "the day after tomorrow" for calendar events (Definition for German and Dutch already included).
- Added CII Badge (we are compliant with the CII Best Practices)
- Add support for doing http basic auth when loading calendars
- Add the abilty to turn off and on the date display in the Clock Module

### Fixed
- Fix typo in installer.
- Add message to unsupported Pi error to mention that Pi Zeros must use server only mode, as ARMv6 is unsupported. Closes #374.
- Fix API url for weather API.

### Updated
- Force fullscreen when kioskmode is active.
- Update the .github templates and information with more modern information.
- Update the Gruntfile with a more functional StyleLint implementation.

## [2.0.4] - 2016-08-07

### Added
- Brazilian Portuguese Translation.
- Option to enable Kiosk mode.
- Added ability to start the app with Dev Tools.
- Added ability to turn off the date display in `clock.js` when in analog mode.
- Greek Translation

### Fixed
- Prevent `getModules()` selectors from returning duplicate entries.
- Append endpoints of weather modules with `/` to retreive the correct data. (Issue [#337](https://github.com/MichMich/MagicMirror/issues/337))
- Corrected grammer in `module.js` from 'suspend' to 'suspended'.
- Fixed openweathermap.org URL in config sample.
- Prevent currentweather module from crashing when received data object is incorrect.
- Fix issue where translation loading prevented the UI start-up when the language was set to 'en'. (Issue [#388](https://github.com/MichMich/MagicMirror/issues/388))

### Updated
- Updated package.json to fix possible vulnerabilities. (Using Snyk)
- Updated weathericons
- Updated default weatherforecast to work with the new icons.
- More detailed error message in case config file couldn't be loaded.

## [2.0.3] - 2016-07-12
### Added
- Add max newsitems parameter to the newsfeed module.
- Translations for Simplified Chinese, Traditional Chinese and Japanese.
- Polish Translation
- Add an analog clock in addition to the digital one.

### Fixed
- Edit Alert Module to display title & message if they are provided in the notification (Issue [#300](https://github.com/MichMich/MagicMirror/issues/300))
- Removed 'null' reference from updateModuleContent(). This fixes recent Edge and Internet Explorer browser displays (Issue [#319](https://github.com/MichMich/MagicMirror/issues/319))

### Changed
- Added default string to calendar titleReplace.

## [2.0.2] - 2016-06-05
### Added
- Norwegian Translations (nb and nn)
- Portuguese Translation
- Swedish Translation

### Fixed
- Added reference to Italian Translation.
- Added the missing NE translation to all languages. [#344](https://github.com/MichMich/MagicMirror/issues/344)
- Added proper User-Agent string to calendar call.

### Changed
- Add option to use locationID in weather modules.

## [2.0.1] - 2016-05-18
### Added
- Changelog
- Italian Translation

### Changed
- Improve the installer by fetching the latest Node.js without any 3rd party interferences.

## [2.0.0] - 2016-05-03
### Initial release of MagicMirror²
It includes (but is not limited to) the following features:
- Modular system allowing 3rd party plugins.
- An Node/Electron based application taking away the need for external servers or browsers.
- A complete development API documentation.
- Small cute fairies that kiss you while you sleep.

## [1.0.0] - 2014-02-16
### Initial release of MagicMirror.
This was part of the blogpost: [http://michaelteeuw.nl/post/83916869600/magic-mirror-part-vi-production-of-the](http://michaelteeuw.nl/post/83916869600/magic-mirror-part-vi-production-of-the)<|MERGE_RESOLUTION|>--- conflicted
+++ resolved
@@ -20,11 +20,8 @@
 - Screenshot for the weather forecast module
 
 ### Fixed
-<<<<<<< HEAD
 - Allow to parse recurring calendar events where the start date is before 1900
-=======
 - Fixed Polish translation for Single Update Info
->>>>>>> 4fd87aca
 
 ### Updated
 - The default calendar setting `showEnd` is changed to `false`.
