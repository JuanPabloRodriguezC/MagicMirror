# MagicMirror² Change Log
All notable changes to this project will be documented in this file.
This project adheres to [Semantic Versioning](http://semver.org/).

## Unpublished

### Updated
<<<<<<< HEAD
- Force fullscreen when kioskmode is active. 
- Added ability to remove tags from the beginning or end of newsfeed items in 'newsfeed.js'
=======
- Force fullscreen when kioskmode is active.

### Added
- Added ability to remove tags from the beginning or end of newsfeed items in 'newsfeed.js'.
- Added ability to define "the day after tomorrow" for calendar events (Definition for German already included).
>>>>>>> 34bc5277

## [2.0.4] - 2016-08-07

### Added
- Brazilian Portuguese Translation.
- Option to enable Kios mode.
- Added ability to start the app with Dev Tools.
- Added ability to turn off the date display in `clock.js` when in analog mode.
- Greek Translation

### Fixed
- Prevent `getModules()` selectors from returning duplicate entries.
- Append endpoints of weather modules with `/` to retreive the correct data. (Issue [#337](https://github.com/MichMich/MagicMirror/issues/337))
- Corrected grammer in `module.js` from 'suspend' to 'suspended'.
- Fixed openweathermap.org URL in config sample.
- Prevent currentweather module from crashing when received data object is incorrect.
- Fix issue where translation loading prevented the UI start-up when the language was set to 'en'. (Issue [#388](https://github.com/MichMich/MagicMirror/issues/388))

### Updated
- Updated package.json to fix possible vulnerabilities. (Using Snyk)
- Updated weathericons
- Updated default weatherforecast to work with the new icons.
- More detailed error message in case config file couldn't be loaded.

## [2.0.3] - 2016-07-12
### Added
- Add max newsitems parameter to the newsfeed module.
- Translations for Simplified Chinese, Traditional Chinese and Japanese.
- Polish Translation
- Add an analog clock in addition to the digital one.

### Fixed
- Edit Alert Module to display title & message if they are provided in the notification (Issue [#300](https://github.com/MichMich/MagicMirror/issues/300))
- Removed 'null' reference from updateModuleContent(). This fixes recent Edge and Internet Explorer browser displays (Issue [#319](https://github.com/MichMich/MagicMirror/issues/319))

### Changed
- Added default string to calendar titleReplace.

## [2.0.2] - 2016-06-05
### Added
- Norwegian Translations (nb and nn)
- Portuguese Translation
- Swedish Translation

### Fixed
- Added reference to Italian Translation.
- Added the missing NE translation to all languages. [#334](https://github.com/MichMich/MagicMirror/issues/344)
- Added proper User-Agent string to calendar call.

### Changed
- Add option to use locationID in weather modules.

## [2.0.1] - 2016-05-18
### Added
- Changelog
- Italian Translation

### Changed
- Improve the installer by fetching the latest Node.js without any 3rd party interferences.

## [2.0.0] - 2016-05-03
### Initial release of MagicMirror²
It includes (but is not limited to) the following features:
- Modular system allowing 3rd party plugins.
- An Node/Electron based application taking away the need for external servers or browsers.
- A complete development API documentation.
- Small cute fairies that kiss you while you sleep.

## [1.0.0] - 2014-02-16
### Initial release of MagicMirror.
This was part of the blogpost: http://michaelteeuw.nl/post/83916869600/magic-mirror-part-vi-production-of-the<|MERGE_RESOLUTION|>--- conflicted
+++ resolved
@@ -5,16 +5,11 @@
 ## Unpublished
 
 ### Updated
-<<<<<<< HEAD
-- Force fullscreen when kioskmode is active. 
-- Added ability to remove tags from the beginning or end of newsfeed items in 'newsfeed.js'
-=======
 - Force fullscreen when kioskmode is active.
 
 ### Added
 - Added ability to remove tags from the beginning or end of newsfeed items in 'newsfeed.js'.
 - Added ability to define "the day after tomorrow" for calendar events (Definition for German already included).
->>>>>>> 34bc5277
 
 ## [2.0.4] - 2016-08-07
 
