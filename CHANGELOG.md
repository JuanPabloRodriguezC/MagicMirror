--- conflicted
+++ resolved
@@ -48,12 +48,7 @@
 - Add  test for compliments module for parts of day
 - Korean Translation.
 - Added console warning on startup when deprecated config options are used
-<<<<<<< HEAD
-- Added `DAYAFTERTOMORROW`, `UPDATE_NOTIFICATION`, `UPDATE_NOTIFICATION_MODULE`, `UPDATE_INFO` to Norwegian translations (`nn` and `nb`).
 - Added ability to disable wrapping of news items
-=======
-
->>>>>>> fe3758b1
 
 ### Fixed
 - Update .gitignore to not ignore default modules folder.
