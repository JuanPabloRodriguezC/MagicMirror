--- conflicted
+++ resolved
@@ -4,13 +4,13 @@
 This project adheres to [Semantic Versioning](http://semver.org/).
 
 ---
-<<<<<<< HEAD
-## [2.4.2] - 2018-08-16
+
+## [2.5.1] - 2018-08-16
 
 ### Fixed
 
 - Fix calendar parsing issue for Midori on RasperryPi Zero w, realted to issue #694.
-=======
+
 ## [2.5.0] - Unreleased
 
 *This release is scheduled to be released on 2018-10-01.*
@@ -34,7 +34,6 @@
 - Hungarian translations for the updatenotification module
 - Updated Norsk bokmål translation
 - Updated Norsk nynorsk translation
->>>>>>> b13d0aa2
 
 ## [2.4.1] - 2018-07-04
 
