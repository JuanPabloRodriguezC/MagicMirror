# MagicMirror² Change Log
All notable changes to this project will be documented in this file.
This project adheres to [Semantic Versioning](http://semver.org/).


## [2.1.1] - Unreleased

**Note:** This update uses new dependencies. Please update using the following command: `git pull && npm install`

### Changed
- Add `anytime` group for Compliments module.
- Compliments module can use remoteFile without default daytime arrays defined
- Installer: Use init config.js from config.js.sample.
- Switched out `rrule` package for `rrule-alt` and fixes in `ical.js` in order to fix calendar issues. ([#565](https://github.com/MichMich/MagicMirror/issues/565))
- Make mouse events pass through the region fullscreen_above to modules below.
- Scaled the splash screen down to make it a bit more subtle.
- Replace HTML tables with markdown tables in README files.
- Added `DAYAFTERTOMORROW`, `UPDATE_NOTIFICATION` and `UPDATE_NOTIFICATION_MODULE` to Finnish translations.
- Run `npm test` on Travis automatically
- Show the splash screen image even when is reboot or halted.
- Added some missing translaton strings in the sv.json file.
- Run task jsonlint to check translation files.
- Restructured Test Suite

### Added
- Added Docker support (Pull Request [#673](https://github.com/MichMich/MagicMirror/pull/673)).
- Calendar-specific support for `maximumEntries`, and ` maximumNumberOfDays`.
- Add loaded function to modules, providing an async callback.
- Made default newsfeed module aware of gesture events from [MMM-Gestures](https://github.com/thobach/MMM-Gestures)
- Add use pm2 for manager process into Installer RaspberryPi script.
- Russian Translation.
- Afrikaans Translation.
- Add postinstall script to notify user that MagicMirror installed successfully despite warnings from NPM.
- Init tests using mocha.
- Option to use RegExp in Calendar's titleReplace.
- Hungarian Translation.
- Icelandic Translation.
- Add use a script to prevent when is run by SSH session set DISPLAY enviroment.
- Enable ability to set configuration file by the enviroment variable called MM_CONFIG_FILE.
- Option to give each calendar a different color.
- Option for colored min-temp and max-temp.
- Add test e2e helloworld.
- Add test e2e enviroment.
- Add `chai-as-promised` npm module to devDependencies.
- Basic set of tests for clock module.
- Run e2e test in Travis.
- Estonian Translation.
- Add test for compliments module for parts of day.
- Korean Translation.
- Added console warning on startup when deprecated config options are used.
- Add option to display temperature unit label to the current weather module.
- Added ability to disable wrapping of news items.
- Added in the ability to hide events in the calendar module based on simple string filters.
- Updated Norwegian translation.
- Added hideLoading option for News Feed module.
- Added configurable dateFormat to clock module.
- Added multiple calendar icon support.
- Added meta tags to support fullscreen mode on iOS (for server mode)
- Added `ignoreOldItems` and `ignoreOlderThan` options to the News Feed module
<<<<<<< HEAD
- Added test for MM_PORT enviroment variable.
=======
- Added a configurable Week section to the clock module.
>>>>>>> db3be3d8

### Fixed
- Update .gitignore to not ignore default modules folder.
- Remove white flash on boot up.
- Added `update` in Raspberry Pi installation script.
- Fix an issue where the analog clock looked scrambled. ([#611](https://github.com/MichMich/MagicMirror/issues/611))
- If units is set to imperial, the showRainAmount option of weatherforecast will show the correct unit.
- Module currentWeather: check if temperature received from api is defined.
- Fix an issue with module hidden status changing to `true` although lock string prevented showing it.
- Fix newsfeed module bug (removeStartTags)
- Fix when is set MM_PORT enviroment variable.
- Fixed missing animation on `this.show(speed)` when module is alone in a region.

## [2.1.0] - 2016-12-31

**Note:** This update uses new dependencies. Please update using the following command: `git pull && npm install`

### Added
- Finnish translation.
- Danish translation.
- Turkish translation.
- Option to limit access to certain IP addresses based on the value of `ipWhitelist` in the `config.js`, default is access from localhost only (Issue [#456](https://github.com/MichMich/MagicMirror/issues/456)).
- Added ability to change the point of time when calendar events get relative.
- Add Splash screen on boot.
- Add option to show humidity in currentWeather module.
- Add VSCode IntelliSense support.
- Module API: Add Visibility locking to module system. [See documentation](https://github.com/MichMich/MagicMirror/tree/develop/modules#visibility-locking) for more information.
- Module API: Method to overwrite the module's header. [See documentation](https://github.com/MichMich/MagicMirror/tree/develop/modules#getheader) for more information.
- Module API: Option to define the minimum MagicMirror version to run a module. [See documentation](https://github.com/MichMich/MagicMirror/tree/develop/modules#requiresversion) for more information.
- Calendar module now broadcasts the event list to all other modules using the notification system. [See documentation](https://github.com/MichMich/MagicMirror/tree/develop/modules/default/calendar) for more information.
- Possibility to use the the calendar feed as the source for the weather (currentweather & weatherforecast) location data. [See documentation](https://github.com/MichMich/MagicMirror/tree/develop/modules/default/weatherforecast) for more information.
- Added option to show rain amount in the weatherforecast default module
- Add module `updatenotification` to get an update whenever a new version is availabe. [See documentation](https://github.com/MichMich/MagicMirror/tree/develop/modules/default/updatenotification) for more information.
- Add the abilty to set timezone on the date display in the Clock Module
- Ability to set date format in calendar module
- Possibility to use currentweather for the compliments
- Added option `disabled` for modules.
- Added option `address` to set bind address.
- Added option `onlyTemp` for currentweather module to show show only current temperature and weather icon.
- Added option `remoteFile` to compliments module to load compliment array from filesystem.
- Added option `zoom` to scale the whole mirror display with a given factor.
- Added option `roundTemp` for currentweather and weatherforecast modules to display temperatures rounded to nearest integer.
- Added abilty set the classes option to compliments module for style and text size of compliments.
- Added ability to configure electronOptions
- Calendar module: option to hide private events
- Add root_path for global vars

### Updated
- Modified translations for Frysk.
- Modified core English translations.
- Updated package.json as a result of Snyk security update.
- Improve object instantiation to prevent reference errors.
- Improve logger. `Log.log()` now accepts multiple arguments.
- Remove extensive logging in newsfeed node helper.
- Calendar times are now uniformly capitalized.
- Modules are now secure, and Helmet is now used to prevent abuse of the Mirror's API.

### Fixed
- Solve an issue where module margins would appear when the first module of a section was hidden.
- Solved visual display errors on chrome, if all modules in one of the right sections are hidden.
- Global and Module default config values are no longer modified when setting config values.
- Hide a region if all modules in a region are hidden. Prevention unwanted margins.
- Replaced `electron-prebuilt` package with `electron` in order to fix issues that would happen after 2017.
- Documentation of alert module

## [2.0.5] - 2016-09-20

### Added
- Added ability to remove tags from the beginning or end of newsfeed items in 'newsfeed.js'.
- Added ability to define "the day after tomorrow" for calendar events (Definition for German and Dutch already included).
- Added CII Badge (we are compliant with the CII Best Practices)
- Add support for doing http basic auth when loading calendars
- Add the abilty to turn off and on the date display in the Clock Module

### Fixed
- Fix typo in installer.
- Add message to unsupported Pi error to mention that Pi Zeros must use server only mode, as ARMv6 is unsupported. Closes #374.
- Fix API url for weather API.

### Updated
- Force fullscreen when kioskmode is active.
- Update the .github templates and information with more modern information.
- Update the Gruntfile with a more functional StyleLint implementation.

## [2.0.4] - 2016-08-07

### Added
- Brazilian Portuguese Translation.
- Option to enable Kiosk mode.
- Added ability to start the app with Dev Tools.
- Added ability to turn off the date display in `clock.js` when in analog mode.
- Greek Translation

### Fixed
- Prevent `getModules()` selectors from returning duplicate entries.
- Append endpoints of weather modules with `/` to retreive the correct data. (Issue [#337](https://github.com/MichMich/MagicMirror/issues/337))
- Corrected grammer in `module.js` from 'suspend' to 'suspended'.
- Fixed openweathermap.org URL in config sample.
- Prevent currentweather module from crashing when received data object is incorrect.
- Fix issue where translation loading prevented the UI start-up when the language was set to 'en'. (Issue [#388](https://github.com/MichMich/MagicMirror/issues/388))

### Updated
- Updated package.json to fix possible vulnerabilities. (Using Snyk)
- Updated weathericons
- Updated default weatherforecast to work with the new icons.
- More detailed error message in case config file couldn't be loaded.

## [2.0.3] - 2016-07-12
### Added
- Add max newsitems parameter to the newsfeed module.
- Translations for Simplified Chinese, Traditional Chinese and Japanese.
- Polish Translation
- Add an analog clock in addition to the digital one.

### Fixed
- Edit Alert Module to display title & message if they are provided in the notification (Issue [#300](https://github.com/MichMich/MagicMirror/issues/300))
- Removed 'null' reference from updateModuleContent(). This fixes recent Edge and Internet Explorer browser displays (Issue [#319](https://github.com/MichMich/MagicMirror/issues/319))

### Changed
- Added default string to calendar titleReplace.

## [2.0.2] - 2016-06-05
### Added
- Norwegian Translations (nb and nn)
- Portuguese Translation
- Swedish Translation

### Fixed
- Added reference to Italian Translation.
- Added the missing NE translation to all languages. [#344](https://github.com/MichMich/MagicMirror/issues/344)
- Added proper User-Agent string to calendar call.

### Changed
- Add option to use locationID in weather modules.

## [2.0.1] - 2016-05-18
### Added
- Changelog
- Italian Translation

### Changed
- Improve the installer by fetching the latest Node.js without any 3rd party interferences.

## [2.0.0] - 2016-05-03
### Initial release of MagicMirror²
It includes (but is not limited to) the following features:
- Modular system allowing 3rd party plugins.
- An Node/Electron based application taking away the need for external servers or browsers.
- A complete development API documentation.
- Small cute fairies that kiss you while you sleep.

## [1.0.0] - 2014-02-16
### Initial release of MagicMirror.
This was part of the blogpost: [http://michaelteeuw.nl/post/83916869600/magic-mirror-part-vi-production-of-the](http://michaelteeuw.nl/post/83916869600/magic-mirror-part-vi-production-of-the)<|MERGE_RESOLUTION|>--- conflicted
+++ resolved
@@ -57,11 +57,8 @@
 - Added multiple calendar icon support.
 - Added meta tags to support fullscreen mode on iOS (for server mode)
 - Added `ignoreOldItems` and `ignoreOlderThan` options to the News Feed module
-<<<<<<< HEAD
 - Added test for MM_PORT enviroment variable.
-=======
 - Added a configurable Week section to the clock module.
->>>>>>> db3be3d8
 
 ### Fixed
 - Update .gitignore to not ignore default modules folder.
