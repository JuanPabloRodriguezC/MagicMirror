--- conflicted
+++ resolved
@@ -2,33 +2,23 @@
 All notable changes to this project will be documented in this file.
 This project adheres to [Semantic Versioning](http://semver.org/).
 
-<<<<<<< HEAD
-## [2.2.3] - 2018-01-03
+## [2.3.0] - Unreleased
 
 ### Added
 
 - Add system notification `MODULE_DOM_CREATED` for notifying each module when their Dom has been fully loaded.
 
-=======
-<<<<<<< HEAD
-## [2.3.0] - Unreleased
-=======
->>>>>>> 9a778cea
+*This release is scheduled to be released on 2018-04-01.*
+
 ## [2.2.2] - 2018-01-02
 
 ### Added
 
 - Add missing `package-lock.json`.
->>>>>>> master
-
-*This release is scheduled to be released on 2018-04-01.*
-
-### Changed
+
+### Changed
+
 - Changed Electron dependency to v1.7.10.
-
-### Added
-
-### Fixed
 
 ## [2.2.1] - 2018-01-01
 
