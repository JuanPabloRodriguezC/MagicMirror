--- conflicted
+++ resolved
@@ -18,12 +18,8 @@
 ### Updated
 
 - Use latest node 18 when running tests on github actions
-<<<<<<< HEAD
-- Update `electron` to v18 and other dependencies.
+- Update `electron` to v19 and other dependencies.
 - Use internal fetch function of node instead external `node-fetch` library if node version >= `v18`.
-=======
-- Update `electron` to v19 and other dependencies.
->>>>>>> a4c77f0c
 
 ### Fixed
 
