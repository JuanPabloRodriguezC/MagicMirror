# MagicMirror² Change Log

All notable changes to this project will be documented in this file.
This project adheres to [Semantic Versioning](https://semver.org/).

❤️ **Donate:** Enjoying MagicMirror²? [Please consider a donation!](https://magicmirror.builders/donate) With your help we can continue to improve the MagicMirror²

## [2.15.0] - Unreleased (Develop Branch)

_This release is scheduled to be released on 2021-04-01._

### Added

- Added GitHub workflows for automated testing and changelog enforcement.
- Added CodeCov badge to Readme.
- Added CURRENTWEATHER_TYPE notification to currentweather and weather module, use it in compliments module.
- Added `start:dev` command to the npm scripts for starting electron with devTools open.
<<<<<<< HEAD
- Added logging when using deprecated modules weatherforecast or currentweather.
=======
- Portuguese translations for "MODULE_CONFIG_CHANGED" and PRECIP.
>>>>>>> cb3ae666

### Updated

- Updated markdown files.
- Cleaned up old code on server side.
- Convert `-0` to `0` when displaying temperature.
- Code cleanup for FEELS like and added {DEGREE} placeholder for FEELSLIKE for each language
- Converted newsfeed module to use templates.
- Update documentation and help screen about invalid config files.

### Removed

- Removed danger.js library.

### Fixed

- Added default log levels to stop calendar log spamming.
- Fix socket.io cors errors, see [breaking change since socket.io v3](https://socket.io/docs/v3/handling-cors/)
- Fix Issue with weather forecast icons due to fixed day start and end time (#2221)
- Fix empty directory for each module's main javascript file in the inspector
- Fix Issue with weather forecast icons unit tests with different timezones (#2221)
- Fix issue with unencoded characters in translated strings when using nunjuck template (`Loading &hellip;` as an example)

## [2.14.0] - 2021-01-01

Special thanks to the following contributors: @Alvinger, @AndyPoms, @ashishtank, @bluemanos, @flopp999, @jakemulley, @jakobsarwary1, @marvai-vgtu, @mirontoli, @rejas, @sdetweil, @Snille & @Sub028.

ℹ️ **Note:** This update uses new dependencies. Please update using the following command: `git pull && npm install`.

### Added

- Added new log level "debug" to the logger.
- Added new parameter "useKmh" to weather module for displaying wind speed as kmh.
- Chuvash translation.
- Added Weatherbit as a provider to Weather module.
- Added SMHI as a provider to Weather module.
- Added Hindi & Gujarati translation.
- Added optional support for DEGREE position in Feels like translation.
- Added support for variables in nunjucks templates for translate filter.
- Added Chuvash translation.
- Calendar: new options "limitDays" and "coloredEvents".
- Added new option "limitDays" - limit the number of discreet days displayed.
- Added new option "customEvents" - use custom symbol/color based on keyword in event title.

### Updated

- Merging .gitignore in the config-folder with the .gitignore in the root-folder.
- Weather module - forecast now show TODAY and TOMORROW instead of weekday, to make it easier to understand.
- Update dependencies to latest versions.
- Update dependencies eslint, feedme, simple-git and socket.io to latest versions.
- Update lithuanian translation.
- Update config sample.
- Highlight required version mismatch.
- No select Text for TouchScreen use.
- Corrected logic for timeFormat "relative" and "absolute".
- Added missing function call in module.show()
- Translator variables can have falsy values (e.g. empty string)
- Fix issue with weather module with DEGREE label in FEELS like

### Deleted

- Removed Travis CI intergration.

### Fixed

- JSON Parse translation files with comments crashing UI. (#2149)
- Calendar parsing where RRULE bug returns wrong date, add Windows timezone name support. (#2145, #2151)
- Wrong node-ical version installed (package.json) requested version. (#2153)
- Fix calendar fetcher subsequent timing. (#2160)
- Rename Greek translation to correct ISO 639-1 alpha-2 code (gr > el). (#2155)
- Add a space after icons of sunrise and sunset. (#2169)
- Fix calendar when no DTEND record found in event, startDate overlay when endDate set. (#2177)
- Fix windspeed convertion error in ukmetoffice weather provider. (#2189)
- Fix console.debug not having timestamps. (#2199)
- Fix calendar full day event east of UTC start time. (#2200)
- Fix non-fullday recurring rule processing. (#2216)
- Catch errors when parsing calendar data with ical. (#2022)
- Fix Default Alert Module does not hide black overlay when alert is dismissed manually. (#2228)
- Weather module - Always displays night icons when local is other then English. (#2221)
- Update Node-ical 0.12.4 , fix invalid RRULE format in cal entries
- Fix package.json for optional electron dependency (2378)
- Update node-ical version again, 0.12.5, change RRULE fix (#2371, #2379)
- Remove undefined objects from modules array (#2382)
- Update node-ical version again, 0.12.7, change RRULE fix (#2371, #2379), node-ical now throws error (which we catch)
- Update simple-git version to 2.31 unhandled promise rejection (#2383)

## [2.13.0] - 2020-10-01

Special thanks to the following contributors: @bryanzzhu, @bugsounet, @chamakura, @cjbrunner, @easyas314, @larryare, @oemel09, @rejas, @sdetweil & @sthuber90.

ℹ️ **Note:** This update uses new dependencies. Please update using the following command: `git pull && npm install`.

### Added

- `--dry-run` option adde in fetch call within updatenotification node_helper. This is to prevent
  MagicMirror from consuming any fetch result. Causes conflict with MMPM when attempting to check
  for updates to MagicMirror and/or MagicMirror modules.
- Test coverage with Istanbul, run it with `npm run test:coverage`.
- Add lithuanian language.
- Added support in weatherforecast for OpenWeather onecall API.
- Added config option to calendar-icons for recurring- and fullday-events.
- Added current, hourly (max 48), and daily (max 7) weather forecasts to weather module via OpenWeatherMap One Call API.
- Added eslint-plugin for jsdoc comments.
- Added new configDeepMerge option for module developers.

### Updated

- Change incorrect weather.js default properties.
- Cleaned up newsfeed module.
- Cleaned up jsdoc comments.
- Cleaned up clock tests.
- Move lodash into devDependencies, update other dependencies.
- Switch from ical to node-ical library.

### Fixed

- Fix backward compatibility issues for Safari < 11.
- Fix the use of "maxNumberOfDays" in the module "weatherforecast depending on the endpoint (forecast/daily or forecast)". [#2018](https://github.com/MichMich/MagicMirror/issues/2018)
- Fix calendar display. Account for current timezone. [#2068](https://github.com/MichMich/MagicMirror/issues/2068)
- Fix logLevel being set before loading config.
- Fix incorrect namespace links in svg clockfaces. [#2072](https://github.com/MichMich/MagicMirror/issues/2072)
- Fix weather/providers/weathergov for API guidelines. [#2045](https://github.com/MichMich/MagicMirror/issues/2045)
- Fix "undefined" in weather modules header. [#1985](https://github.com/MichMich/MagicMirror/issues/1985)
- Fix #2110, #2111, #2118: Recurring full day events should not use timezone adjustment. Just compare month/day.

## [2.12.0] - 2020-07-01

Special thanks to the following contributors: @AndreKoepke, @andrezibaia, @bryanzzhu, @chamakura, @DarthBrento, @Ekristoffe, @khassel, @Legion2, @ndom91, @radokristof, @rejas, @XBCreepinJesus & @ZoneMR.

ℹ️ **Note:** This update uses new dependencies. Please update using the following command: `git pull && npm install`.

### Added

- Added option to config the level of logging.
- Added prettier for an even cleaner codebase.
- Hide Sunrise/Sunset in Weather module.
- Hide Sunrise/Sunset in Current Weather module.
- Added Met Office DataHub (UK) provider.

### Updated

- Cleaned up alert module code.
- Cleaned up check_config code.
- Replaced grunt-based linters with their non-grunt equivalents.
- Switch to most of the eslint:recommended rules and fix warnings.
- Replaced insecure links with https ones.
- Cleaned up all "no-undef" warnings from eslint.
- Added location title wrapping for calendar module.
- Updated the BG translation.

### Deleted

- Removed truetype (ttf) fonts.

### Fixed

- The broken modules due to Socket.io change from last release. [#1973](https://github.com/MichMich/MagicMirror/issues/1973)
- Add backward compatibility for old module code in socketclient.js. [#1973](https://github.com/MichMich/MagicMirror/issues/1973)
- Support multiple instances of calendar module with different config. [#1109](https://github.com/MichMich/MagicMirror/issues/1109)
- Fix the use of "maxNumberOfDays" in the module "weatherforecast". [#2018](https://github.com/MichMich/MagicMirror/issues/2018)
- Throw error when check_config fails. [#1928](https://github.com/MichMich/MagicMirror/issues/1928)
- Bug fix related to 'maxEntries' not displaying Calendar events. [#2050](https://github.com/MichMich/MagicMirror/issues/2050)
- Updated ical library to latest version. [#1926](https://github.com/MichMich/MagicMirror/issues/1926)
- Fix config check after merge of prettier [#2109](https://github.com/MichMich/MagicMirror/issues/2109)

## [2.11.0] - 2020-04-01

🚨 READ THIS BEFORE UPDATING 🚨

In the past years the project has grown a lot. This came with a huge downside: poor maintainability. If I let the project continue the way it was, it would eventually crash and burn. More important: I would completely lose the drive and interest to continue the project. Because of this the decision was made to simplify the core by removing all side features like automatic installers and support for exotic platforms. This release (2.11.0) is the first real release that will reflect (parts) of these changes. As a result of this, some things might break. So before you continue make sure to backup your installation. Your config, your modules or better yet: your full MagicMirror folder. In other words: update at your own risk.

For more information regarding this major change, please check issue [#1860](https://github.com/MichMich/MagicMirror/issues/1860).

### Deleted

- Remove installers.
- Remove externalized scripts.
- Remove jshint dependency, instead eslint checks your config file now

### Added

- Brazilian translation for "FEELS".
- Ukrainian translation.
- Finnish translation for "PRECIP", "UPDATE_INFO_MULTIPLE" and "UPDATE_INFO_SINGLE".
- Added the ability to hide the temp label and weather icon in the `currentweather` module to allow showing only information such as wind and sunset/rise.
- The `clock` module now optionally displays sun and moon data, including rise/set times, remaining daylight, and percent of moon illumination.
- Added Hebrew translation.
- Add HTTPS support and update config.js.sample
- Run tests on long term support and latest stable version of nodejs
- Added the ability to configure a list of modules that shouldn't be update checked.
- Run linters on git commits
- Added date functionality to compliments: display birthday wishes or celebrate an anniversary
- Add HTTPS support for clientonly-mode.

### Fixed

- Force declaration of public ip address in config file (ISSUE #1852)
- Fixes `run-start.sh`: If running in docker-container, don't check the environment, just start electron (ISSUE #1859)
- Fix calendar time offset for recurring events crossing Daylight Savings Time (ISSUE #1798)
- Fix regression in currentweather module causing 'undefined' to show up when config.hideTemp is false
- Fix FEELS translation for Croatian
- Fixed weather tests [#1840](https://github.com/MichMich/MagicMirror/issues/1840)
- Fixed Socket.io can't be used with Reverse Proxy in serveronly mode [#1934](https://github.com/MichMich/MagicMirror/issues/1934)
- Fix update checking skipping 3rd party modules the first time

### Changed

- Remove documentation from core repository and link to new dedicated docs site: [docs.magicmirror.builders](https://docs.magicmirror.builders).
- Updated config.js.sample: Corrected some grammar on `config.js.sample` comment section.
- Removed `run-start.sh` script and update start commands:
  - To start using electron, use `npm run start`.
  - To start in server only mode, use `npm run server`.
- Remove redundant logging from modules.
- Timestamp in log output now also contains the date
- Turkish translation.
- Option to configure the size of the currentweather module.
- Changed "Gevoelstemperatuur" to "Voelt als" shorter text.

## [2.10.1] - 2020-01-10

### Changed

- Updated README.md: Added links to the official documentation website and remove links to broken installer.

## [2.10.0] - 2020-01-01

Special thanks to @sdetweil for all his great contributions!

ℹ️ **Note:** This update uses new dependencies. Please update using the following command: `git pull && npm install`.

### Added

- Timestamps in log output.
- Padding in dateheader mode of the calendar module.
- New upgrade script to help users consume regular updates installers/upgrade-script.sh.
- New script to help setup pm2, without install installers/fixuppm2.sh.

### Updated

- Updated lower bound of `lodash` and `helmet` dependencies for security patches.
- Updated compliments.js to handle newline in text, as textfields to not interpolate contents.
- Updated raspberry.sh installer script to handle new platform issues, split node/npm, pm2, and screen saver changes.
- Improve handling for armv6l devices, where electron support has gone away, add optional serveronly config option.
- Improved run-start.sh to handle for serveronly mode, by choice, or when electron not available.
- Only check for xwindows running if not on macOS.

### Fixed

- Fixed issue in weatherforecast module where predicted amount of rain was not using the decimal symbol specified in config.js.
- Module header now updates correctly, if a module need to dynamically show/hide its header based on a condition.
- Fix handling of config.js for serverOnly mode commented out.
- Fixed issue in calendar module where the debug script didn't work correctly with authentication.
- Fixed issue that some full day events were not correctly recognized as such.
- Display full day events lasting multiple days as happening today instead of some days ago if they are still ongoing.

## [2.9.0] - 2019-10-01

ℹ️ **Note:** This update uses new dependencies. Please update using the following command: `git pull && npm install`. If you are having issues running Electron, make sure your [Raspbian is up to date](https://www.raspberrypi.org/documentation/raspbian/updating.md).

### Added

- Spanish translation for "PRECIP".
- Adding a Malay (Malaysian) translation for MagicMirror².
- Add test check URLs of vendors 200 and 404 HTTP CODE.
- Add tests for new weather module and helper to stub ajax requests.

### Updated

- Updatenotification module: Display update notification for a limited (configurable) time.
- Enabled e2e/vendor_spec.js tests.
- The css/custom.css will be renamed after the next release. We've added into `run-start.sh` an instruction by GIT to ignore with `--skip-worktree` and `rm --cached`. [#1540](https://github.com/MichMich/MagicMirror/issues/1540)
- Disable sending of notification CLOCK_SECOND when displaySeconds is false.

### Fixed

- Updatenotification module: Properly handle race conditions, prevent crash.
- Send `NEWS_FEED` notification also for the first news messages which are shown.
- Fixed issue where weather module would not refresh data after a network or API outage. [#1722](https://github.com/MichMich/MagicMirror/issues/1722)
- Fixed weatherforecast module not displaying rain amount on fallback endpoint.
- Notifications CLOCK_SECOND & CLOCK_MINUTE being from startup instead of matched against the clock and avoid drifting.

## [2.8.0] - 2019-07-01

ℹ️ **Note:** This update uses new dependencies. Please update using the following command: `git pull && npm install`. If you are having issues running Electron, make sure your [Raspbian is up to date](https://www.raspberrypi.org/documentation/raspbian/updating.md).

### Added

- Option to show event location in calendar
- Finnish translation for "Feels" and "Weeks"
- Russian translation for “Feels”
- Calendar module: added `nextDaysRelative` config option
- Add `broadcastPastEvents` config option for calendars to include events from the past `maximumNumberOfDays` in event broadcasts
- Added feature to broadcast news feed items `NEWS_FEED` and updated news items `NEWS_FEED_UPDATED` in default [newsfeed](https://github.com/MichMich/MagicMirror/tree/develop/modules/default/newsfeed) module (when news is updated) with documented default and `config.js` options in [README.md](https://github.com/MichMich/MagicMirror/blob/develop/modules/default/newsfeed/README.md)
- Added notifications to default `clock` module broadcasting `CLOCK_SECOND` and `CLOCK_MINUTE` for the respective time elapsed.
- Added UK Met Office Datapoint feed as a provider in the default weather module.
- Added new provider class
- Added suncalc.js dependency to calculate sun times (not provided in UK Met Office feed)
- Added "tempUnits" and "windUnits" to allow, for example, temp in metric (i.e. celsius) and wind in imperial (i.e. mph). These will override "units" if specified, otherwise the "units" value will be used.
- Use Feels Like temp from feed if present
- Optionally display probability of precipitation (PoP) in current weather (UK Met Office data)
- Automatically try to fix eslint errors by passing `--fix` option to it
- Added sunrise and sunset times to weathergov weather provider [#1705](https://github.com/MichMich/MagicMirror/issues/1705)
- Added "useLocationAsHeader" to display "location" in `config.js` as header when location name is not returned
- Added to `newsfeed.js`: in order to design the news article better with css, three more class-names were introduced: newsfeed-desc, newsfeed-desc, newsfeed-desc

### Updated

- English translation for "Feels" to "Feels like"
- Fixed the example calendar url in `config.js.sample`
- Update `ical.js` to solve various calendar issues.
- Update weather city list url [#1676](https://github.com/MichMich/MagicMirror/issues/1676)
- Only update clock once per minute when seconds aren't shown

### Fixed

- Fixed uncaught exception, race condition on module update
- Fixed issue [#1696](https://github.com/MichMich/MagicMirror/issues/1696), some ical files start date to not parse to date type
- Allowance HTML5 autoplay-policy (policy is changed from Chrome 66 updates)
- Handle SIGTERM messages
- Fixes sliceMultiDayEvents so it respects maximumNumberOfDays
- Minor types in default NewsFeed [README.md](https://github.com/MichMich/MagicMirror/blob/develop/modules/default/newsfeed/README.md)
- Fix typos and small syntax errors, cleanup dependencies, remove multiple-empty-lines, add semi-rule
- Fixed issues with calendar not displaying one-time changes to repeating events
- Updated the fetchedLocationName variable in currentweather.js so that city shows up in the header

### Updated installer

- give non-pi2+ users (pi0, odroid, jetson nano, mac, windows, ...) option to continue install
- use current username vs hardcoded 'pi' to support non-pi install
- check for npm installed. node install doesn't do npm anymore
- check for mac as part of PM2 install, add install option string
- update pm2 config with current username instead of hard coded 'pi'
- check for screen saver config, "/etc/xdg/lxsession", bypass if not setup

## [2.7.1] - 2019-04-02

Fixed `package.json` version number.

## [2.7.0] - 2019-04-01

ℹ️ **Note:** This update uses new dependencies. Please update using the following command: `git pull && npm install`. If you are having issues running Electron, make sure your [Raspbian is up to date](https://www.raspberrypi.org/documentation/raspbian/updating.md).

### Added

- Italian translation for "Feels"
- Basic Klingon (tlhIngan Hol) translations
- Disabled the screensaver on raspbian with installation script
- Added option to truncate the number of vertical lines a calendar item can span if `wrapEvents` is enabled.
- Danish translation for "Feels" and "Weeks"
- Added option to split multiple day events in calendar to separate numbered events
- Slovakian translation
- Alerts now can contain Font Awesome icons
- Notifications display time can be set in request
- Newsfeed: added support for `ARTICLE_INFO_REQUEST` notification
- Add `name` config option for calendars to be sent along with event broadcasts

### Updated

- Bumped the Electron dependency to v3.0.13 to support the most recent Raspbian. [#1500](https://github.com/MichMich/MagicMirror/issues/1500)
- Updated modernizr code in alert module, fixed a small typo there too
- More verbose error message on console if the config is malformed
- Updated installer script to install Node.js version 10.x

### Fixed

- Fixed temperature displays in currentweather and weatherforecast modules [#1503](https://github.com/MichMich/MagicMirror/issues/1503), [#1511](https://github.com/MichMich/MagicMirror/issues/1511).
- Fixed unhandled error on bad git data in updatenotification module [#1285](https://github.com/MichMich/MagicMirror/issues/1285).
- Weather forecast now works with openweathermap in new weather module. Daily data are displayed, see issue [#1504](https://github.com/MichMich/MagicMirror/issues/1504).
- Fixed analogue clock border display issue where non-black backgrounds used (previous fix for issue 611)
- Fixed compatibility issues caused when modules request different versions of Font Awesome, see issue [#1522](https://github.com/MichMich/MagicMirror/issues/1522). MagicMirror now uses [Font Awesome 5 with v4 shims included for backwards compatibility](https://fontawesome.com/how-to-use/on-the-web/setup/upgrading-from-version-4#shims).
- Installation script problems with raspbian
- Calendar: only show repeating count if the event is actually repeating [#1534](https://github.com/MichMich/MagicMirror/pull/1534)
- Calendar: Fix exdate handling when multiple values are specified (comma separated)
- Calendar: Fix relative date handling for fulldate events, calculate difference always from start of day [#1572](https://github.com/MichMich/MagicMirror/issues/1572)
- Fix null dereference in moduleNeedsUpdate when the module isn't visible
- Calendar: Fixed event end times by setting default calendarEndTime to "LT" (Local time format). [#1479]
- Calendar: Fixed missing calendar fetchers after server process restarts [#1589](https://github.com/MichMich/MagicMirror/issues/1589)
- Notification: fixed background color (was white text on white background)
- Use getHeader instead of data.header when creating the DOM so overwriting the function also propagates into it
- Fix documentation of `useKMPHwind` option in currentweather

### New weather module

- Fixed weather forecast table display [#1499](https://github.com/MichMich/MagicMirror/issues/1499).
- Dimmed loading indicator for weather forecast.
- Implemented config option `decimalSymbol` [#1499](https://github.com/MichMich/MagicMirror/issues/1499).
- Aligned indoor values in current weather vertical [#1499](https://github.com/MichMich/MagicMirror/issues/1499).
- Added humidity support to nunjuck unit filter.
- Do not display degree symbol for temperature in Kelvin [#1503](https://github.com/MichMich/MagicMirror/issues/1503).
- Weather forecast now works with openweathermap for both, `/forecast` and `/forecast/daily`, in new weather module. If you use the `/forecast`-weatherEndpoint, the hourly data are converted to daily data, see issues [#1504](https://github.com/MichMich/MagicMirror/issues/1504), [#1513](https://github.com/MichMich/MagicMirror/issues/1513).
- Added fade, fadePoint and maxNumberOfDays properties to the forecast mode [#1516](https://github.com/MichMich/MagicMirror/issues/1516)
- Fixed Loading string and decimalSymbol string replace [#1538](https://github.com/MichMich/MagicMirror/issues/1538)
- Show Snow amounts in new weather module [#1545](https://github.com/MichMich/MagicMirror/issues/1545)
- Added weather.gov as a new weather provider for US locations

## [2.6.0] - 2019-01-01

ℹ️ **Note:** This update uses new dependencies. Please update using the following command: `git pull && npm install`. If you are having issues updating, make sure you are running the latest version of Node.

### ✨ Experimental ✨

- New default [module weather](modules/default/weather). This module will eventually replace the current `currentweather` and `weatherforecast` modules. The new module is still pretty experimental, but it's included so you can give it a try and help us improve this module. Please give us you feedback using [this forum post](https://forum.magicmirror.builders/topic/9335/default-weather-module-refactoring).

A huge, huge, huge thanks to user @fewieden for all his hard work on the new `weather` module!

### Added

- Possibility to add classes to the cell of symbol, title and time of the events of calendar.
- Font-awesome 5, still has 4 for backwards compatibility.
- Missing `showEnd` in calendar documentation
- Screenshot for the new feed module
- Screenshot for the compliments module
- Screenshot for the clock module
- Screenshot for the current weather
- Screenshot for the weather forecast module
- Portuguese translation for "Feels"
- Croatian translation
- Fading for dateheaders timeFormat in Calendar [#1464](https://github.com/MichMich/MagicMirror/issues/1464)
- Documentation for the existing `scale` option in the Weather Forecast module.

### Fixed

- Allow parsing recurring calendar events where the start date is before 1900
- Fixed Polish translation for Single Update Info
- Ignore entries with unparseable details in the calendar module
- Bug showing FullDayEvents one day too long in calendar fixed
- Bug in newsfeed when `removeStartTags` is used on the description [#1478](https://github.com/MichMich/MagicMirror/issues/1478)

### Updated

- The default calendar setting `showEnd` is changed to `false`.

### Changed

- The Weather Forecast module by default displays the &deg; symbol after every numeric value to be consistent with the Current Weather module.

## [2.5.0] - 2018-10-01

### Added

- Romanian translation for "Feels"
- Support multi-line compliments
- Simplified Chinese translation for "Feels"
- Polish translate for "Feels"
- French translate for "Feels"
- Translations for newsfeed module
- Support for toggling news article in fullscreen
- Hungarian translation for "Feels" and "Week"
- Spanish translation for "Feels"
- Add classes instead of inline style to the message from the module Alert
- Support for events having a duration instead of an end
- Support for showing end of events through config parameters showEnd and dateEndFormat

### Fixed

- Fixed gzip encoded calendar loading issue #1400.
- Mixup between german and spanish translation for newsfeed.
- Fixed close dates to be absolute, if no configured in the config.js - module Calendar
- Fixed the updatenotification module message about new commits in the repository, so they can be correctly localized in singular and plural form.
- Fix for weatherforecast rainfall rounding [#1374](https://github.com/MichMich/MagicMirror/issues/1374)
- Fix calendar parsing issue for Midori on RasperryPi Zero w, related to issue #694.
- Fix weather city ID link in sample config
- Fixed issue with clientonly not updating with IP address and port provided on command line.

### Updated

- Updated Simplified Chinese translation
- Swedish translations
- Hungarian translations for the updatenotification module
- Updated Norsk bokmål translation
- Updated Norsk nynorsk translation
- Consider multi days event as full day events

## [2.4.1] - 2018-07-04

### Fixed

- Fix weather parsing issue #1332.

## [2.4.0] - 2018-07-01

⚠️ **Warning:** This release includes an updated version of Electron. This requires a Raspberry Pi configuration change to allow the best performance and prevent the CPU from overheating. Please read the information on the [MagicMirror Wiki](https://github.com/michmich/magicmirror/wiki/configuring-the-raspberry-pi#enable-the-open-gl-driver-to-decrease-electrons-cpu-usage).

ℹ️ **Note:** This update uses new dependencies. Please update using the following command: `git pull && npm install`

### Added

- Enabled translation of feelsLike for module currentweather
- Added support for on-going calendar events
- Added scroll up in fullscreen newsfeed article view
- Changed fullscreen newsfeed width from 100% to 100vw (better results)
- Added option to calendar module that colors only the symbol instead of the whole line
- Added option for new display format in the calendar module with date headers with times/events below.
- Ability to fetch compliments from a remote server
- Add regex filtering to calendar module
- Customize classes for table
- Added option to newsfeed module to only log error parsing a news article if enabled
- Add update translations for Português Brasileiro

### Changed

- Upgrade to Electron 2.0.0.
- Remove yarn-or-npm which breaks production builds.
- Invoke module suspend even if no dom content. [#1308](https://github.com/MichMich/MagicMirror/issues/1308)

### Fixed

- Fixed issue where wind chill could not be displayed in Fahrenheit. [#1247](https://github.com/MichMich/MagicMirror/issues/1247)
- Fixed issues where a module crashes when it tries to dismiss a non existing alert. [#1240](https://github.com/MichMich/MagicMirror/issues/1240)
- In default module currentWeather/currentWeather.js line 296, 300, self.config.animationSpeed can not be found because the notificationReceived function does not have "self" variable.
- Fixed browser-side code to work on the Midori browser.
- Fixed issue where heat index was reporting incorrect values in Celsius and Fahrenheit. [#1263](https://github.com/MichMich/MagicMirror/issues/1263)
- Fixed weatherforecast to use dt_txt field instead of dt to handle timezones better
- Newsfeed now remembers to show the description when `"ARTICLE_LESS_DETAILS"` is called if the user wants to always show the description. [#1282](https://github.com/MichMich/MagicMirror/issues/1282)
- `clientonly/*.js` is now linted, and one linting error is fixed
- Fix issue #1196 by changing underscore to hyphen in locale id, in align with momentjs.
- Fixed issue where heat index and wind chill were reporting incorrect values in Kelvin. [#1263](https://github.com/MichMich/MagicMirror/issues/1263)

### Updated

- Updated Italian translation
- Updated German translation
- Updated Dutch translation

## [2.3.1] - 2018-04-01

### Fixed

- Downgrade electron to 1.4.15 to solve the black screen issue.[#1243](https://github.com/MichMich/MagicMirror/issues/1243)

## [2.3.0] - 2018-04-01

### Added

- Add new settings in compliments module: setting time intervals for morning and afternoon
- Add system notification `MODULE_DOM_CREATED` for notifying each module when their Dom has been fully loaded.
- Add types for module.
- Implement Danger.js to notify contributors when CHANGELOG.md is missing in PR.
- Allow scrolling in full page article view of default newsfeed module with gesture events from [MMM-Gestures](https://github.com/thobach/MMM-Gestures)
- Changed 'compliments.js' - update DOM if remote compliments are loaded instead of waiting one updateInterval to show custom compliments
- Automated unit tests utils, deprecated, translator, cloneObject(lockstrings)
- Automated integration tests translations
- Add advanced filtering to the excludedEvents configuration of the default calendar module
- New currentweather module config option: `showFeelsLike`: Shows how it actually feels like. (wind chill or heat index)
- New currentweather module config option: `useKMPHwind`: adds an option to see wind speed in Kmph instead of just m/s or Beaufort.
- Add dc:date to parsing in newsfeed module, which allows parsing of more rss feeds.

### Changed

- Add link to GitHub repository which contains the respective Dockerfile.
- Optimized automated unit tests cloneObject, cmpVersions
- Update notifications use now translation templates instead of normal strings.
- Yarn can be used now as an installation tool
- Changed Electron dependency to v1.7.13.

### Fixed

- News article in fullscreen (iframe) is now shown in front of modules.
- Forecast respects maxNumberOfDays regardless of endpoint.
- Fix exception on translation of objects.

## [2.2.2] - 2018-01-02

### Added

- Add missing `package-lock.json`.

### Changed

- Changed Electron dependency to v1.7.10.

## [2.2.1] - 2018-01-01

### Fixed

- Fixed linting errors.

## [2.2.0] - 2018-01-01

**Note:** This update uses new dependencies. Please update using the following command: `git pull && npm install`

### Changed

- Calendar week is now handled with a variable translation in order to move number language specific.
- Reverted the Electron dependency back to 1.4.15 since newer version don't seem to work on the Raspberry Pi very well.

### Added

- Add option to use [Nunjucks](https://mozilla.github.io/nunjucks/) templates in modules. (See `helloworld` module as an example.)
- Add Bulgarian translations for MagicMirror² and Alert module.
- Add graceful shutdown of modules by calling `stop` function of each `node_helper` on SIGINT before exiting.
- Link update subtext to Github diff of current version versus tracking branch.
- Add Catalan translation.
- Add ability to filter out newsfeed items based on prohibited words found in title (resolves #1071)
- Add options to truncate description support of a feed in newsfeed module
- Add reloadInterval option for particular feed in newsfeed module
- Add no-cache entries of HTTP headers in newsfeed module (fetcher)
- Add Czech translation.
- Add option for decimal symbols other than the decimal point for temperature values in both default weather modules: WeatherForecast and CurrentWeather.

### Fixed

- Fixed issue with calendar module showing more than `maximumEntries` allows
- WeatherForecast and CurrentWeather are now using HTTPS instead of HTTP
- Correcting translation for Indonesian language
- Fix issue where calendar icons wouldn't align correctly

## [2.1.3] - 2017-10-01

**Note:** This update uses new dependencies. Please update using the following command: `git pull && npm install`

### Changed

- Remove Roboto fonts files inside `fonts` and these are installed by npm install command.

### Added

- Add `clientonly` script to start only the electron client for a remote server.
- Add symbol and color properties of event when `CALENDAR_EVENTS` notification is broadcasted from `default/calendar` module.
- Add `.vscode/` folder to `.gitignore` to keep custom Visual Studio Code config out of git.
- Add unit test the capitalizeFirstLetter function of newsfeed module.
- Add new unit tests for function `shorten` in calendar module.
- Add new unit tests for function `getLocaleSpecification` in calendar module.
- Add unit test for js/class.js.
- Add unit tests for function `roundValue` in currentweather module.
- Add test e2e showWeek feature in spanish language.
- Add warning Log when is used old authentication method in the calendar module.
- Add test e2e for helloworld module with default config text.
- Add ability for `currentweather` module to display indoor humidity via INDOOR_HUMIDITY notification.
- Add Welsh (Cymraeg) translation.
- Add Slack badge to Readme.

### Updated

- Changed 'default.js' - listen on all attached interfaces by default.
- Add execution of `npm list` after the test are ran in Travis CI.
- Change hooks for the vendors e2e tests.
- Add log when clientonly failed on starting.
- Add warning color when are using full ip whitelist.
- Set version of the `express-ipfilter` on 0.3.1.

### Fixed

- Fixed issue with incorrect alignment of analog clock when displayed in the center column of the MM.
- Fixed ipWhitelist behaviour to make empty whitelist ([]) allow any and all hosts access to the MM.
- Fixed issue with calendar module where 'excludedEvents' count towards 'maximumEntries'.
- Fixed issue with calendar module where global configuration of maximumEntries was not overridden by calendar specific config (see module doc).
- Fixed issue where `this.file(filename)` returns a path with two hashes.
- Workaround for the WeatherForecast API limitation.

## [2.1.2] - 2017-07-01

### Changed

- Revert Docker related changes in favor of [docker-MagicMirror](https://github.com/bastilimbach/docker-MagicMirror). All Docker images are outsourced. ([#856](https://github.com/MichMich/MagicMirror/pull/856))
- Change Docker base image (Debian + Node) to an arm based distro (AlpineARM + Node) ([#846](https://github.com/MichMich/MagicMirror/pull/846))
- Fix the dockerfile to have it running from the first time.

### Added

- Add in option to wrap long calendar events to multiple lines using `wrapEvents` configuration option.
- Add test e2e `show title newsfeed` for newsfeed module.
- Add task to check configuration file.
- Add test check URLs of vendors.
- Add test of match current week number on clock module with showWeek configuration.
- Add test default modules present modules/default/defaultmodules.js.
- Add unit test calendar_modules function capFirst.
- Add test for check if exists the directories present in defaults modules.
- Add support for showing wind direction as an arrow instead of abbreviation in currentWeather module.
- Add support for writing translation functions to support flexible word order
- Add test for check if exits the directories present in defaults modules.
- Add calendar option to set a separate date format for full day events.
- Add ability for `currentweather` module to display indoor temperature via INDOOR_TEMPERATURE notification
- Add ability to change the path of the `custom.css`.
- Add translation Dutch to Alert module.
- Added Romanian translation.

### Updated

- Added missing keys to Polish translation.
- Added missing key to German translation.
- Added better translation with flexible word order to Finnish translation.

### Fixed

- Fix instruction in README for using automatically installer script.
- Bug of duplicated compliments as described in [here](https://forum.magicmirror.builders/topic/2381/compliments-module-stops-cycling-compliments).
- Fix double message about port when server is starting
- Corrected Swedish translations for TODAY/TOMORROW/DAYAFTERTOMORROW.
- Removed unused import from js/electron.js
- Made calendar.js respect config.timeFormat irrespective of locale setting.
- Fixed alignment of analog clock when a large calendar is displayed in the same side bar.

## [2.1.1] - 2017-04-01

**Note:** This update uses new dependencies. Please update using the following command: `git pull && npm install`

### Changed

- Add `anytime` group for Compliments module.
- Compliments module can use remoteFile without default daytime arrays defined.
- Installer: Use init config.js from config.js.sample.
- Switched out `rrule` package for `rrule-alt` and fixes in `ical.js` in order to fix calendar issues. ([#565](https://github.com/MichMich/MagicMirror/issues/565))
- Make mouse events pass through the region fullscreen_above to modules below.
- Scaled the splash screen down to make it a bit more subtle.
- Replace HTML tables with markdown tables in README files.
- Added `DAYAFTERTOMORROW`, `UPDATE_NOTIFICATION` and `UPDATE_NOTIFICATION_MODULE` to Finnish translations.
- Run `npm test` on Travis automatically.
- Show the splash screen image even when is reboot or halted.
- Added some missing translation strings in the sv.json file.
- Run task jsonlint to check translation files.
- Restructured Test Suite.

### Added

- Added Docker support (Pull Request [#673](https://github.com/MichMich/MagicMirror/pull/673)).
- Calendar-specific support for `maximumEntries`, and `maximumNumberOfDays`.
- Add loaded function to modules, providing an async callback.
- Made default newsfeed module aware of gesture events from [MMM-Gestures](https://github.com/thobach/MMM-Gestures)
- Add use pm2 for manager process into Installer RaspberryPi script.
- Russian Translation.
- Afrikaans Translation.
- Add postinstall script to notify user that MagicMirror installed successfully despite warnings from NPM.
- Init tests using mocha.
- Option to use RegExp in Calendar's titleReplace.
- Hungarian Translation.
- Icelandic Translation.
- Add use a script to prevent when is run by SSH session set DISPLAY environment.
- Enable ability to set configuration file by the environment variable called MM_CONFIG_FILE.
- Option to give each calendar a different color.
- Option for colored min-temp and max-temp.
- Add test e2e helloworld.
- Add test e2e environment.
- Add `chai-as-promised` npm module to devDependencies.
- Basic set of tests for clock module.
- Run e2e test in Travis.
- Estonian Translation.
- Add test for compliments module for parts of day.
- Korean Translation.
- Added console warning on startup when deprecated config options are used.
- Add option to display temperature unit label to the current weather module.
- Added ability to disable wrapping of news items.
- Added in the ability to hide events in the calendar module based on simple string filters.
- Updated Norwegian translation.
- Added hideLoading option for News Feed module.
- Added configurable dateFormat to clock module.
- Added multiple calendar icon support.
- Added tests for Translations, dev argument, version, dev console.
- Added test anytime feature compliments module.
- Added test ipwhitelist configuration directive.
- Added test for calendar module: default, basic-auth, backward compatibility, fail-basic-auth.
- Added meta tags to support fullscreen mode on iOS (for server mode)
- Added `ignoreOldItems` and `ignoreOlderThan` options to the News Feed module
- Added test for MM_PORT environment variable.
- Added a configurable Week section to the clock module.

### Fixed

- Update .gitignore to not ignore default modules folder.
- Remove white flash on boot up.
- Added `update` in Raspberry Pi installation script.
- Fix an issue where the analog clock looked scrambled. ([#611](https://github.com/MichMich/MagicMirror/issues/611))
- If units are set to imperial, the showRainAmount option of weatherforecast will show the correct unit.
- Module currentWeather: check if temperature received from api is defined.
- Fix an issue with module hidden status changing to `true` although lock string prevented showing it.
- Fix newsfeed module bug (removeStartTags)
- Fix when is set MM_PORT environment variable.
- Fixed missing animation on `this.show(speed)` when module is alone in a region.

## [2.1.0] - 2016-12-31

**Note:** This update uses new dependencies. Please update using the following command: `git pull && npm install`

### Added

- Finnish translation.
- Danish translation.
- Turkish translation.
- Option to limit access to certain IP addresses based on the value of `ipWhitelist` in the `config.js`, default is access from localhost only (Issue [#456](https://github.com/MichMich/MagicMirror/issues/456)).
- Added ability to change the point of time when calendar events get relative.
- Add Splash screen on boot.
- Add option to show humidity in currentWeather module.
- Add VSCode IntelliSense support.
- Module API: Add Visibility locking to module system. [See documentation](https://github.com/MichMich/MagicMirror/tree/develop/modules#visibility-locking) for more information.
- Module API: Method to overwrite the module's header. [See documentation](https://github.com/MichMich/MagicMirror/tree/develop/modules#getheader) for more information.
- Module API: Option to define the minimum MagicMirror version to run a module. [See documentation](https://github.com/MichMich/MagicMirror/tree/develop/modules#requiresversion) for more information.
- Calendar module now broadcasts the event list to all other modules using the notification system. [See documentation](https://github.com/MichMich/MagicMirror/tree/develop/modules/default/calendar) for more information.
- Possibility to use the calendar feed as the source for the weather (currentweather & weatherforecast) location data. [See documentation](https://github.com/MichMich/MagicMirror/tree/develop/modules/default/weatherforecast) for more information.
- Added option to show rain amount in the weatherforecast default module
- Add module `updatenotification` to get an update whenever a new version is available. [See documentation](https://github.com/MichMich/MagicMirror/tree/develop/modules/default/updatenotification) for more information.
- Add the ability to set timezone on the date display in the Clock Module
- Ability to set date format in calendar module
- Possibility to use currentweather for the compliments
- Added option `disabled` for modules.
- Added option `address` to set bind address.
- Added option `onlyTemp` for currentweather module to show only current temperature and weather icon.
- Added option `remoteFile` to compliments module to load compliment array from filesystem.
- Added option `zoom` to scale the whole mirror display with a given factor.
- Added option `roundTemp` for currentweather and weatherforecast modules to display temperatures rounded to nearest integer.
- Added ability set the classes option to compliments module for style and text size of compliments.
- Added ability to configure electronOptions
- Calendar module: option to hide private events
- Add root_path for global vars

### Updated

- Modified translations for Frysk.
- Modified core English translations.
- Updated package.json as a result of Snyk security update.
- Improve object instantiation to prevent reference errors.
- Improve logger. `Log.log()` now accepts multiple arguments.
- Remove extensive logging in newsfeed node helper.
- Calendar times are now uniformly capitalized.
- Modules are now secure, and Helmet is now used to prevent abuse of the Mirror's API.

### Fixed

- Solve an issue where module margins would appear when the first module of a section was hidden.
- Solved visual display errors on chrome, if all modules in one of the right sections are hidden.
- Global and Module default config values are no longer modified when setting config values.
- Hide a region if all modules in a region are hidden. Prevention unwanted margins.
- Replaced `electron-prebuilt` package with `electron` in order to fix issues that would happen after 2017.
- Documentation of alert module

## [2.0.5] - 2016-09-20

### Added

- Added ability to remove tags from the beginning or end of newsfeed items in 'newsfeed.js'.
- Added ability to define "the day after tomorrow" for calendar events (Definition for German and Dutch already included).
- Added CII Badge (we are compliant with the CII Best Practices)
- Add support for doing http basic auth when loading calendars
- Add the ability to turn off and on the date display in the Clock Module

### Fixed

- Fix typo in installer.
- Add message to unsupported Pi error to mention that Pi Zeros must use server only mode, as ARMv6 is unsupported. Closes #374.
- Fix API url for weather API.

### Updated

- Force fullscreen when kioskmode is active.
- Update the .github templates and information with more modern information.
- Update the Gruntfile with a more functional StyleLint implementation.

## [2.0.4] - 2016-08-07

### Added

- Brazilian Portuguese Translation.
- Option to enable Kiosk mode.
- Added ability to start the app with Dev Tools.
- Added ability to turn off the date display in `clock.js` when in analog mode.
- Greek Translation

### Fixed

- Prevent `getModules()` selectors from returning duplicate entries.
- Append endpoints of weather modules with `/` to retrieve the correct data. (Issue [#337](https://github.com/MichMich/MagicMirror/issues/337))
- Corrected grammar in `module.js` from 'suspend' to 'suspended'.
- Fixed openweathermap.org URL in config sample.
- Prevent currentweather module from crashing when received data object is incorrect.
- Fix issue where translation loading prevented the UI start-up when the language was set to 'en'. (Issue [#388](https://github.com/MichMich/MagicMirror/issues/388))

### Updated

- Updated package.json to fix possible vulnerabilities. (Using Snyk)
- Updated weathericons
- Updated default weatherforecast to work with the new icons.
- More detailed error message in case config file couldn't be loaded.

## [2.0.3] - 2016-07-12

### Added

- Add max newsitems parameter to the newsfeed module.
- Translations for Simplified Chinese, Traditional Chinese and Japanese.
- Polish Translation
- Add an analog clock in addition to the digital one.

### Fixed

- Edit Alert Module to display title & message if they are provided in the notification (Issue [#300](https://github.com/MichMich/MagicMirror/issues/300))
- Removed 'null' reference from updateModuleContent(). This fixes recent Edge and Internet Explorer browser displays (Issue [#319](https://github.com/MichMich/MagicMirror/issues/319))

### Changed

- Added default string to calendar titleReplace.

## [2.0.2] - 2016-06-05

### Added

- Norwegian Translations (nb and nn)
- Portuguese Translation
- Swedish Translation

### Fixed

- Added reference to Italian Translation.
- Added the missing NE translation to all languages. [#344](https://github.com/MichMich/MagicMirror/issues/344)
- Added proper User-Agent string to calendar call.

### Changed

- Add option to use locationID in weather modules.

## [2.0.1] - 2016-05-18

### Added

- Changelog
- Italian Translation

### Changed

- Improve the installer by fetching the latest Node.js without any 3rd party interferences.

## [2.0.0] - 2016-05-03

### Initial release of MagicMirror²

It includes (but is not limited to) the following features:

- Modular system allowing 3rd party plugins.
- An Node/Electron based application taking away the need for external servers or browsers.
- A complete development API documentation.
- Small cute fairies that kiss you while you sleep.

## [1.0.0] - 2014-02-16

### Initial release of MagicMirror.

This was part of the blogpost: [https://michaelteeuw.nl/post/83916869600/magic-mirror-part-vi-production-of-the](https://michaelteeuw.nl/post/83916869600/magic-mirror-part-vi-production-of-the)<|MERGE_RESOLUTION|>--- conflicted
+++ resolved
@@ -15,11 +15,8 @@
 - Added CodeCov badge to Readme.
 - Added CURRENTWEATHER_TYPE notification to currentweather and weather module, use it in compliments module.
 - Added `start:dev` command to the npm scripts for starting electron with devTools open.
-<<<<<<< HEAD
 - Added logging when using deprecated modules weatherforecast or currentweather.
-=======
 - Portuguese translations for "MODULE_CONFIG_CHANGED" and PRECIP.
->>>>>>> cb3ae666
 
 ### Updated
 
