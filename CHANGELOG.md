--- conflicted
+++ resolved
@@ -15,13 +15,7 @@
 ### Updated
 - updated raspberry.sh installer script to handle new platform issues, split node/npm, pm2, and screen saver changes
 - improve handling for armv6l devices, where electron support has gone away, add optional serveronly config option
-<<<<<<< HEAD
-
-
-=======
 - change electron version 
->>>>>>> c1e808bc
----
 
 ❤️ **Donate:** Enjoying MagicMirror²? [Please consider a donation!](https://magicmirror.builders/donate) With your help we can continue to improve the MagicMirror² core.
 
