# MagicMirror² Change Log

All notable changes to this project will be documented in this file.
This project adheres to [Semantic Versioning](http://semver.org/).

---

❤️ **Donate:** Enjoying MagicMirror²? [Please consider a donation!](https://magicmirror.builders/donate) With your help we can continue to improve the MagicMirror² core.

<<<<<<< HEAD
## [2.8.0] - Unreleased

*This release is scheduled to be released on 2019-07-01.*

### Added
- Option to show event location in calendar
- Finnish translation for "Feels" and "Weeks"
- Russian translation for “Feels”
- Calendar module: added `nextDaysRelative` config option
- Add `broadcastPastEvents` config option for calendars to include events from the past `maximumNumberOfDays` in event broadcasts
- Added feature to broadcast news feed items `NEWS_FEED` and updated news items `NEWS_FEED_UPDATED` in default [newsfeed](https://github.com/MichMich/MagicMirror/tree/develop/modules/default/newsfeed) module (when news is updated) with documented default and `config.js` options in [README.md](https://github.com/MichMich/MagicMirror/blob/develop/modules/default/newsfeed/README.md)
- Added notifications to default `clock` module broadcasting `CLOCK_SECOND` and `CLOCK_MINUTE` for the respective time elapsed.

Added UK Met Office Datapoint feed as a provider in the default weather module.
- added new provider class
- added suncalc.js dependency to calculate sun times (not provided in UK Met Office feed)
- added "tempUnits" and "windUnits" to allow, for example, temp in metric (i.e. celsius) and wind in imperial (i.e. mph). These will override "units" if specified, otherwise the "units" value will be used.
- use Feels Like temp from feed if present
- optionally display probability of precipitation (PoP) in current weather (UK Met Office data)

### Updated
- English translation for "Feels" to "Feels like"
- Fixed the example calender url in `config.js.sample`
- Update `ical.js` to solve various calendar issues.
- Update weather city list url [#1676](https://github.com/MichMich/MagicMirror/issues/1676) 
- Only update clock once per minute when seconds aren't shown

### Fixed
- fixed issue [#1696](https://github.com/MichMich/MagicMirror/issues/1696), some ical files start date to not parse to date type 
- Allowance HTML5 autoplay-policy (policy is changed from Chrome 66 updates)
- Handle SIGTERM messages
- Fixes sliceMultiDayEvents so it respects maximumNumberOfDays
- Minor types in default NewsFeed [README.md](https://github.com/MichMich/MagicMirror/blob/develop/modules/default/newsfeed/README.md)
- Fix typos and small syntax errors, cleanup dependencies, remove multiple-empty-lines, add semi-rule
- Fixed issues with calendar not displaying one-time changes to repeating events
- Updated the fetchedLocationName variable in currentweather.js so that city shows up in the header
=======
## [2.7.2] - 2019-06-21

Added to `newsfeed.js`: in order to design the news article better with css, three more class-names were introduced: newsfeed-desc, newsfeed-desc, newsfeed-desc 
>>>>>>> a6eb3ad0

## [2.7.1] - 2019-04-02

Fixed `package.json` version number.

## [2.7.0] - 2019-04-01

ℹ️ **Note:** This update uses new dependencies. Please update using the following command: `git pull && npm install`. If you are having issues running Electron, make sure your [Raspbian is up to date](https://www.raspberrypi.org/documentation/raspbian/updating.md).

### Added
- Italian translation for "Feels"
- Basic Klingon (tlhIngan Hol) translations
- Disabled the screensaver on raspbian with installation script
- Added option to truncate the number of vertical lines a calendar item can span if `wrapEvents` is enabled.
- Danish translation for "Feels" and "Weeks"
- Added option to split multiple day events in calendar to separate numbered events
- Slovakian translation
- Alerts now can contain Font Awesome icons
- Notifications display time can be set in request
- Newsfeed: added support for `ARTICLE_INFO_REQUEST` notification
- Add `name` config option for calendars to be sent along with event broadcasts

### Updated
- Bumped the Electron dependency to v3.0.13 to support the most recent Raspbian. [#1500](https://github.com/MichMich/MagicMirror/issues/1500)
- Updated modernizr code in alert module, fixed a small typo there too
- More verbose error message on console if the config is malformed
- Updated installer script to install Node.js version 10.x

### Fixed
- Fixed temperature displays in currentweather and weatherforecast modules [#1503](https://github.com/MichMich/MagicMirror/issues/1503), [#1511](https://github.com/MichMich/MagicMirror/issues/1511).
- Fixed unhandled error on bad git data in updatenotification module [#1285](https://github.com/MichMich/MagicMirror/issues/1285).
- Weather forecast now works with openweathermap in new weather module. Daily data are displayed, see issue [#1504](https://github.com/MichMich/MagicMirror/issues/1504).
- Fixed analogue clock border display issue where non-black backgrounds used (previous fix for issue 611)
- Fixed compatibility issues caused when modules request different versions of Font Awesome, see issue [#1522](https://github.com/MichMich/MagicMirror/issues/1522). MagicMirror now uses [Font Awesome 5 with v4 shims included for backwards compatibility](https://fontawesome.com/how-to-use/on-the-web/setup/upgrading-from-version-4#shims).
- Installation script problems with raspbian
- Calendar: only show repeating count if the event is actually repeating [#1534](https://github.com/MichMich/MagicMirror/pull/1534)
- Calendar: Fix exdate handling when multiple values are specified (comma separated)
- Calendar: Fix relative date handling for fulldate events, calculate difference always from start of day  [#1572](https://github.com/MichMich/MagicMirror/issues/1572)
- Fix null dereference in moduleNeedsUpdate when the module isn't visible
- Calendar: Fixed event end times by setting default calendarEndTime to "LT" (Local time format). [#1479]
- Calendar: Fixed missing calendar fetchers after server process restarts [#1589](https://github.com/MichMich/MagicMirror/issues/1589)
- Notification: fixed background color (was white text on white background)
- Use getHeader instead of data.header when creating the DOM so overwriting the function also propagates into it
- Fix documentation of `useKMPHwind` option in currentweather

### New weather module
- Fixed weather forecast table display [#1499](https://github.com/MichMich/MagicMirror/issues/1499).
- Dimmed loading indicator for weather forecast.
- Implemented config option `decimalSymbol` [#1499](https://github.com/MichMich/MagicMirror/issues/1499).
- Aligned indoor values in current weather vertical [#1499](https://github.com/MichMich/MagicMirror/issues/1499).
- Added humidity support to nunjuck unit filter.
- Do not display degree symbol for temperature in Kelvin [#1503](https://github.com/MichMich/MagicMirror/issues/1503).
- Weather forecast now works with openweathermap for both, `/forecast` and `/forecast/daily`, in new weather module. If you use the `/forecast`-weatherEndpoint, the hourly data are converted to daily data, see issues [#1504](https://github.com/MichMich/MagicMirror/issues/1504), [#1513](https://github.com/MichMich/MagicMirror/issues/1513).
- Added fade, fadePoint and maxNumberOfDays properties to the forecast mode [#1516](https://github.com/MichMich/MagicMirror/issues/1516)
- Fixed Loading string and decimalSymbol string replace [#1538](https://github.com/MichMich/MagicMirror/issues/1538)
- Show Snow amounts in new weather module [#1545](https://github.com/MichMich/MagicMirror/issues/1545)
- Added weather.gov as a new weather provider for US locations

## [2.6.0] - 2019-01-01

ℹ️ **Note:** This update uses new dependencies. Please update using the following command: `git pull && npm install`. If you are having issues updating, make sure you are running the latest version of Node.

### ✨ Experimental ✨
- New default [module weather](modules/default/weather). This module will eventually replace the current `currentweather` and `weatherforecast` modules. The new module is still pretty experimental, but it's included so you can give it a try and help us improve this module. Please give us you feedback using [this forum post](https://forum.magicmirror.builders/topic/9335/default-weather-module-refactoring).

A huge, huge, huge thanks to user @fewieden for all his hard work on the new `weather` module!

### Added
- Possibility to add classes to the cell of symbol, title and time of the events of calendar.
- Font-awesome 5, still has 4 for backwards compatibility.
- Missing `showEnd` in calendar documentation
- Screenshot for the new feed module
- Screenshot for the compliments module
- Screenshot for the clock module
- Screenshot for the current weather
- Screenshot for the weather forecast module
- Portuguese translation for "Feels"
- Croatian translation
- Fading for dateheaders timeFormat in Calendar [#1464](https://github.com/MichMich/MagicMirror/issues/1464)
- Documentation for the existing `scale` option in the Weather Forecast module.

### Fixed
- Allow to parse recurring calendar events where the start date is before 1900
- Fixed Polish translation for Single Update Info
- Ignore entries with unparseable details in the calendar module
- Bug showing FullDayEvents one day too long in calendar fixed
- Bug in newsfeed when `removeStartTags` is used on the description [#1478](https://github.com/MichMich/MagicMirror/issues/1478)

### Updated
- The default calendar setting `showEnd` is changed to `false`.

### Changed
- The Weather Forecast module by default displays the &deg; symbol after every numeric value to be consistent with the Current Weather module.


## [2.5.0] - 2018-10-01

### Added
- Romanian translation for "Feels"
- Support multi-line compliments
- Simplified Chinese translation for "Feels"
- Polish translate for "Feels"
- French translate for "Feels"
- Translations for newsfeed module
- Support for toggling news article in fullscreen
- Hungarian translation for "Feels" and "Week"
- Spanish translation for "Feels"
- Add classes instead of inline style to the message from the module Alert
- Support for events having a duration instead of an end
- Support for showing end of events through config parameters showEnd and dateEndFormat

### Fixed
- Fixed gzip encoded calendar loading issue #1400.
- Mixup between german and spanish translation for newsfeed.
- Fixed close dates to be absolute, if no configured in the config.js - module Calendar
- Fixed the updatenotification module message about new commits in the repository, so they can be correctly localized in singular and plural form.
- Fix for weatherforecast rainfall rounding [#1374](https://github.com/MichMich/MagicMirror/issues/1374)
- Fix calendar parsing issue for Midori on RasperryPi Zero w, related to issue #694.
- Fix weather city ID link in sample config
- Fixed issue with clientonly not updating with IP address and port provided on command line.

### Updated

- Updated Simplified Chinese translation
- Swedish translations
- Hungarian translations for the updatenotification module
- Updated Norsk bokmål translation
- Updated Norsk nynorsk translation
- Consider multi days event as full day events

## [2.4.1] - 2018-07-04

### Fixed

- Fix weather parsing issue #1332.

## [2.4.0] - 2018-07-01

⚠️ **Warning:** This release includes an updated version of Electron. This requires a Raspberry Pi configuration change to allow the best performance and prevent the CPU from overheating. Please read the information on the [MagicMirror Wiki](https://github.com/michmich/magicmirror/wiki/configuring-the-raspberry-pi#enable-the-open-gl-driver-to-decrease-electrons-cpu-usage).

ℹ️ **Note:** This update uses new dependencies. Please update using the following command: `git pull && npm install`

### Added

- Enabled translation of feelsLike for module currentweather
- Added support for on-going calendar events
- Added scroll up in fullscreen newsfeed article view
- Changed fullscreen newsfeed width from 100% to 100vw (better results)
- Added option to calendar module that colors only the symbol instead of the whole line
- Added option for new display format in the calendar module with date headers with times/events below.
- Ability to fetch compliments from a remote server
- Add regex filtering to calendar module
- Customize classes for table
- Added option to newsfeed module to only log error parsing a news article if enabled
- Add update translations for Português Brasileiro

### Changed
- Upgrade to Electron 2.0.0.
- Remove yarn-or-npm which breaks production builds.
- Invoke module suspend even if no dom content. [#1308](https://github.com/MichMich/MagicMirror/issues/1308)

### Fixed
- Fixed issue where wind chill could not be displayed in Fahrenheit. [#1247](https://github.com/MichMich/MagicMirror/issues/1247)
- Fixed issues where a module crashes when it tries to dismiss a non existing alert. [#1240](https://github.com/MichMich/MagicMirror/issues/1240)
- In default module currentWeather/currentWeather.js line 296, 300, self.config.animationSpeed can not be found because the notificationReceived function does not have "self" variable.
- Fixed browser-side code to work on the Midori browser.
- Fixed issue where heat index was reporting incorrect values in Celsius and Fahrenheit. [#1263](https://github.com/MichMich/MagicMirror/issues/1263)
- Fixed weatherforecast to use dt_txt field instead of dt to handle timezones better
- Newsfeed now remembers to show the description when `"ARTICLE_LESS_DETAILS"` is called if the user wants to always show the description. [#1282](https://github.com/MichMich/MagicMirror/issues/1282)
- `clientonly/*.js` is now linted, and one linting error is fixed
- Fix issue #1196 by changing underscore to hyphen in locale id, in align with momentjs.
- Fixed issue where heat index and wind chill were reporting incorrect values in Kelvin. [#1263](https://github.com/MichMich/MagicMirror/issues/1263)

### Updated
- Updated Italian translation
- Updated German translation
- Updated Dutch translation

## [2.3.1] - 2018-04-01

### Fixed
- Downgrade electron to 1.4.15 to solve the black screen issue.[#1243](https://github.com/MichMich/MagicMirror/issues/1243)

## [2.3.0] - 2018-04-01

### Added

- Add new settings in compliments module: setting time intervals for morning and afternoon
- Add system notification `MODULE_DOM_CREATED` for notifying each module when their Dom has been fully loaded.
- Add types for module.
- Implement Danger.js to notify contributors when CHANGELOG.md is missing in PR.
- Allow to scroll in full page article view of default newsfeed module with gesture events from [MMM-Gestures](https://github.com/thobach/MMM-Gestures)
- Changed 'compliments.js' - update DOM if remote compliments are loaded instead of waiting one updateInterval to show custom compliments
- Automated unit tests utils, deprecated, translator, cloneObject(lockstrings)
- Automated integration tests translations
- Add advanced filtering to the excludedEvents configuration of the default calendar module
- New currentweather module config option: `showFeelsLike`: Shows how it actually feels like. (wind chill or heat index)
- New currentweather module config option: `useKMPHwind`: adds an option to see wind speed in Kmph instead of just m/s or Beaufort.
- Add dc:date to parsing in newsfeed module, which allows parsing of more rss feeds.

### Changed
- Add link to GitHub repository which contains the respective Dockerfile.
- Optimized automated unit tests cloneObject, cmpVersions
- Update notifications use now translation templates instead of normal strings.
- Yarn can be used now as an installation tool
- Changed Electron dependency to v1.7.13.

### Fixed
- News article in fullscreen (iframe) is now shown in front of modules.
- Forecast respects maxNumberOfDays regardless of endpoint.
- Fix exception on translation of objects.

## [2.2.2] - 2018-01-02

### Added

- Add missing `package-lock.json`.

### Changed

- Changed Electron dependency to v1.7.10.

## [2.2.1] - 2018-01-01

### Fixed
- Fixed linting errors.

## [2.2.0] - 2018-01-01

**Note:** This update uses new dependencies. Please update using the following command: `git pull && npm install`

### Changed
- Calender week is now handled with a variable translation in order to move number language specific.
- Reverted the Electron dependency back to 1.4.15 since newer version don't seem to work on the Raspberry Pi very well.

### Added
- Add option to use [Nunjucks](https://mozilla.github.io/nunjucks/) templates in modules. (See `helloworld` module as an example.)
- Add Bulgarian translations for MagicMirror² and Alert module.
- Add graceful shutdown of modules by calling `stop` function of each `node_helper` on SIGINT before exiting.
- Link update subtext to Github diff of current version versus tracking branch.
- Add Catalan translation.
- Add ability to filter out newsfeed items based on prohibited words found in title (resolves #1071)
- Add options to truncate description support of a feed in newsfeed module
- Add reloadInterval option for particular feed in newsfeed module
- Add no-cache entries of HTTP headers in newsfeed module (fetcher)
- Add Czech translation.
- Add option for decimal symbols other than the decimal point for temperature values in both default weather modules: WeatherForecast and CurrentWeather.

### Fixed
- Fixed issue with calendar module showing more than `maximumEntries` allows
- WeatherForecast and CurrentWeather are now using HTTPS instead of HTTP
- Correcting translation for Indonesian language
- Fix issue where calendar icons wouldn't align correctly

## [2.1.3] - 2017-10-01

**Note:** This update uses new dependencies. Please update using the following command: `git pull && npm install`

### Changed
- Remove Roboto fonts files inside `fonts` and these are installed by npm install command.

### Added
- Add `clientonly` script to start only the electron client for a remote server.
- Add symbol and color properties of event when `CALENDAR_EVENTS` notification is broadcasted from `default/calendar` module.
- Add `.vscode/` folder to `.gitignore` to keep custom Visual Studio Code config out of git.
- Add unit test the capitalizeFirstLetter function of newsfeed module.
- Add new unit tests for function `shorten` in calendar module.
- Add new unit tests for function `getLocaleSpecification` in calendar module.
- Add unit test for js/class.js.
- Add unit tests for function `roundValue` in currentweather module.
- Add test e2e showWeek feature in spanish language.
- Add warning Log when is used old authentication method in the calendar module.
- Add test e2e for helloworld module with default config text.
- Add ability for `currentweather` module to display indoor humidity via INDOOR_HUMIDITY notification.
- Add Welsh (Cymraeg) translation.
- Add Slack badge to Readme.

### Updated
- Changed 'default.js' - listen on all attached interfaces by default.
- Add execution of `npm list` after the test are ran in Travis CI.
- Change hooks for the vendors e2e tests.
- Add log when clientonly failed on starting.
- Add warning color when are using full ip whitelist.
- Set version of the `express-ipfilter` on 0.3.1.

### Fixed
- Fixed issue with incorrect alignment of analog clock when displayed in the center column of the MM.
- Fixed ipWhitelist behaviour to make empty whitelist ([]) allow any and all hosts access to the MM.
- Fixed issue with calendar module where 'excludedEvents' count towards 'maximumEntries'.
- Fixed issue with calendar module where global configuration of maximumEntries was not overridden by calendar specific config (see module doc).
- Fixed issue where `this.file(filename)` returns a path with two hashes.
- Workaround for the WeatherForecast API limitation.

## [2.1.2] - 2017-07-01

### Changed
- Revert Docker related changes in favor of [docker-MagicMirror](https://github.com/bastilimbach/docker-MagicMirror). All Docker images are outsourced. ([#856](https://github.com/MichMich/MagicMirror/pull/856))
- Change Docker base image (Debian + Node) to an arm based distro (AlpineARM + Node) ([#846](https://github.com/MichMich/MagicMirror/pull/846))
- Fix the dockerfile to have it running from the first time.

### Added
- Add in option to wrap long calendar events to multiple lines using `wrapEvents` configuration option.
- Add test e2e `show title newsfeed` for newsfeed module.
- Add task to check configuration file.
- Add test check URLs of vendors.
- Add test of match current week number on clock module with showWeek configuration.
- Add test default modules present modules/default/defaultmodules.js.
- Add unit test calendar_modules function capFirst.
- Add test for check if exists the directories present in defaults modules.
- Add support for showing wind direction as an arrow instead of abbreviation in currentWeather module.
- Add support for writing translation functions to support flexible word order
- Add test for check if exits the directories present in defaults modules.
- Add calendar option to set a separate date format for full day events.
- Add ability for `currentweather` module to display indoor temperature via INDOOR_TEMPERATURE notification
- Add ability to change the path of the `custom.css`.
- Add translation Dutch to Alert module.
- Added Romanian translation.

### Updated
- Added missing keys to Polish translation.
- Added missing key to German translation.
- Added better translation with flexible word order to Finnish translation.

### Fixed
- Fix instruction in README for using automatically installer script.
- Bug of duplicated compliments as described in [here](https://forum.magicmirror.builders/topic/2381/compliments-module-stops-cycling-compliments).
- Fix double message about port when server is starting
- Corrected Swedish translations for TODAY/TOMORROW/DAYAFTERTOMORROW.
- Removed unused import from js/electron.js
- Made calendar.js respect config.timeFormat irrespective of locale setting.
- Fixed alignment of analog clock when a large calendar is displayed in the same side bar.

## [2.1.1] - 2017-04-01

**Note:** This update uses new dependencies. Please update using the following command: `git pull && npm install`

### Changed
- Add `anytime` group for Compliments module.
- Compliments module can use remoteFile without default daytime arrays defined.
- Installer: Use init config.js from config.js.sample.
- Switched out `rrule` package for `rrule-alt` and fixes in `ical.js` in order to fix calendar issues. ([#565](https://github.com/MichMich/MagicMirror/issues/565))
- Make mouse events pass through the region fullscreen_above to modules below.
- Scaled the splash screen down to make it a bit more subtle.
- Replace HTML tables with markdown tables in README files.
- Added `DAYAFTERTOMORROW`, `UPDATE_NOTIFICATION` and `UPDATE_NOTIFICATION_MODULE` to Finnish translations.
- Run `npm test` on Travis automatically.
- Show the splash screen image even when is reboot or halted.
- Added some missing translation strings in the sv.json file.
- Run task jsonlint to check translation files.
- Restructured Test Suite.

### Added
- Added Docker support (Pull Request [#673](https://github.com/MichMich/MagicMirror/pull/673)).
- Calendar-specific support for `maximumEntries`, and ` maximumNumberOfDays`.
- Add loaded function to modules, providing an async callback.
- Made default newsfeed module aware of gesture events from [MMM-Gestures](https://github.com/thobach/MMM-Gestures)
- Add use pm2 for manager process into Installer RaspberryPi script.
- Russian Translation.
- Afrikaans Translation.
- Add postinstall script to notify user that MagicMirror installed successfully despite warnings from NPM.
- Init tests using mocha.
- Option to use RegExp in Calendar's titleReplace.
- Hungarian Translation.
- Icelandic Translation.
- Add use a script to prevent when is run by SSH session set DISPLAY environment.
- Enable ability to set configuration file by the environment variable called MM_CONFIG_FILE.
- Option to give each calendar a different color.
- Option for colored min-temp and max-temp.
- Add test e2e helloworld.
- Add test e2e environment.
- Add `chai-as-promised` npm module to devDependencies.
- Basic set of tests for clock module.
- Run e2e test in Travis.
- Estonian Translation.
- Add test for compliments module for parts of day.
- Korean Translation.
- Added console warning on startup when deprecated config options are used.
- Add option to display temperature unit label to the current weather module.
- Added ability to disable wrapping of news items.
- Added in the ability to hide events in the calendar module based on simple string filters.
- Updated Norwegian translation.
- Added hideLoading option for News Feed module.
- Added configurable dateFormat to clock module.
- Added multiple calendar icon support.
- Added tests for Translations, dev argument, version, dev console.
- Added test anytime feature compliments module.
- Added test ipwhitelist configuration directive.
- Added test for calendar module: default, basic-auth, backward compatibility, fail-basic-auth.
- Added meta tags to support fullscreen mode on iOS (for server mode)
- Added `ignoreOldItems` and `ignoreOlderThan` options to the News Feed module
- Added test for MM_PORT environment variable.
- Added a configurable Week section to the clock module.

### Fixed
- Update .gitignore to not ignore default modules folder.
- Remove white flash on boot up.
- Added `update` in Raspberry Pi installation script.
- Fix an issue where the analog clock looked scrambled. ([#611](https://github.com/MichMich/MagicMirror/issues/611))
- If units is set to imperial, the showRainAmount option of weatherforecast will show the correct unit.
- Module currentWeather: check if temperature received from api is defined.
- Fix an issue with module hidden status changing to `true` although lock string prevented showing it.
- Fix newsfeed module bug (removeStartTags)
- Fix when is set MM_PORT environment variable.
- Fixed missing animation on `this.show(speed)` when module is alone in a region.

## [2.1.0] - 2016-12-31

**Note:** This update uses new dependencies. Please update using the following command: `git pull && npm install`

### Added
- Finnish translation.
- Danish translation.
- Turkish translation.
- Option to limit access to certain IP addresses based on the value of `ipWhitelist` in the `config.js`, default is access from localhost only (Issue [#456](https://github.com/MichMich/MagicMirror/issues/456)).
- Added ability to change the point of time when calendar events get relative.
- Add Splash screen on boot.
- Add option to show humidity in currentWeather module.
- Add VSCode IntelliSense support.
- Module API: Add Visibility locking to module system. [See documentation](https://github.com/MichMich/MagicMirror/tree/develop/modules#visibility-locking) for more information.
- Module API: Method to overwrite the module's header. [See documentation](https://github.com/MichMich/MagicMirror/tree/develop/modules#getheader) for more information.
- Module API: Option to define the minimum MagicMirror version to run a module. [See documentation](https://github.com/MichMich/MagicMirror/tree/develop/modules#requiresversion) for more information.
- Calendar module now broadcasts the event list to all other modules using the notification system. [See documentation](https://github.com/MichMich/MagicMirror/tree/develop/modules/default/calendar) for more information.
- Possibility to use the the calendar feed as the source for the weather (currentweather & weatherforecast) location data. [See documentation](https://github.com/MichMich/MagicMirror/tree/develop/modules/default/weatherforecast) for more information.
- Added option to show rain amount in the weatherforecast default module
- Add module `updatenotification` to get an update whenever a new version is available. [See documentation](https://github.com/MichMich/MagicMirror/tree/develop/modules/default/updatenotification) for more information.
- Add the ability to set timezone on the date display in the Clock Module
- Ability to set date format in calendar module
- Possibility to use currentweather for the compliments
- Added option `disabled` for modules.
- Added option `address` to set bind address.
- Added option `onlyTemp` for currentweather module to show show only current temperature and weather icon.
- Added option `remoteFile` to compliments module to load compliment array from filesystem.
- Added option `zoom` to scale the whole mirror display with a given factor.
- Added option `roundTemp` for currentweather and weatherforecast modules to display temperatures rounded to nearest integer.
- Added abilty set the classes option to compliments module for style and text size of compliments.
- Added ability to configure electronOptions
- Calendar module: option to hide private events
- Add root_path for global vars

### Updated
- Modified translations for Frysk.
- Modified core English translations.
- Updated package.json as a result of Snyk security update.
- Improve object instantiation to prevent reference errors.
- Improve logger. `Log.log()` now accepts multiple arguments.
- Remove extensive logging in newsfeed node helper.
- Calendar times are now uniformly capitalized.
- Modules are now secure, and Helmet is now used to prevent abuse of the Mirror's API.

### Fixed
- Solve an issue where module margins would appear when the first module of a section was hidden.
- Solved visual display errors on chrome, if all modules in one of the right sections are hidden.
- Global and Module default config values are no longer modified when setting config values.
- Hide a region if all modules in a region are hidden. Prevention unwanted margins.
- Replaced `electron-prebuilt` package with `electron` in order to fix issues that would happen after 2017.
- Documentation of alert module

## [2.0.5] - 2016-09-20

### Added
- Added ability to remove tags from the beginning or end of newsfeed items in 'newsfeed.js'.
- Added ability to define "the day after tomorrow" for calendar events (Definition for German and Dutch already included).
- Added CII Badge (we are compliant with the CII Best Practices)
- Add support for doing http basic auth when loading calendars
- Add the ability to turn off and on the date display in the Clock Module

### Fixed
- Fix typo in installer.
- Add message to unsupported Pi error to mention that Pi Zeros must use server only mode, as ARMv6 is unsupported. Closes #374.
- Fix API url for weather API.

### Updated
- Force fullscreen when kioskmode is active.
- Update the .github templates and information with more modern information.
- Update the Gruntfile with a more functional StyleLint implementation.

## [2.0.4] - 2016-08-07

### Added
- Brazilian Portuguese Translation.
- Option to enable Kiosk mode.
- Added ability to start the app with Dev Tools.
- Added ability to turn off the date display in `clock.js` when in analog mode.
- Greek Translation

### Fixed
- Prevent `getModules()` selectors from returning duplicate entries.
- Append endpoints of weather modules with `/` to retrieve the correct data. (Issue [#337](https://github.com/MichMich/MagicMirror/issues/337))
- Corrected grammar in `module.js` from 'suspend' to 'suspended'.
- Fixed openweathermap.org URL in config sample.
- Prevent currentweather module from crashing when received data object is incorrect.
- Fix issue where translation loading prevented the UI start-up when the language was set to 'en'. (Issue [#388](https://github.com/MichMich/MagicMirror/issues/388))

### Updated
- Updated package.json to fix possible vulnerabilities. (Using Snyk)
- Updated weathericons
- Updated default weatherforecast to work with the new icons.
- More detailed error message in case config file couldn't be loaded.

## [2.0.3] - 2016-07-12
### Added
- Add max newsitems parameter to the newsfeed module.
- Translations for Simplified Chinese, Traditional Chinese and Japanese.
- Polish Translation
- Add an analog clock in addition to the digital one.

### Fixed
- Edit Alert Module to display title & message if they are provided in the notification (Issue [#300](https://github.com/MichMich/MagicMirror/issues/300))
- Removed 'null' reference from updateModuleContent(). This fixes recent Edge and Internet Explorer browser displays (Issue [#319](https://github.com/MichMich/MagicMirror/issues/319))

### Changed
- Added default string to calendar titleReplace.

## [2.0.2] - 2016-06-05
### Added
- Norwegian Translations (nb and nn)
- Portuguese Translation
- Swedish Translation

### Fixed
- Added reference to Italian Translation.
- Added the missing NE translation to all languages. [#344](https://github.com/MichMich/MagicMirror/issues/344)
- Added proper User-Agent string to calendar call.

### Changed
- Add option to use locationID in weather modules.

## [2.0.1] - 2016-05-18
### Added
- Changelog
- Italian Translation

### Changed
- Improve the installer by fetching the latest Node.js without any 3rd party interferences.

## [2.0.0] - 2016-05-03
### Initial release of MagicMirror²
It includes (but is not limited to) the following features:
- Modular system allowing 3rd party plugins.
- An Node/Electron based application taking away the need for external servers or browsers.
- A complete development API documentation.
- Small cute fairies that kiss you while you sleep.

## [1.0.0] - 2014-02-16
### Initial release of MagicMirror.
This was part of the blogpost: [http://michaelteeuw.nl/post/83916869600/magic-mirror-part-vi-production-of-the](http://michaelteeuw.nl/post/83916869600/magic-mirror-part-vi-production-of-the)<|MERGE_RESOLUTION|>--- conflicted
+++ resolved
@@ -7,7 +7,6 @@
 
 ❤️ **Donate:** Enjoying MagicMirror²? [Please consider a donation!](https://magicmirror.builders/donate) With your help we can continue to improve the MagicMirror² core.
 
-<<<<<<< HEAD
 ## [2.8.0] - Unreleased
 
 *This release is scheduled to be released on 2019-07-01.*
@@ -20,6 +19,7 @@
 - Add `broadcastPastEvents` config option for calendars to include events from the past `maximumNumberOfDays` in event broadcasts
 - Added feature to broadcast news feed items `NEWS_FEED` and updated news items `NEWS_FEED_UPDATED` in default [newsfeed](https://github.com/MichMich/MagicMirror/tree/develop/modules/default/newsfeed) module (when news is updated) with documented default and `config.js` options in [README.md](https://github.com/MichMich/MagicMirror/blob/develop/modules/default/newsfeed/README.md)
 - Added notifications to default `clock` module broadcasting `CLOCK_SECOND` and `CLOCK_MINUTE` for the respective time elapsed.
+- Added to `newsfeed.js`: in order to design the news article better with css, three more class-names were introduced: newsfeed-desc, newsfeed-desc, newsfeed-desc 
 
 Added UK Met Office Datapoint feed as a provider in the default weather module.
 - added new provider class
@@ -44,11 +44,6 @@
 - Fix typos and small syntax errors, cleanup dependencies, remove multiple-empty-lines, add semi-rule
 - Fixed issues with calendar not displaying one-time changes to repeating events
 - Updated the fetchedLocationName variable in currentweather.js so that city shows up in the header
-=======
-## [2.7.2] - 2019-06-21
-
-Added to `newsfeed.js`: in order to design the news article better with css, three more class-names were introduced: newsfeed-desc, newsfeed-desc, newsfeed-desc 
->>>>>>> a6eb3ad0
 
 ## [2.7.1] - 2019-04-02
 
