# MagicMirror² Change Log
All notable changes to this project will be documented in this file.
This project adheres to [Semantic Versioning](http://semver.org/).

## [2.1.2] - Unreleased

### Changed
- Fix the dockerfile to have it running from the first time.

### Added
- Add in option to wrap long calendar events to multiple lines using `wrapEvents` configuration option.
- Add test e2e `show title newsfeed` for newsfeed module.

### Updated
- Added missing keys to Polish translation.
- Added missing key to German translation.

## [2.1.1] - 2017-04-01

**Note:** This update uses new dependencies. Please update using the following command: `git pull && npm install`

### Changed
- Add `anytime` group for Compliments module.
- Compliments module can use remoteFile without default daytime arrays defined
- Installer: Use init config.js from config.js.sample.
- Switched out `rrule` package for `rrule-alt` and fixes in `ical.js` in order to fix calendar issues. ([#565](https://github.com/MichMich/MagicMirror/issues/565))
- Make mouse events pass through the region fullscreen_above to modules below.
- Scaled the splash screen down to make it a bit more subtle.
- Replace HTML tables with markdown tables in README files.
- Added `DAYAFTERTOMORROW`, `UPDATE_NOTIFICATION` and `UPDATE_NOTIFICATION_MODULE` to Finnish translations.
- Run `npm test` on Travis automatically
- Show the splash screen image even when is reboot or halted.
- Added some missing translaton strings in the sv.json file.
- Run task jsonlint to check translation files.
- Restructured Test Suite

### Added
- Added Docker support (Pull Request [#673](https://github.com/MichMich/MagicMirror/pull/673)).
- Calendar-specific support for `maximumEntries`, and ` maximumNumberOfDays`.
- Add loaded function to modules, providing an async callback.
- Made default newsfeed module aware of gesture events from [MMM-Gestures](https://github.com/thobach/MMM-Gestures)
- Add use pm2 for manager process into Installer RaspberryPi script.
- Russian Translation.
- Afrikaans Translation.
- Add postinstall script to notify user that MagicMirror installed successfully despite warnings from NPM.
- Init tests using mocha.
- Option to use RegExp in Calendar's titleReplace.
- Hungarian Translation.
- Icelandic Translation.
- Add use a script to prevent when is run by SSH session set DISPLAY enviroment.
- Enable ability to set configuration file by the enviroment variable called MM_CONFIG_FILE.
- Option to give each calendar a different color.
- Option for colored min-temp and max-temp.
- Add test e2e helloworld.
- Add test e2e enviroment.
- Add `chai-as-promised` npm module to devDependencies.
- Basic set of tests for clock module.
- Run e2e test in Travis.
- Estonian Translation.
- Add test for compliments module for parts of day.
- Korean Translation.
<<<<<<< HEAD
- Added console warning on startup when deprecated config options are used
- Added `DAYAFTERTOMORROW`, `UPDATE_NOTIFICATION`, `UPDATE_NOTIFICATION_MODULE`, `UPDATE_INFO` to Norwegian translations (`nn` and `nb`).
- Add task to check configuration file
=======
- Added console warning on startup when deprecated config options are used.
- Add option to display temperature unit label to the current weather module.
- Added ability to disable wrapping of news items.
- Added in the ability to hide events in the calendar module based on simple string filters.
- Updated Norwegian translation.
- Added hideLoading option for News Feed module.
- Added configurable dateFormat to clock module.
- Added multiple calendar icon support.
- Added tests for Translations, dev argument, version, dev console.
- Added test anytime feature compliments module.
- Added test ipwhitelist configuration directive.
- Added test for calendar module: default, basic-auth, backward compability, fail-basic-auth.
- Added meta tags to support fullscreen mode on iOS (for server mode)
- Added `ignoreOldItems` and `ignoreOlderThan` options to the News Feed module
- Added test for MM_PORT enviroment variable.
- Added a configurable Week section to the clock module.
>>>>>>> 400d5775

### Fixed
- Update .gitignore to not ignore default modules folder.
- Remove white flash on boot up.
- Added `update` in Raspberry Pi installation script.
- Fix an issue where the analog clock looked scrambled. ([#611](https://github.com/MichMich/MagicMirror/issues/611))
- If units is set to imperial, the showRainAmount option of weatherforecast will show the correct unit.
- Module currentWeather: check if temperature received from api is defined.
- Fix an issue with module hidden status changing to `true` although lock string prevented showing it.
- Fix newsfeed module bug (removeStartTags)
- Fix when is set MM_PORT enviroment variable.
- Fixed missing animation on `this.show(speed)` when module is alone in a region.

## [2.1.0] - 2016-12-31

**Note:** This update uses new dependencies. Please update using the following command: `git pull && npm install`

### Added
- Finnish translation.
- Danish translation.
- Turkish translation.
- Option to limit access to certain IP addresses based on the value of `ipWhitelist` in the `config.js`, default is access from localhost only (Issue [#456](https://github.com/MichMich/MagicMirror/issues/456)).
- Added ability to change the point of time when calendar events get relative.
- Add Splash screen on boot.
- Add option to show humidity in currentWeather module.
- Add VSCode IntelliSense support.
- Module API: Add Visibility locking to module system. [See documentation](https://github.com/MichMich/MagicMirror/tree/develop/modules#visibility-locking) for more information.
- Module API: Method to overwrite the module's header. [See documentation](https://github.com/MichMich/MagicMirror/tree/develop/modules#getheader) for more information.
- Module API: Option to define the minimum MagicMirror version to run a module. [See documentation](https://github.com/MichMich/MagicMirror/tree/develop/modules#requiresversion) for more information.
- Calendar module now broadcasts the event list to all other modules using the notification system. [See documentation](https://github.com/MichMich/MagicMirror/tree/develop/modules/default/calendar) for more information.
- Possibility to use the the calendar feed as the source for the weather (currentweather & weatherforecast) location data. [See documentation](https://github.com/MichMich/MagicMirror/tree/develop/modules/default/weatherforecast) for more information.
- Added option to show rain amount in the weatherforecast default module
- Add module `updatenotification` to get an update whenever a new version is availabe. [See documentation](https://github.com/MichMich/MagicMirror/tree/develop/modules/default/updatenotification) for more information.
- Add the abilty to set timezone on the date display in the Clock Module
- Ability to set date format in calendar module
- Possibility to use currentweather for the compliments
- Added option `disabled` for modules.
- Added option `address` to set bind address.
- Added option `onlyTemp` for currentweather module to show show only current temperature and weather icon.
- Added option `remoteFile` to compliments module to load compliment array from filesystem.
- Added option `zoom` to scale the whole mirror display with a given factor.
- Added option `roundTemp` for currentweather and weatherforecast modules to display temperatures rounded to nearest integer.
- Added abilty set the classes option to compliments module for style and text size of compliments.
- Added ability to configure electronOptions
- Calendar module: option to hide private events
- Add root_path for global vars

### Updated
- Modified translations for Frysk.
- Modified core English translations.
- Updated package.json as a result of Snyk security update.
- Improve object instantiation to prevent reference errors.
- Improve logger. `Log.log()` now accepts multiple arguments.
- Remove extensive logging in newsfeed node helper.
- Calendar times are now uniformly capitalized.
- Modules are now secure, and Helmet is now used to prevent abuse of the Mirror's API.

### Fixed
- Solve an issue where module margins would appear when the first module of a section was hidden.
- Solved visual display errors on chrome, if all modules in one of the right sections are hidden.
- Global and Module default config values are no longer modified when setting config values.
- Hide a region if all modules in a region are hidden. Prevention unwanted margins.
- Replaced `electron-prebuilt` package with `electron` in order to fix issues that would happen after 2017.
- Documentation of alert module

## [2.0.5] - 2016-09-20

### Added
- Added ability to remove tags from the beginning or end of newsfeed items in 'newsfeed.js'.
- Added ability to define "the day after tomorrow" for calendar events (Definition for German and Dutch already included).
- Added CII Badge (we are compliant with the CII Best Practices)
- Add support for doing http basic auth when loading calendars
- Add the abilty to turn off and on the date display in the Clock Module

### Fixed
- Fix typo in installer.
- Add message to unsupported Pi error to mention that Pi Zeros must use server only mode, as ARMv6 is unsupported. Closes #374.
- Fix API url for weather API.

### Updated
- Force fullscreen when kioskmode is active.
- Update the .github templates and information with more modern information.
- Update the Gruntfile with a more functional StyleLint implementation.

## [2.0.4] - 2016-08-07

### Added
- Brazilian Portuguese Translation.
- Option to enable Kiosk mode.
- Added ability to start the app with Dev Tools.
- Added ability to turn off the date display in `clock.js` when in analog mode.
- Greek Translation

### Fixed
- Prevent `getModules()` selectors from returning duplicate entries.
- Append endpoints of weather modules with `/` to retreive the correct data. (Issue [#337](https://github.com/MichMich/MagicMirror/issues/337))
- Corrected grammer in `module.js` from 'suspend' to 'suspended'.
- Fixed openweathermap.org URL in config sample.
- Prevent currentweather module from crashing when received data object is incorrect.
- Fix issue where translation loading prevented the UI start-up when the language was set to 'en'. (Issue [#388](https://github.com/MichMich/MagicMirror/issues/388))

### Updated
- Updated package.json to fix possible vulnerabilities. (Using Snyk)
- Updated weathericons
- Updated default weatherforecast to work with the new icons.
- More detailed error message in case config file couldn't be loaded.

## [2.0.3] - 2016-07-12
### Added
- Add max newsitems parameter to the newsfeed module.
- Translations for Simplified Chinese, Traditional Chinese and Japanese.
- Polish Translation
- Add an analog clock in addition to the digital one.

### Fixed
- Edit Alert Module to display title & message if they are provided in the notification (Issue [#300](https://github.com/MichMich/MagicMirror/issues/300))
- Removed 'null' reference from updateModuleContent(). This fixes recent Edge and Internet Explorer browser displays (Issue [#319](https://github.com/MichMich/MagicMirror/issues/319))

### Changed
- Added default string to calendar titleReplace.

## [2.0.2] - 2016-06-05
### Added
- Norwegian Translations (nb and nn)
- Portuguese Translation
- Swedish Translation

### Fixed
- Added reference to Italian Translation.
- Added the missing NE translation to all languages. [#344](https://github.com/MichMich/MagicMirror/issues/344)
- Added proper User-Agent string to calendar call.

### Changed
- Add option to use locationID in weather modules.

## [2.0.1] - 2016-05-18
### Added
- Changelog
- Italian Translation

### Changed
- Improve the installer by fetching the latest Node.js without any 3rd party interferences.

## [2.0.0] - 2016-05-03
### Initial release of MagicMirror²
It includes (but is not limited to) the following features:
- Modular system allowing 3rd party plugins.
- An Node/Electron based application taking away the need for external servers or browsers.
- A complete development API documentation.
- Small cute fairies that kiss you while you sleep.

## [1.0.0] - 2014-02-16
### Initial release of MagicMirror.
This was part of the blogpost: [http://michaelteeuw.nl/post/83916869600/magic-mirror-part-vi-production-of-the](http://michaelteeuw.nl/post/83916869600/magic-mirror-part-vi-production-of-the)<|MERGE_RESOLUTION|>--- conflicted
+++ resolved
@@ -10,6 +10,7 @@
 ### Added
 - Add in option to wrap long calendar events to multiple lines using `wrapEvents` configuration option.
 - Add test e2e `show title newsfeed` for newsfeed module.
+- Add task to check configuration file.
 
 ### Updated
 - Added missing keys to Polish translation.
@@ -59,11 +60,6 @@
 - Estonian Translation.
 - Add test for compliments module for parts of day.
 - Korean Translation.
-<<<<<<< HEAD
-- Added console warning on startup when deprecated config options are used
-- Added `DAYAFTERTOMORROW`, `UPDATE_NOTIFICATION`, `UPDATE_NOTIFICATION_MODULE`, `UPDATE_INFO` to Norwegian translations (`nn` and `nb`).
-- Add task to check configuration file
-=======
 - Added console warning on startup when deprecated config options are used.
 - Add option to display temperature unit label to the current weather module.
 - Added ability to disable wrapping of news items.
@@ -80,7 +76,6 @@
 - Added `ignoreOldItems` and `ignoreOlderThan` options to the News Feed module
 - Added test for MM_PORT enviroment variable.
 - Added a configurable Week section to the clock module.
->>>>>>> 400d5775
 
 ### Fixed
 - Update .gitignore to not ignore default modules folder.
