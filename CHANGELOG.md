# MagicMirror² Change Log
All notable changes to this project will be documented in this file.
This project adheres to [Semantic Versioning](http://semver.org/).

## [2.1.3] - Unreleased

### Changed
### Added
<<<<<<< HEAD
- Add `clientonly` script to start only the electron client for a remote server
=======
- Add symbol and color properties of event when `CALENDAR_EVENTS` notification is broadcasted from `default/calendar` module.
>>>>>>> c492ea77
### Updated
### Fixed

- Fixed issue with incorrect allignment of analog clock when displayed in the center column of the MM

## [2.1.2] - 2017-07-01

### Changed
- Revert Docker related changes in favor of [docker-MagicMirror](https://github.com/bastilimbach/docker-MagicMirror). All Docker images are outsourced. ([#856](https://github.com/MichMich/MagicMirror/pull/856))
- Change Docker base image (Debian + Node) to an arm based distro (AlpineARM + Node) ([#846](https://github.com/MichMich/MagicMirror/pull/846))
- Fix the dockerfile to have it running from the first time.

### Added
- Add in option to wrap long calendar events to multiple lines using `wrapEvents` configuration option.
- Add test e2e `show title newsfeed` for newsfeed module.
- Add task to check configuration file.
- Add test check URLs of vendors.
- Add test of match current week number on clock module with showWeek configuration.
- Add test default modules present modules/default/defaultmodules.js.
- Add unit test calendar_modules function capFirst.
- Add test for check if exists the directories present in defaults modules.
- Add support for showing wind direction as an arrow instead of abbreviation in currentWeather module.
- Add support for writing translation fucntions to support flexible word order
- Add test for check if exits the directories present in defaults modules.
- Add calendar option to set a separate date format for full day events.
- Add ability for `currentweather` module to display indoor temperature via INDOOR_TEMPERATURE notification
- Add ability to change the path of the `custom.css`.
- Add translation Dutch to Alert module.
- Added Romanian translation.

### Updated
- Added missing keys to Polish translation.
- Added missing key to German translation.
- Added better translation with flexible word order to Finnish translation

### Fixed
- Fix instruction in README for using automatically installer script.
- Bug of duplicated compliments as described in [here](https://forum.magicmirror.builders/topic/2381/compliments-module-stops-cycling-compliments).
- Fix double message about port when server is starting
- Corrected Swedish translations for TODAY/TOMORROW/DAYAFTERTOMORROW.
- Removed unused import from js/electron.js
- Made calendar.js respect config.timeFormat irrespecive of locale setting
- Fixed alignment of analog clock when a large calendar is displayed in the same side bar

## [2.1.1] - 2017-04-01

**Note:** This update uses new dependencies. Please update using the following command: `git pull && npm install`

### Changed
- Add `anytime` group for Compliments module.
- Compliments module can use remoteFile without default daytime arrays defined
- Installer: Use init config.js from config.js.sample.
- Switched out `rrule` package for `rrule-alt` and fixes in `ical.js` in order to fix calendar issues. ([#565](https://github.com/MichMich/MagicMirror/issues/565))
- Make mouse events pass through the region fullscreen_above to modules below.
- Scaled the splash screen down to make it a bit more subtle.
- Replace HTML tables with markdown tables in README files.
- Added `DAYAFTERTOMORROW`, `UPDATE_NOTIFICATION` and `UPDATE_NOTIFICATION_MODULE` to Finnish translations.
- Run `npm test` on Travis automatically
- Show the splash screen image even when is reboot or halted.
- Added some missing translaton strings in the sv.json file.
- Run task jsonlint to check translation files.
- Restructured Test Suite

### Added
- Added Docker support (Pull Request [#673](https://github.com/MichMich/MagicMirror/pull/673)).
- Calendar-specific support for `maximumEntries`, and ` maximumNumberOfDays`.
- Add loaded function to modules, providing an async callback.
- Made default newsfeed module aware of gesture events from [MMM-Gestures](https://github.com/thobach/MMM-Gestures)
- Add use pm2 for manager process into Installer RaspberryPi script.
- Russian Translation.
- Afrikaans Translation.
- Add postinstall script to notify user that MagicMirror installed successfully despite warnings from NPM.
- Init tests using mocha.
- Option to use RegExp in Calendar's titleReplace.
- Hungarian Translation.
- Icelandic Translation.
- Add use a script to prevent when is run by SSH session set DISPLAY enviroment.
- Enable ability to set configuration file by the enviroment variable called MM_CONFIG_FILE.
- Option to give each calendar a different color.
- Option for colored min-temp and max-temp.
- Add test e2e helloworld.
- Add test e2e enviroment.
- Add `chai-as-promised` npm module to devDependencies.
- Basic set of tests for clock module.
- Run e2e test in Travis.
- Estonian Translation.
- Add test for compliments module for parts of day.
- Korean Translation.
- Added console warning on startup when deprecated config options are used.
- Add option to display temperature unit label to the current weather module.
- Added ability to disable wrapping of news items.
- Added in the ability to hide events in the calendar module based on simple string filters.
- Updated Norwegian translation.
- Added hideLoading option for News Feed module.
- Added configurable dateFormat to clock module.
- Added multiple calendar icon support.
- Added tests for Translations, dev argument, version, dev console.
- Added test anytime feature compliments module.
- Added test ipwhitelist configuration directive.
- Added test for calendar module: default, basic-auth, backward compability, fail-basic-auth.
- Added meta tags to support fullscreen mode on iOS (for server mode)
- Added `ignoreOldItems` and `ignoreOlderThan` options to the News Feed module
- Added test for MM_PORT enviroment variable.
- Added a configurable Week section to the clock module.

### Fixed
- Update .gitignore to not ignore default modules folder.
- Remove white flash on boot up.
- Added `update` in Raspberry Pi installation script.
- Fix an issue where the analog clock looked scrambled. ([#611](https://github.com/MichMich/MagicMirror/issues/611))
- If units is set to imperial, the showRainAmount option of weatherforecast will show the correct unit.
- Module currentWeather: check if temperature received from api is defined.
- Fix an issue with module hidden status changing to `true` although lock string prevented showing it.
- Fix newsfeed module bug (removeStartTags)
- Fix when is set MM_PORT enviroment variable.
- Fixed missing animation on `this.show(speed)` when module is alone in a region.

## [2.1.0] - 2016-12-31

**Note:** This update uses new dependencies. Please update using the following command: `git pull && npm install`

### Added
- Finnish translation.
- Danish translation.
- Turkish translation.
- Option to limit access to certain IP addresses based on the value of `ipWhitelist` in the `config.js`, default is access from localhost only (Issue [#456](https://github.com/MichMich/MagicMirror/issues/456)).
- Added ability to change the point of time when calendar events get relative.
- Add Splash screen on boot.
- Add option to show humidity in currentWeather module.
- Add VSCode IntelliSense support.
- Module API: Add Visibility locking to module system. [See documentation](https://github.com/MichMich/MagicMirror/tree/develop/modules#visibility-locking) for more information.
- Module API: Method to overwrite the module's header. [See documentation](https://github.com/MichMich/MagicMirror/tree/develop/modules#getheader) for more information.
- Module API: Option to define the minimum MagicMirror version to run a module. [See documentation](https://github.com/MichMich/MagicMirror/tree/develop/modules#requiresversion) for more information.
- Calendar module now broadcasts the event list to all other modules using the notification system. [See documentation](https://github.com/MichMich/MagicMirror/tree/develop/modules/default/calendar) for more information.
- Possibility to use the the calendar feed as the source for the weather (currentweather & weatherforecast) location data. [See documentation](https://github.com/MichMich/MagicMirror/tree/develop/modules/default/weatherforecast) for more information.
- Added option to show rain amount in the weatherforecast default module
- Add module `updatenotification` to get an update whenever a new version is availabe. [See documentation](https://github.com/MichMich/MagicMirror/tree/develop/modules/default/updatenotification) for more information.
- Add the abilty to set timezone on the date display in the Clock Module
- Ability to set date format in calendar module
- Possibility to use currentweather for the compliments
- Added option `disabled` for modules.
- Added option `address` to set bind address.
- Added option `onlyTemp` for currentweather module to show show only current temperature and weather icon.
- Added option `remoteFile` to compliments module to load compliment array from filesystem.
- Added option `zoom` to scale the whole mirror display with a given factor.
- Added option `roundTemp` for currentweather and weatherforecast modules to display temperatures rounded to nearest integer.
- Added abilty set the classes option to compliments module for style and text size of compliments.
- Added ability to configure electronOptions
- Calendar module: option to hide private events
- Add root_path for global vars

### Updated
- Modified translations for Frysk.
- Modified core English translations.
- Updated package.json as a result of Snyk security update.
- Improve object instantiation to prevent reference errors.
- Improve logger. `Log.log()` now accepts multiple arguments.
- Remove extensive logging in newsfeed node helper.
- Calendar times are now uniformly capitalized.
- Modules are now secure, and Helmet is now used to prevent abuse of the Mirror's API.

### Fixed
- Solve an issue where module margins would appear when the first module of a section was hidden.
- Solved visual display errors on chrome, if all modules in one of the right sections are hidden.
- Global and Module default config values are no longer modified when setting config values.
- Hide a region if all modules in a region are hidden. Prevention unwanted margins.
- Replaced `electron-prebuilt` package with `electron` in order to fix issues that would happen after 2017.
- Documentation of alert module

## [2.0.5] - 2016-09-20

### Added
- Added ability to remove tags from the beginning or end of newsfeed items in 'newsfeed.js'.
- Added ability to define "the day after tomorrow" for calendar events (Definition for German and Dutch already included).
- Added CII Badge (we are compliant with the CII Best Practices)
- Add support for doing http basic auth when loading calendars
- Add the abilty to turn off and on the date display in the Clock Module

### Fixed
- Fix typo in installer.
- Add message to unsupported Pi error to mention that Pi Zeros must use server only mode, as ARMv6 is unsupported. Closes #374.
- Fix API url for weather API.

### Updated
- Force fullscreen when kioskmode is active.
- Update the .github templates and information with more modern information.
- Update the Gruntfile with a more functional StyleLint implementation.

## [2.0.4] - 2016-08-07

### Added
- Brazilian Portuguese Translation.
- Option to enable Kiosk mode.
- Added ability to start the app with Dev Tools.
- Added ability to turn off the date display in `clock.js` when in analog mode.
- Greek Translation

### Fixed
- Prevent `getModules()` selectors from returning duplicate entries.
- Append endpoints of weather modules with `/` to retreive the correct data. (Issue [#337](https://github.com/MichMich/MagicMirror/issues/337))
- Corrected grammer in `module.js` from 'suspend' to 'suspended'.
- Fixed openweathermap.org URL in config sample.
- Prevent currentweather module from crashing when received data object is incorrect.
- Fix issue where translation loading prevented the UI start-up when the language was set to 'en'. (Issue [#388](https://github.com/MichMich/MagicMirror/issues/388))

### Updated
- Updated package.json to fix possible vulnerabilities. (Using Snyk)
- Updated weathericons
- Updated default weatherforecast to work with the new icons.
- More detailed error message in case config file couldn't be loaded.

## [2.0.3] - 2016-07-12
### Added
- Add max newsitems parameter to the newsfeed module.
- Translations for Simplified Chinese, Traditional Chinese and Japanese.
- Polish Translation
- Add an analog clock in addition to the digital one.

### Fixed
- Edit Alert Module to display title & message if they are provided in the notification (Issue [#300](https://github.com/MichMich/MagicMirror/issues/300))
- Removed 'null' reference from updateModuleContent(). This fixes recent Edge and Internet Explorer browser displays (Issue [#319](https://github.com/MichMich/MagicMirror/issues/319))

### Changed
- Added default string to calendar titleReplace.

## [2.0.2] - 2016-06-05
### Added
- Norwegian Translations (nb and nn)
- Portuguese Translation
- Swedish Translation

### Fixed
- Added reference to Italian Translation.
- Added the missing NE translation to all languages. [#344](https://github.com/MichMich/MagicMirror/issues/344)
- Added proper User-Agent string to calendar call.

### Changed
- Add option to use locationID in weather modules.

## [2.0.1] - 2016-05-18
### Added
- Changelog
- Italian Translation

### Changed
- Improve the installer by fetching the latest Node.js without any 3rd party interferences.

## [2.0.0] - 2016-05-03
### Initial release of MagicMirror²
It includes (but is not limited to) the following features:
- Modular system allowing 3rd party plugins.
- An Node/Electron based application taking away the need for external servers or browsers.
- A complete development API documentation.
- Small cute fairies that kiss you while you sleep.

## [1.0.0] - 2014-02-16
### Initial release of MagicMirror.
This was part of the blogpost: [http://michaelteeuw.nl/post/83916869600/magic-mirror-part-vi-production-of-the](http://michaelteeuw.nl/post/83916869600/magic-mirror-part-vi-production-of-the)<|MERGE_RESOLUTION|>--- conflicted
+++ resolved
@@ -5,13 +5,13 @@
 ## [2.1.3] - Unreleased
 
 ### Changed
-### Added
-<<<<<<< HEAD
-- Add `clientonly` script to start only the electron client for a remote server
-=======
+
+### Added
+- Add `clientonly` script to start only the electron client for a remote server.
 - Add symbol and color properties of event when `CALENDAR_EVENTS` notification is broadcasted from `default/calendar` module.
->>>>>>> c492ea77
-### Updated
+
+### Updated
+
 ### Fixed
 
 - Fixed issue with incorrect allignment of analog clock when displayed in the center column of the MM
