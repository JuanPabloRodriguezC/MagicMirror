--- conflicted
+++ resolved
@@ -4,15 +4,10 @@
 This project adheres to [Semantic Versioning](http://semver.org/).
 
 ### Updated
-<<<<<<< HEAD
 - updated compliments.js to handle newline in text, as textfields to not interpolate contents
-
-=======
 - updated raspberry.sh installer script to handle new platform issues, split node/npm, pm2, and screen saver changes
 - improve handling for armv6l devices, where electron support has gone away, add optional serveronly config option
 - change electron version 
->>>>>>> c1e808bc
----
 
 ❤️ **Donate:** Enjoying MagicMirror²? [Please consider a donation!](https://magicmirror.builders/donate) With your help we can continue to improve the MagicMirror² core.
 
