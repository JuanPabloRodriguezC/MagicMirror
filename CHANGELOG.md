# MagicMirror² Change Log

All notable changes to this project will be documented in this file.
This project adheres to [Semantic Versioning](https://semver.org/).

❤️ **Donate:** Enjoying MagicMirror²? [Please consider a donation!](https://magicmirror.builders/donate) With your help we can continue to improve the MagicMirror².

## [2.20.0] - Unreleased (Develop)

_This release is scheduled to be released on 2022-07-01._

### Added

<<<<<<< HEAD
- Added a new config option `httpHeaders` used by helmet (see https://helmetjs.github.io/). You can now set own httpHeaders which will override the defaults in `js/defauls.js` which is useful e.g. if you want to embed MagicMirror into annother website (solves #2847).
=======
- Show endDate for calendar events when dateHeader is enabled and showEnd is set to true (#2192)
- Added the notification emitting from the weather module on infromation updated.
>>>>>>> 094881fc

### Updated

- Use latest node 18 when running tests on github actions
- Update `electron` to v18 and other dependencies.

### Fixed

- Fix problems with non latin fonds caused by updating to fontsource (fixes #2835).

## [2.19.0] - 2022-04-01

Special thanks to the following contributors: @10bias, @CFenner, @JHWelch, @k1rd3rf, @khassel, @kolbyjack, @krekos, @KristjanESPERANTO, @Nerfzooka, @oraclesean, @oscarb, @philnagel, @rejas, @sdetweil, @shin10, @SiderealArt and @Tom-Hirschberger.

### Added

- Added a config option under the weather module, `absoluteDates`, providing an option to format weather forecast date output with either absolute or relative dates.
- Added test for new weather forecast `absoluteDates` property.
- The modules get a class hidden added/removed if they get hidden/shown which will also toggle pointer-events.
- Added new config option `showTitleAsUrl` to newsfeed module. If set, the displayed title is a link to the article which is useful when running in a browser and you want to read this article.
- Added internal cors proxy to get weather providers working without public proxies (fixes #2714). The new url `http(s)://address:port/cors?url=https://whatever-to-proxy` can be used in other modules too.
- Added a WeatherProvider for Weatherflow.
- Added new env var `ELECTRON_DISABLE_GPU` which disable gpu under electron if set (fixes #2831).
- Added missing Czech translations.

### Updated

- Deprecated roboto fonts package `roboto-fontface-bower` replaced with `fontsource`.
- Update `electron` to v17, `helmet` to v5 (use defaults of v4) and other dependencies
- Updates Font Awesome css class to new default style (fixes #2768)
- Replaced deprecated modules `currentweather` and `weatherforecast` with dummy modules only displaying that they have to be replaced.
- Include all calendar events from the configured date range when broadcasting.
- Update Danish and German translation.
- Update `node-ical` to v0.15 and added `luxon` as dependency for not breaking the "no-optional" install (see #2718 and #2824).

### Fixed

- Improved and speedup e2e tests, artificial wait after mm start removed.
- Improved husky setup not blocking `git commit` if `husky` or `npm` is not installed.
- Using a consistent spelling of MagicMirror².
- Fix minor console output issue for loading translations (#2814).
- Don't adjust startDate for full day events if endDate is in the past.
- Fix windspeed conversion error in openweathermap provider. (#2812)
- Fix conflicting parms turning off showEnd for full day events. (#2629)

## [2.18.0] - 2022-01-01

Special thanks to the following contributors: @AmpioRosso, @eouia, @fewieden, @jupadin, @khassel, @kolbyjack, @KristjanESPERANTO, @MariusVaice, @rejas, @rico24 and @sdetweil.

### Added

- Added test for calendar recurring event with checks the correct date displayed (related to #2752).

### Updated

- ESLint version supports now ECMAScript 2018.
- Cleaned up `updatenotification` module and switched to nunjuck template.
- Moved calendar tests from category `electron` to `e2e`.
- Update missed translations for Korean language (ko.json).
- Update missed translations for Dutch language (nl.json).
- Cleaned up `alert` module and switched to nunjuck template.
- Moved weather tests from category `electron` to `e2e`.
- Updated github actions.
- Replace spectron with playwright, update dependencies including electron update to v16.
- Added lithuanian language to translations.js.
- Show info message if newsfeed is empty (fixes #2731).
- Added dangerouslyDisableAutoEscaping config option for newsfeed templates (fixes #2712).
- Added missing shebang to `installers/mm.sh`.
- Node versions in templates and github workflows.
- Updated translations for Traditional Chinese (Taiwan) (zh-tw.json).

### Fixed

- Fixed wrong file `kr.json` to `ko.json`. Use language code 'ko' instead of 'kr' for Korean language.
- Fixed `feels_like` data from openweathermaps current weather being ignored (#2678).
- Fixed chaotic newsfeed display after network connection loss thanks to @jalibu (#2638).
- Fixed incorrect time zone correction of recurring full day events (#2632 and #2634).
- Fixed e2e tests by increasing testTimeout.
- Revert node-ical update due to missing luxon package.
- Fixed User-Agent-Header for newsfeed and calendar module (#2729).
- Replace broken shields in Readme and use https for links.
- Fixed electron tests with retry.
- Fixed Calendar recurring cross timezone error (add/subtract a day, not just offset hours) (#2632).
- Fixed Calendar showEnd and Full Date overlay (#2629).
- Fixed regression on #2632, #2752.
- Broadcast custom symbols in CALENDAR_EVENTS.

## [2.17.1] - 2021-10-01

### Fixed

- Fixed error when accessing letsencrypt certificates
- Fixed Calendar module enhancement: displaying full events without time (#2424)

## [2.17.0] - 2021-10-01

Special thanks to the following contributors: @apiontek, @eouia, @jupadin, @khassel and @rejas.

### Added

- Added showTime parameter to clock module for enabling/disabling time display in analog clock.
- Added custom electron switches from user config (`config.electronSwitches`).
- Added unit tests for updatenotification module.

### Updated

- Bump electron to v13 (and spectron to v15) and update other dependencies in package.json.
- Refactor test configs, use default test config for all tests.
- Updated github templates.
- Actually test all js and css files when lint script is run.
- Update jsdocs and print warnings during testing too.
- Update weathergov provider to try fetching not just current, but also foreacst, when API URLs available.
- Refactored clock layout.
- Refactored methods from weatherproviders into weatherobject (isDaytime, updateSunTime).
- Use of `logger.js` in jest tests.
- Run prettier over all relevant files.
- Move tests needing electron in new category `electron`, use `server only` mode in `e2e` tests.
- Update dependencies in package.json.

### Fixed

- Fix undefined error with ignoreToday option in weather module (#2620).
- Fix time zone correction in calendar module when the date hour is equal to the time zone correction value (#2632).
- Fix black cursor on startup when using electron.
- Fix update notification not working for own repository (#2644).

## [2.16.0] - 2021-07-01

Special thanks to the following contributors: @210954, @B1gG, @codac, @Crazylegstoo, @daniel, @earlman, @ezeholz, @FrancoisRmn, @jupadin, @khassel, @KristjanESPERANTO, @njwilliams, @oemel09, @r3wald, @rejas, @rico24, Faizan Ahmed.

### Added

- Added French translations for "MODULE_CONFIG_ERROR" and "PRECIP".
- Added German translation for "PRECIP".
- Added Dutch translation for "WEEK", "PRECIP", "MODULE_CONFIG_CHANGED" and "MODULE_CONFIG_ERROR".
- Added first test for Alert module.
- Added support for `dateFormat` when not using `timeFormat: "absolute"`.
- Added custom-properties for colors and fonts for improved styling experience, see `custom.css.sample` file.
- Added custom-properties for gaps around body and between modules.
- Added test case for recurring calendar events.
- Added new Environment Canada provider for default WEATHER module (weather data for Canadian locations only).
- Added list view for newsfeed module.
- Added dev dependency jest, switching from mocha to jest.

### Updated

- Bump node-ical to v0.13.0 (now last runtime dependency using deprecated `request` package is removed).
- Use codecov in informational mode.
- Refactor code into es6 where possible (e.g. var -> let/const).
- Use node v16 in github workflow (replacing node v10).
- Moved some files into better suited directories.
- Update dependencies in package.json, require node >= v12, remove `rrule-alt` and `rrule`.
- Update dependencies in package.json and migrate husky to v6, fix husky setup in prod environment.
- Cleaned up error handling in newsfeed and calendar modules for real.
- Updated default WEATHER module such that a provider can optionally set a custom unit-of-measure for precipitation (`weatherObject.precipitationUnits`).
- Update documentation.
- Update jest tests: Reset changes on js/logger.js, mock logger.js in global_vars tests.
- Update dependencies in package.json.

### Removed

- Switching from mocha to jest so removed following dev dependencies: chai, chai-as-promised, mocha, mocha-each, mocha-logger.

### Fixed

- Fix calendar start function logging inconsistency.
- Fix updatenotification start function logging inconsistency.
- Checks and applies the showDescription setting for the newsfeed module again.
- Fix issue with openweathermap not showing current or forecast info when using onecall API.
- Fix tests in weather module and add one for decimalPoint in forecast.
- Fix decimalSymbol in the forecast part of the new weather module (#2530).
- Fix wrong treatment of `appendLocationNameToHeader` when using `ukmetofficedatahub`.
- Fix alert not recognizing multiple alerts (#2522).
- Fix fetch option httpsAgent to agent in calendar module (#466).
- Fix module updatenotification which did not work for repos with many refs (#1907).
- Fix config check failing when encountering let syntax ("Parsing error: Unexpected token config").
- Fix calendar debug check.
- Really run prettier over all files.
- Fix logger.js after jest changes, use --forceExit running jest.
- Workaround for dev_console test using getWindowCount.

## [2.15.0] - 2021-04-01

Special thanks to the following contributors: @EdgardosReis, @MystaraTheGreat, @TheDuffman85, @ashishtank, @buxxi, @codac, @fewieden, @khassel, @klaernie, @qu1que, @rejas, @sdetweil & @thomasrockhu.

ℹ️ **Note:** This update uses new dependencies. Please update using the following command: `git pull && npm install`.

### Added

- Added Galician language.
- Added GitHub workflows for automated testing and changelog enforcement.
- Added CodeCov badge to Readme.
- Added CURRENTWEATHER_TYPE notification to currentweather and weather module, use it in compliments module.
- Added `start:dev` command to the npm scripts for starting electron with devTools open.
- Added logging when using deprecated modules weatherforecast or currentweather.
- Added Portuguese translations for "MODULE_CONFIG_CHANGED" and "PRECIP".
- Respect parameter ColoredSymbolOnly also for custom events.
- Added a new parameter to hide time portion on relative times.
- `module.show` has now the option for a callback on error.
- Added locale to sample config file.
- Added support for self-signed certificates for the default calendar module (#466).
- Added hiddenOnStartup flag to module config (#2475).

### Updated

- Updated markdown files for github.
- Cleaned up old code on server side.
- Convert `-0` to `0` when displaying temperature.
- Code cleanup for FEELS like and added {DEGREE} placeholder for FEELSLIKE for each language.
- Converted newsfeed module to use templates.
- Updated documentation and help screen about invalid config files.
- Moving weather provider specific code and configuration into each provider and making hourly part of the interface.
- Bump electron to v11 and enable contextIsolation.
- Don't update the DOM when a module is not displayed.
- Cleaned up jsdoc and tests.
- Exposed logger as node module for easier access for 3rd party modules.
- Replaced deprecated `request` package with `node-fetch` and `digest-fetch`.
- Refactored calendar fetcher.
- Cleaned up newsfeed module.
- Cleaned up translations and translator code.

### Removed

- Removed danger.js library.
- Removed `ical` which was substituted by `node-ical` in release `v2.13.0`. Module developers must install this dependency themselves in the module folder if needed.
- Removed valid-url library.

### Fixed

- Added default log levels to stop calendar log spamming.
- Fix socket.io cors errors, see [breaking change since socket.io v3](https://socket.io/docs/v3/handling-cors/).
- Fix Issue with weather forecast icons due to fixed day start and end time (#2221).
- Fix empty directory for each module's main javascript file in the inspector.
- Fix Issue with weather forecast icons unit tests with different timezones (#2221).
- Fix issue with unencoded characters in translated strings when using nunjuck template (`Loading &hellip;` as an example).
- Fix socket.io backward compatibility with socket v2 clients.
- Fix 3rd party module language loading if language is English.
- Fix e2e tests after spectron update.
- Fix updatenotification creating zombie processes by setting a timeout for the git process.
- Fix weather module openweathermap not loading if lat and lon set without onecall.
- Fix calendar daylight savings offset calculation if recurring start date before 2007.
- Fix calendar time/date adjustment when time with GMT offset is different day (#2488).
- Fix calendar daylight savings offset calculation if recurring FULL DAY start date before 2007 (#2483).
- Fix newsreaders template, for wrong test for nowrap in 2 places (should be if not).

## [2.14.0] - 2021-01-01

Special thanks to the following contributors: @Alvinger, @AndyPoms, @ashishtank, @bluemanos, @flopp999, @jakemulley, @jakobsarwary1, @marvai-vgtu, @mirontoli, @rejas, @sdetweil, @Snille & @Sub028.

ℹ️ **Note:** This update uses new dependencies. Please update using the following command: `git pull && npm install`.

### Added

- Added new log level "debug" to the logger.
- Added new parameter "useKmh" to weather module for displaying wind speed as kmh.
- Added Chuvash translation.
- Added Weatherbit as a provider to Weather module.
- Added SMHI as a provider to Weather module.
- Added Hindi & Gujarati translation.
- Added optional support for DEGREE position in Feels like translation.
- Added support for variables in nunjucks templates for translate filter.
- Added Chuvash translation.
- Added new option "limitDays" - limit the number of discreet days displayed.
- Added new option "customEvents" - use custom symbol/color based on keyword in event title.

### Updated

- Merging .gitignore in the config-folder with the .gitignore in the root-folder.
- Weather module - forecast now show TODAY and TOMORROW instead of weekday, to make it easier to understand.
- Update dependencies to latest versions.
- Update dependencies eslint, feedme, simple-git and socket.io to latest versions.
- Update lithuanian translation.
- Update config sample.
- Highlight required version mismatch.
- No select Text for TouchScreen use.
- Corrected logic for timeFormat "relative" and "absolute".
- Added missing function call in module.show()
- Translator variables can have falsy values (e.g. empty string)
- Fix issue with weather module with DEGREE label in FEELS like

### Deleted

- Removed Travis CI integration.

### Fixed

- JSON Parse translation files with comments crashing UI. (#2149)
- Calendar parsing where RRULE bug returns wrong date, add Windows timezone name support. (#2145, #2151)
- Wrong node-ical version installed (package.json) requested version. (#2153)
- Fix calendar fetcher subsequent timing. (#2160)
- Rename Greek translation to correct ISO 639-1 alpha-2 code (gr > el). (#2155)
- Add a space after icons of sunrise and sunset. (#2169)
- Fix calendar when no DTEND record found in event, startDate overlay when endDate set. (#2177)
- Fix windspeed conversion error in ukmetoffice weather provider. (#2189)
- Fix console.debug not having timestamps. (#2199)
- Fix calendar full day event east of UTC start time. (#2200)
- Fix non-fullday recurring rule processing. (#2216)
- Catch errors when parsing calendar data with ical. (#2022)
- Fix Default Alert Module does not hide black overlay when alert is dismissed manually. (#2228)
- Weather module - Always displays night icons when local is other than English. (#2221)
- Update node-ical 0.12.4, fix invalid RRULE format in cal entries
- Fix package.json for optional electron dependency (2378)
- Update node-ical version again, 0.12.5, change RRULE fix (#2371, #2379)
- Remove undefined objects from modules array (#2382)
- Update node-ical version again, 0.12.7, change RRULE fix (#2371, #2379), node-ical now throws error (which we catch)
- Update simple-git version to 2.31 unhandled promise rejection (#2383)

## [2.13.0] - 2020-10-01

Special thanks to the following contributors: @bryanzzhu, @bugsounet, @chamakura, @cjbrunner, @easyas314, @larryare, @oemel09, @rejas, @sdetweil & @sthuber90.

ℹ️ **Note:** This update uses new dependencies. Please update using the following command: `git pull && npm install`.

### Added

- `--dry-run` Added option in fetch call within updatenotification node_helper. This is to prevent
  MagicMirror² from consuming any fetch result. Causes conflict with MMPM when attempting to check
  for updates to MagicMirror² and/or MagicMirror² modules.
- Test coverage with Istanbul, run it with `npm run test:coverage`.
- Added lithuanian language.
- Added support in weatherforecast for OpenWeather onecall API.
- Added config option to calendar-icons for recurring- and fullday-events.
- Added current, hourly (max 48), and daily (max 7) weather forecasts to weather module via OpenWeatherMap One Call API.
- Added eslint-plugin for jsdoc comments.
- Added new configDeepMerge option for module developers.

### Updated

- Change incorrect weather.js default properties.
- Cleaned up newsfeed module.
- Cleaned up jsdoc comments.
- Cleaned up clock tests.
- Move lodash into devDependencies, update other dependencies.
- Switch from ical to node-ical library.

### Fixed

- Fix backward compatibility issues for Safari < 11.
- Fix the use of "maxNumberOfDays" in the module "weatherforecast depending on the endpoint (forecast/daily or forecast)". [#2018](https://github.com/MichMich/MagicMirror/issues/2018)
- Fix calendar display. Account for current timezone. [#2068](https://github.com/MichMich/MagicMirror/issues/2068)
- Fix logLevel being set before loading config.
- Fix incorrect namespace links in svg clockfaces. [#2072](https://github.com/MichMich/MagicMirror/issues/2072)
- Fix weather/providers/weathergov for API guidelines. [#2045](https://github.com/MichMich/MagicMirror/issues/2045)
- Fix "undefined" in weather modules header. [#1985](https://github.com/MichMich/MagicMirror/issues/1985)
- Fix #2110, #2111, #2118: Recurring full day events should not use timezone adjustment. Just compare month/day.

## [2.12.0] - 2020-07-01

Special thanks to the following contributors: @AndreKoepke, @andrezibaia, @bryanzzhu, @chamakura, @DarthBrento, @Ekristoffe, @khassel, @Legion2, @ndom91, @radokristof, @rejas, @XBCreepinJesus & @ZoneMR.

ℹ️ **Note:** This update uses new dependencies. Please update using the following command: `git pull && npm install`.

### Added

- Added option to config the level of logging.
- Added prettier for an even cleaner codebase.
- Hide Sunrise/Sunset in Weather module.
- Hide Sunrise/Sunset in Current Weather module.
- Added Met Office DataHub (UK) provider.

### Updated

- Cleaned up alert module code.
- Cleaned up check_config code.
- Replaced grunt-based linters with their non-grunt equivalents.
- Switch to most of the eslint:recommended rules and fix warnings.
- Replaced insecure links with https ones.
- Cleaned up all "no-undef" warnings from eslint.
- Added location title wrapping for calendar module.
- Updated the BG translation.

### Deleted

- Removed truetype (ttf) fonts.

### Fixed

- The broken modules due to Socket.io change from last release. [#1973](https://github.com/MichMich/MagicMirror/issues/1973)
- Add backward compatibility for old module code in socketclient.js. [#1973](https://github.com/MichMich/MagicMirror/issues/1973)
- Support multiple instances of calendar module with different config. [#1109](https://github.com/MichMich/MagicMirror/issues/1109)
- Fix the use of "maxNumberOfDays" in the module "weatherforecast". [#2018](https://github.com/MichMich/MagicMirror/issues/2018)
- Throw error when check_config fails. [#1928](https://github.com/MichMich/MagicMirror/issues/1928)
- Bug fix related to 'maxEntries' not displaying Calendar events. [#2050](https://github.com/MichMich/MagicMirror/issues/2050)
- Updated ical library to the latest version. [#1926](https://github.com/MichMich/MagicMirror/issues/1926)
- Fix config check after merge of prettier [#2109](https://github.com/MichMich/MagicMirror/issues/2109)

## [2.11.0] - 2020-04-01

🚨 READ THIS BEFORE UPDATING 🚨

In the past years the project has grown a lot. This came with a huge downside: poor maintainability. If I let the project continue the way it was, it would eventually crash and burn. More important: I would completely lose the drive and interest to continue the project. Because of this the decision was made to simplify the core by removing all side features like automatic installers and support for exotic platforms. This release (2.11.0) is the first real release that will reflect (parts) of these changes. As a result of this, some things might break. So before you continue make sure to backup your installation. Your config, your modules or better yet: your full MagicMirror² folder. In other words: update at your own risk.

For more information regarding this major change, please check issue [#1860](https://github.com/MichMich/MagicMirror/issues/1860).

### Deleted

- Remove installers.
- Remove externalized scripts.
- Remove jshint dependency, instead eslint checks your config file now

### Added

- Brazilian translation for "FEELS".
- Ukrainian translation.
- Finnish translation for "PRECIP", "UPDATE_INFO_MULTIPLE" and "UPDATE_INFO_SINGLE".
- Added the ability to hide the temp label and weather icon in the `currentweather` module to allow showing only information such as wind and sunset/rise.
- The `clock` module now optionally displays sun and moon data, including rise/set times, remaining daylight, and percent of moon illumination.
- Added Hebrew translation.
- Add HTTPS support and update config.js.sample
- Run tests on long term support and latest stable version of nodejs
- Added the ability to configure a list of modules that shouldn't be update checked.
- Run linters on git commits
- Added date functionality to compliments: display birthday wishes or celebrate an anniversary
- Add HTTPS support for clientonly-mode.

### Fixed

- Force declaration of public ip address in config file (ISSUE #1852)
- Fixes `run-start.sh`: If running in docker-container, don't check the environment, just start electron (ISSUE #1859)
- Fix calendar time offset for recurring events crossing Daylight Savings Time (ISSUE #1798)
- Fix regression in currentweather module causing 'undefined' to show up when config.hideTemp is false
- Fix FEELS translation for Croatian
- Fixed weather tests [#1840](https://github.com/MichMich/MagicMirror/issues/1840)
- Fixed Socket.io can't be used with Reverse Proxy in serveronly mode [#1934](https://github.com/MichMich/MagicMirror/issues/1934)
- Fix update checking skipping 3rd party modules the first time

### Changed

- Remove documentation from core repository and link to new dedicated docs site: [docs.magicmirror.builders](https://docs.magicmirror.builders).
- Updated config.js.sample: Corrected some grammar on `config.js.sample` comment section.
- Removed `run-start.sh` script and update start commands:
  - To start using electron, use `npm run start`.
  - To start in server only mode, use `npm run server`.
- Remove redundant logging from modules.
- Timestamp in log output now also contains the date
- Turkish translation.
- Option to configure the size of the currentweather module.
- Changed "Gevoelstemperatuur" to "Voelt als" shorter text.

## [2.10.1] - 2020-01-10

### Changed

- Updated README.md: Added links to the official documentation website and remove links to broken installer.

## [2.10.0] - 2020-01-01

Special thanks to @sdetweil for all his great contributions!

ℹ️ **Note:** This update uses new dependencies. Please update using the following command: `git pull && npm install`.

### Added

- Timestamps in log output.
- Padding in dateheader mode of the calendar module.
- New upgrade script to help users consume regular updates installers/upgrade-script.sh.
- New script to help setup pm2, without install installers/fixuppm2.sh.

### Updated

- Updated lower bound of `lodash` and `helmet` dependencies for security patches.
- Updated compliments.js to handle newline in text, as textfields to not interpolate contents.
- Updated raspberry.sh installer script to handle new platform issues, split node/npm, pm2, and screen saver changes.
- Improve handling for armv6l devices, where electron support has gone away, add optional serveronly config option.
- Improved run-start.sh to handle for serveronly mode, by choice, or when electron not available.
- Only check for xwindows running if not on macOS.

### Fixed

- Fixed issue in weatherforecast module where predicted amount of rain was not using the decimal symbol specified in config.js.
- Module header now updates correctly, if a module need to dynamically show/hide its header based on a condition.
- Fix handling of config.js for serverOnly mode commented out.
- Fixed issue in calendar module where the debug script didn't work correctly with authentication.
- Fixed issue that some full day events were not correctly recognized as such.
- Display full day events lasting multiple days as happening today instead of some days ago if they are still ongoing.

## [2.9.0] - 2019-10-01

ℹ️ **Note:** This update uses new dependencies. Please update using the following command: `git pull && npm install`. If you are having issues running Electron, make sure your [Raspbian is up to date](https://www.raspberrypi.org/documentation/raspbian/updating.md).

### Added

- Spanish translation for "PRECIP".
- Adding a Malay (Malaysian) translation for MagicMirror².
- Add test check URLs of vendors 200 and 404 HTTP CODE.
- Add tests for new weather module and helper to stub ajax requests.

### Updated

- Updatenotification module: Display update notification for a limited (configurable) time.
- Enabled e2e/vendor_spec.js tests.
- The css/custom.css will be renamed after the next release. We've added into `run-start.sh` an instruction by GIT to ignore with `--skip-worktree` and `rm --cached`. [#1540](https://github.com/MichMich/MagicMirror/issues/1540)
- Disable sending of notification CLOCK_SECOND when displaySeconds is false.

### Fixed

- Updatenotification module: Properly handle race conditions, prevent crash.
- Send `NEWS_FEED` notification also for the first news messages which are shown.
- Fixed issue where weather module would not refresh data after a network or API outage. [#1722](https://github.com/MichMich/MagicMirror/issues/1722)
- Fixed weatherforecast module not displaying rain amount on fallback endpoint.
- Notifications CLOCK_SECOND & CLOCK_MINUTE being from startup instead of matched against the clock and avoid drifting.

## [2.8.0] - 2019-07-01

ℹ️ **Note:** This update uses new dependencies. Please update using the following command: `git pull && npm install`. If you are having issues running Electron, make sure your [Raspbian is up to date](https://www.raspberrypi.org/documentation/raspbian/updating.md).

### Added

- Option to show event location in calendar
- Finnish translation for "Feels" and "Weeks"
- Russian translation for “Feels”
- Calendar module: added `nextDaysRelative` config option
- Add `broadcastPastEvents` config option for calendars to include events from the past `maximumNumberOfDays` in event broadcasts
- Added feature to broadcast news feed items `NEWS_FEED` and updated news items `NEWS_FEED_UPDATED` in default [newsfeed](https://github.com/MichMich/MagicMirror/tree/develop/modules/default/newsfeed) module (when news is updated) with documented default and `config.js` options in [README.md](https://github.com/MichMich/MagicMirror/blob/develop/modules/default/newsfeed/README.md)
- Added notifications to default `clock` module broadcasting `CLOCK_SECOND` and `CLOCK_MINUTE` for the respective time elapsed.
- Added UK Met Office Datapoint feed as a provider in the default weather module.
- Added new provider class
- Added suncalc.js dependency to calculate sun times (not provided in UK Met Office feed)
- Added "tempUnits" and "windUnits" to allow, for example, temp in metric (i.e. celsius) and wind in imperial (i.e. mph). These will override "units" if specified, otherwise the "units" value will be used.
- Use Feels Like temp from feed if present
- Optionally display probability of precipitation (PoP) in current weather (UK Met Office data)
- Automatically try to fix eslint errors by passing `--fix` option to it
- Added sunrise and sunset times to weathergov weather provider [#1705](https://github.com/MichMich/MagicMirror/issues/1705)
- Added "useLocationAsHeader" to display "location" in `config.js` as header when location name is not returned
- Added to `newsfeed.js`: in order to design the news article better with css, three more class-names were introduced: newsfeed-desc, newsfeed-desc, newsfeed-desc

### Updated

- English translation for "Feels" to "Feels like"
- Fixed the example calendar url in `config.js.sample`
- Update `ical.js` to solve various calendar issues.
- Update weather city list url [#1676](https://github.com/MichMich/MagicMirror/issues/1676)
- Only update clock once per minute when seconds aren't shown
- Update weatherprovider documentation.

### Fixed

- Fixed uncaught exception, race condition on module update
- Fixed issue [#1696](https://github.com/MichMich/MagicMirror/issues/1696), some ical files start date to not parse to date type
- Allowance HTML5 autoplay-policy (policy is changed from Chrome 66 updates)
- Handle SIGTERM messages
- Fixes sliceMultiDayEvents so it respects maximumNumberOfDays
- Minor types in default NewsFeed [README.md](https://github.com/MichMich/MagicMirror/blob/develop/modules/default/newsfeed/README.md)
- Fix typos and small syntax errors, cleanup dependencies, remove multiple-empty-lines, add semi-rule
- Fixed issues with calendar not displaying one-time changes to repeating events
- Updated the fetchedLocationName variable in currentweather.js so that city shows up in the header

### Updated installer

- give non-pi2+ users (pi0, odroid, jetson nano, mac, windows, ...) option to continue install
- use current username vs hardcoded 'pi' to support non-pi install
- check for npm installed. node install doesn't do npm anymore
- check for mac as part of PM2 install, add install option string
- update pm2 config with current username instead of hard coded 'pi'
- check for screen saver config, "/etc/xdg/lxsession", bypass if not setup

## [2.7.1] - 2019-04-02

Fixed `package.json` version number.

## [2.7.0] - 2019-04-01

ℹ️ **Note:** This update uses new dependencies. Please update using the following command: `git pull && npm install`. If you are having issues running Electron, make sure your [Raspbian is up to date](https://www.raspberrypi.org/documentation/raspbian/updating.md).

### Added

- Italian translation for "Feels"
- Basic Klingon (tlhIngan Hol) translations
- Disabled the screensaver on raspbian with installation script
- Added option to truncate the number of vertical lines a calendar item can span if `wrapEvents` is enabled.
- Danish translation for "Feels" and "Weeks"
- Added option to split multiple day events in calendar to separate numbered events
- Slovakian translation
- Alerts now can contain Font Awesome icons
- Notifications display time can be set in request
- Newsfeed: added support for `ARTICLE_INFO_REQUEST` notification
- Add `name` config option for calendars to be sent along with event broadcasts

### Updated

- Bumped the Electron dependency to v3.0.13 to support the most recent Raspbian. [#1500](https://github.com/MichMich/MagicMirror/issues/1500)
- Updated modernizr code in alert module, fixed a small typo there too
- More verbose error message on console if the config is malformed
- Updated installer script to install Node.js version 10.x

### Fixed

- Fixed temperature displays in currentweather and weatherforecast modules [#1503](https://github.com/MichMich/MagicMirror/issues/1503), [#1511](https://github.com/MichMich/MagicMirror/issues/1511).
- Fixed unhandled error on bad git data in updatenotification module [#1285](https://github.com/MichMich/MagicMirror/issues/1285).
- Weather forecast now works with openweathermap in new weather module. Daily data are displayed, see issue [#1504](https://github.com/MichMich/MagicMirror/issues/1504).
- Fixed analogue clock border display issue where non-black backgrounds used (previous fix for issue 611)
- Fixed compatibility issues caused when modules request different versions of Font Awesome, see issue [#1522](https://github.com/MichMich/MagicMirror/issues/1522). MagicMirror² now uses [Font Awesome 5 with v4 shims included for backwards compatibility](https://fontawesome.com/how-to-use/on-the-web/setup/upgrading-from-version-4#shims).
- Installation script problems with raspbian
- Calendar: only show repeating count if the event is actually repeating [#1534](https://github.com/MichMich/MagicMirror/pull/1534)
- Calendar: Fix exdate handling when multiple values are specified (comma separated)
- Calendar: Fix relative date handling for fulldate events, calculate difference always from start of day [#1572](https://github.com/MichMich/MagicMirror/issues/1572)
- Fix null dereference in moduleNeedsUpdate when the module isn't visible
- Calendar: Fixed event end times by setting default calendarEndTime to "LT" (Local time format). [#1479]
- Calendar: Fixed missing calendar fetchers after server process restarts [#1589](https://github.com/MichMich/MagicMirror/issues/1589)
- Notification: fixed background color (was white text on white background)
- Use getHeader instead of data.header when creating the DOM so overwriting the function also propagates into it
- Fix documentation of `useKMPHwind` option in currentweather

### New weather module

- Fixed weather forecast table display [#1499](https://github.com/MichMich/MagicMirror/issues/1499).
- Dimmed loading indicator for weather forecast.
- Implemented config option `decimalSymbol` [#1499](https://github.com/MichMich/MagicMirror/issues/1499).
- Aligned indoor values in current weather vertical [#1499](https://github.com/MichMich/MagicMirror/issues/1499).
- Added humidity support to nunjuck unit filter.
- Do not display degree symbol for temperature in Kelvin [#1503](https://github.com/MichMich/MagicMirror/issues/1503).
- Weather forecast now works with openweathermap for both, `/forecast` and `/forecast/daily`, in new weather module. If you use the `/forecast`-weatherEndpoint, the hourly data are converted to daily data, see issues [#1504](https://github.com/MichMich/MagicMirror/issues/1504), [#1513](https://github.com/MichMich/MagicMirror/issues/1513).
- Added fade, fadePoint and maxNumberOfDays properties to the forecast mode [#1516](https://github.com/MichMich/MagicMirror/issues/1516)
- Fixed Loading string and decimalSymbol string replace [#1538](https://github.com/MichMich/MagicMirror/issues/1538)
- Show Snow amounts in new weather module [#1545](https://github.com/MichMich/MagicMirror/issues/1545)
- Added weather.gov as a new weather provider for US locations

## [2.6.0] - 2019-01-01

ℹ️ **Note:** This update uses new dependencies. Please update using the following command: `git pull && npm install`. If you are having issues updating, make sure you are running the latest version of Node.

### ✨ Experimental ✨

- New default [module weather](modules/default/weather). This module will eventually replace the current `currentweather` and `weatherforecast` modules. The new module is still pretty experimental, but it's included so you can give it a try and help us improve this module. Please give us you feedback using [this forum post](https://forum.magicmirror.builders/topic/9335/default-weather-module-refactoring).

A huge, huge, huge thanks to user @fewieden for all his hard work on the new `weather` module!

### Added

- Possibility to add classes to the cell of symbol, title and time of the events of calendar.
- Font-awesome 5, still has 4 for backwards compatibility.
- Missing `showEnd` in calendar documentation
- Screenshot for the new feed module
- Screenshot for the compliments module
- Screenshot for the clock module
- Screenshot for the current weather
- Screenshot for the weather forecast module
- Portuguese translation for "Feels"
- Croatian translation
- Fading for dateheaders timeFormat in Calendar [#1464](https://github.com/MichMich/MagicMirror/issues/1464)
- Documentation for the existing `scale` option in the Weather Forecast module.

### Fixed

- Allow parsing recurring calendar events where the start date is before 1900
- Fixed Polish translation for Single Update Info
- Ignore entries with unparseable details in the calendar module
- Bug showing FullDayEvents one day too long in calendar fixed
- Bug in newsfeed when `removeStartTags` is used on the description [#1478](https://github.com/MichMich/MagicMirror/issues/1478)

### Updated

- The default calendar setting `showEnd` is changed to `false`.

### Changed

- The Weather Forecast module by default displays the &deg; symbol after every numeric value to be consistent with the Current Weather module.

## [2.5.0] - 2018-10-01

### Added

- Romanian translation for "Feels"
- Support multi-line compliments
- Simplified Chinese translation for "Feels"
- Polish translate for "Feels"
- French translate for "Feels"
- Translations for newsfeed module
- Support for toggling news article in fullscreen
- Hungarian translation for "Feels" and "Week"
- Spanish translation for "Feels"
- Add classes instead of inline style to the message from the module Alert
- Support for events having a duration instead of an end
- Support for showing end of events through config parameters showEnd and dateEndFormat

### Fixed

- Fixed gzip encoded calendar loading issue #1400.
- Fixed mixup between german and spanish translation for newsfeed.
- Fixed close dates to be absolute, if no configured in the config.js - module Calendar
- Fixed the updatenotification module message about new commits in the repository, so they can be correctly localized in singular and plural form.
- Fix for weatherforecast rainfall rounding [#1374](https://github.com/MichMich/MagicMirror/issues/1374)
- Fix calendar parsing issue for Midori on RasperryPi Zero w, related to issue #694.
- Fix weather city ID link in sample config
- Fixed issue with clientonly not updating with IP address and port provided on command line.

### Updated

- Updated Simplified Chinese translation
- Swedish translations
- Hungarian translations for the updatenotification module
- Updated Norsk bokmål translation
- Updated Norsk nynorsk translation
- Consider multi days event as full day events

## [2.4.1] - 2018-07-04

### Fixed

- Fix weather parsing issue #1332.

## [2.4.0] - 2018-07-01

⚠️ **Warning:** This release includes an updated version of Electron. This requires a Raspberry Pi configuration change to allow the best performance and prevent the CPU from overheating. Please read the information on the [MagicMirror² Wiki](https://github.com/michmich/magicmirror/wiki/configuring-the-raspberry-pi#enable-the-open-gl-driver-to-decrease-electrons-cpu-usage).

ℹ️ **Note:** This update uses new dependencies. Please update using the following command: `git pull && npm install`

### Added

- Enabled translation of feelsLike for module currentweather
- Added support for on-going calendar events
- Added scroll up in fullscreen newsfeed article view
- Changed fullscreen newsfeed width from 100% to 100vw (better results)
- Added option to calendar module that colors only the symbol instead of the whole line
- Added option for new display format in the calendar module with date headers with times/events below.
- Ability to fetch compliments from a remote server
- Add regex filtering to calendar module
- Customize classes for table
- Added option to newsfeed module to only log error parsing a news article if enabled
- Add update translations for Português Brasileiro

### Changed

- Upgrade to Electron 2.0.0.
- Remove yarn-or-npm which breaks production builds.
- Invoke module suspend even if no dom content. [#1308](https://github.com/MichMich/MagicMirror/issues/1308)

### Fixed

- Fixed issue where wind chill could not be displayed in Fahrenheit. [#1247](https://github.com/MichMich/MagicMirror/issues/1247)
- Fixed issues where a module crashes when it tries to dismiss a non existing alert. [#1240](https://github.com/MichMich/MagicMirror/issues/1240)
- In default module currentWeather/currentWeather.js line 296, 300, self.config.animationSpeed can not be found because the notificationReceived function does not have "self" variable.
- Fixed browser-side code to work on the Midori browser.
- Fixed issue where heat index was reporting incorrect values in Celsius and Fahrenheit. [#1263](https://github.com/MichMich/MagicMirror/issues/1263)
- Fixed weatherforecast to use dt_txt field instead of dt to handle timezones better
- Newsfeed now remembers to show the description when `"ARTICLE_LESS_DETAILS"` is called if the user wants to always show the description. [#1282](https://github.com/MichMich/MagicMirror/issues/1282)
- `clientonly/*.js` is now linted, and one linting error is fixed
- Fix issue #1196 by changing underscore to hyphen in locale id, in align with momentjs.
- Fixed issue where heat index and wind chill were reporting incorrect values in Kelvin. [#1263](https://github.com/MichMich/MagicMirror/issues/1263)

### Updated

- Updated Italian translation
- Updated German translation
- Updated Dutch translation

## [2.3.1] - 2018-04-01

### Fixed

- Downgrade electron to 1.4.15 to solve the black screen issue.[#1243](https://github.com/MichMich/MagicMirror/issues/1243)

## [2.3.0] - 2018-04-01

### Added

- Add new settings in compliments module: setting time intervals for morning and afternoon
- Add system notification `MODULE_DOM_CREATED` for notifying each module when their Dom has been fully loaded.
- Add types for module.
- Implement Danger.js to notify contributors when CHANGELOG.md is missing in PR.
- Allow scrolling in full page article view of default newsfeed module with gesture events from [MMM-Gestures](https://github.com/thobach/MMM-Gestures)
- Changed 'compliments.js' - update DOM if remote compliments are loaded instead of waiting one updateInterval to show custom compliments
- Automated unit tests utils, deprecated, translator, cloneObject(lockstrings)
- Automated integration tests translations
- Add advanced filtering to the excludedEvents configuration of the default calendar module
- New currentweather module config option: `showFeelsLike`: Shows how it actually feels like. (wind chill or heat index)
- New currentweather module config option: `useKMPHwind`: adds an option to see wind speed in Kmph instead of just m/s or Beaufort.
- Add dc:date to parsing in newsfeed module, which allows parsing of more rss feeds.

### Changed

- Add link to GitHub repository which contains the respective Dockerfile.
- Optimized automated unit tests cloneObject, cmpVersions
- Update notifications use now translation templates instead of normal strings.
- Yarn can be used now as an installation tool
- Changed Electron dependency to v1.7.13.

### Fixed

- News article in fullscreen (iframe) is now shown in front of modules.
- Forecast respects maxNumberOfDays regardless of endpoint.
- Fix exception on translation of objects.

## [2.2.2] - 2018-01-02

### Added

- Add missing `package-lock.json`.

### Changed

- Changed Electron dependency to v1.7.10.

## [2.2.1] - 2018-01-01

### Fixed

- Fixed linting errors.

## [2.2.0] - 2018-01-01

**Note:** This update uses new dependencies. Please update using the following command: `git pull && npm install`

### Changed

- Calendar week is now handled with a variable translation in order to move number language specific.
- Reverted the Electron dependency back to 1.4.15 since newer version don't seem to work on the Raspberry Pi very well.

### Added

- Add option to use [Nunjucks](https://mozilla.github.io/nunjucks/) templates in modules. (See `helloworld` module as an example.)
- Add Bulgarian translations for MagicMirror² and Alert module.
- Add graceful shutdown of modules by calling `stop` function of each `node_helper` on SIGINT before exiting.
- Link update subtext to Github diff of current version versus tracking branch.
- Add Catalan translation.
- Add ability to filter out newsfeed items based on prohibited words found in title (resolves #1071)
- Add options to truncate description support of a feed in newsfeed module
- Add reloadInterval option for particular feed in newsfeed module
- Add no-cache entries of HTTP headers in newsfeed module (fetcher)
- Add Czech translation.
- Add option for decimal symbols other than the decimal point for temperature values in both default weather modules: WeatherForecast and CurrentWeather.

### Fixed

- Fixed issue with calendar module showing more than `maximumEntries` allows
- WeatherForecast and CurrentWeather are now using HTTPS instead of HTTP
- Correcting translation for Indonesian language
- Fix issue where calendar icons wouldn't align correctly

## [2.1.3] - 2017-10-01

**Note:** This update uses new dependencies. Please update using the following command: `git pull && npm install`

### Changed

- Remove Roboto fonts files inside `fonts` and these are installed by npm install command.

### Added

- Add `clientonly` script to start only the electron client for a remote server.
- Add symbol and color properties of event when `CALENDAR_EVENTS` notification is broadcasted from `default/calendar` module.
- Add `.vscode/` folder to `.gitignore` to keep custom Visual Studio Code config out of git.
- Add unit test the capitalizeFirstLetter function of newsfeed module.
- Add new unit tests for function `shorten` in calendar module.
- Add new unit tests for function `getLocaleSpecification` in calendar module.
- Add unit test for js/class.js.
- Add unit tests for function `roundValue` in currentweather module.
- Add test e2e showWeek feature in spanish language.
- Add warning Log when is used old authentication method in the calendar module.
- Add test e2e for helloworld module with default config text.
- Add ability for `currentweather` module to display indoor humidity via INDOOR_HUMIDITY notification.
- Add Welsh (Cymraeg) translation.
- Add Slack badge to Readme.

### Updated

- Changed 'default.js' - listen on all attached interfaces by default.
- Add execution of `npm list` after the test are ran in Travis CI.
- Change hooks for the vendors e2e tests.
- Add log when clientonly failed on starting.
- Add warning color when are using full ip whitelist.
- Set version of the `express-ipfilter` on 0.3.1.

### Fixed

- Fixed issue with incorrect alignment of analog clock when displayed in the center column of the MM.
- Fixed ipWhitelist behaviour to make empty whitelist ([]) allow any and all hosts access to the MM.
- Fixed issue with calendar module where 'excludedEvents' count towards 'maximumEntries'.
- Fixed issue with calendar module where global configuration of maximumEntries was not overridden by calendar specific config (see module doc).
- Fixed issue where `this.file(filename)` returns a path with two hashes.
- Workaround for the WeatherForecast API limitation.

## [2.1.2] - 2017-07-01

### Changed

- Revert Docker related changes in favor of [docker-MagicMirror](https://github.com/bastilimbach/docker-MagicMirror). All Docker images are outsourced. ([#856](https://github.com/MichMich/MagicMirror/pull/856))
- Change Docker base image (Debian + Node) to an arm based distro (AlpineARM + Node) ([#846](https://github.com/MichMich/MagicMirror/pull/846))
- Fix the dockerfile to have it running from the first time.

### Added

- Add in option to wrap long calendar events to multiple lines using `wrapEvents` configuration option.
- Add test e2e `show title newsfeed` for newsfeed module.
- Add task to check configuration file.
- Add test check URLs of vendors.
- Add test of match current week number on clock module with showWeek configuration.
- Add test default modules present modules/default/defaultmodules.js.
- Add unit test calendar_modules function capFirst.
- Add test for check if exists the directories present in defaults modules.
- Add support for showing wind direction as an arrow instead of abbreviation in currentWeather module.
- Add support for writing translation functions to support flexible word order
- Add test for check if exits the directories present in defaults modules.
- Add calendar option to set a separate date format for full day events.
- Add ability for `currentweather` module to display indoor temperature via INDOOR_TEMPERATURE notification
- Add ability to change the path of the `custom.css`.
- Add translation Dutch to Alert module.
- Added Romanian translation.

### Updated

- Added missing keys to Polish translation.
- Added missing key to German translation.
- Added better translation with flexible word order to Finnish translation.

### Fixed

- Fix instruction in README for using automatically installer script.
- Bug of duplicated compliments as described in [here](https://forum.magicmirror.builders/topic/2381/compliments-module-stops-cycling-compliments).
- Fix double message about port when server is starting
- Corrected Swedish translations for TODAY/TOMORROW/DAYAFTERTOMORROW.
- Removed unused import from js/electron.js
- Made calendar.js respect config.timeFormat irrespective of locale setting.
- Fixed alignment of analog clock when a large calendar is displayed in the same side bar.

## [2.1.1] - 2017-04-01

**Note:** This update uses new dependencies. Please update using the following command: `git pull && npm install`

### Changed

- Add `anytime` group for Compliments module.
- Compliments module can use remoteFile without default daytime arrays defined.
- Installer: Use init config.js from config.js.sample.
- Switched out `rrule` package for `rrule-alt` and fixes in `ical.js` in order to fix calendar issues. ([#565](https://github.com/MichMich/MagicMirror/issues/565))
- Make mouse events pass through the region fullscreen_above to modules below.
- Scaled the splash screen down to make it a bit more subtle.
- Replace HTML tables with markdown tables in README files.
- Added `DAYAFTERTOMORROW`, `UPDATE_NOTIFICATION` and `UPDATE_NOTIFICATION_MODULE` to Finnish translations.
- Run `npm test` on Travis automatically.
- Show the splash screen image even when is reboot or halted.
- Added some missing translation strings in the sv.json file.
- Run task jsonlint to check translation files.
- Restructured Test Suite.

### Added

- Added Docker support (Pull Request [#673](https://github.com/MichMich/MagicMirror/pull/673)).
- Calendar-specific support for `maximumEntries`, and `maximumNumberOfDays`.
- Add loaded function to modules, providing an async callback.
- Made default newsfeed module aware of gesture events from [MMM-Gestures](https://github.com/thobach/MMM-Gestures)
- Add use pm2 for manager process into Installer RaspberryPi script.
- Russian Translation.
- Afrikaans Translation.
- Add postinstall script to notify user that MagicMirror² installed successfully despite warnings from NPM.
- Init tests using mocha.
- Option to use RegExp in Calendar's titleReplace.
- Hungarian Translation.
- Icelandic Translation.
- Add use a script to prevent when is run by SSH session set DISPLAY environment.
- Enable ability to set configuration file by the environment variable called MM_CONFIG_FILE.
- Option to give each calendar a different color.
- Option for colored min-temp and max-temp.
- Add test e2e helloworld.
- Add test e2e environment.
- Add `chai-as-promised` npm module to devDependencies.
- Basic set of tests for clock module.
- Run e2e test in Travis.
- Estonian Translation.
- Add test for compliments module for parts of day.
- Korean Translation.
- Added console warning on startup when deprecated config options are used.
- Add option to display temperature unit label to the current weather module.
- Added ability to disable wrapping of news items.
- Added in the ability to hide events in the calendar module based on simple string filters.
- Updated Norwegian translation.
- Added hideLoading option for News Feed module.
- Added configurable dateFormat to clock module.
- Added multiple calendar icon support.
- Added tests for Translations, dev argument, version, dev console.
- Added test anytime feature compliments module.
- Added test ipwhitelist configuration directive.
- Added test for calendar module: default, basic-auth, backward compatibility, fail-basic-auth.
- Added meta tags to support fullscreen mode on iOS (for server mode)
- Added `ignoreOldItems` and `ignoreOlderThan` options to the News Feed module
- Added test for MM_PORT environment variable.
- Added a configurable Week section to the clock module.

### Fixed

- Update .gitignore to not ignore default modules folder.
- Remove white flash on boot up.
- Added `update` in Raspberry Pi installation script.
- Fix an issue where the analog clock looked scrambled. ([#611](https://github.com/MichMich/MagicMirror/issues/611))
- If units are set to imperial, the showRainAmount option of weatherforecast will show the correct unit.
- Module currentWeather: check if temperature received from api is defined.
- Fix an issue with module hidden status changing to `true` although lock string prevented showing it.
- Fix newsfeed module bug (removeStartTags)
- Fix when is set MM_PORT environment variable.
- Fixed missing animation on `this.show(speed)` when module is alone in a region.

## [2.1.0] - 2016-12-31

**Note:** This update uses new dependencies. Please update using the following command: `git pull && npm install`

### Added

- Finnish translation.
- Danish translation.
- Turkish translation.
- Option to limit access to certain IP addresses based on the value of `ipWhitelist` in the `config.js`, default is access from localhost only (Issue [#456](https://github.com/MichMich/MagicMirror/issues/456)).
- Added ability to change the point of time when calendar events get relative.
- Add Splash screen on boot.
- Add option to show humidity in currentWeather module.
- Add VSCode IntelliSense support.
- Module API: Add Visibility locking to module system. [See documentation](https://github.com/MichMich/MagicMirror/tree/develop/modules#visibility-locking) for more information.
- Module API: Method to overwrite the module's header. [See documentation](https://github.com/MichMich/MagicMirror/tree/develop/modules#getheader) for more information.
- Module API: Option to define the minimum MagicMirror² version to run a module. [See documentation](https://github.com/MichMich/MagicMirror/tree/develop/modules#requiresversion) for more information.
- Calendar module now broadcasts the event list to all other modules using the notification system. [See documentation](https://github.com/MichMich/MagicMirror/tree/develop/modules/default/calendar) for more information.
- Possibility to use the calendar feed as the source for the weather (currentweather & weatherforecast) location data. [See documentation](https://github.com/MichMich/MagicMirror/tree/develop/modules/default/weatherforecast) for more information.
- Added option to show rain amount in the weatherforecast default module
- Add module `updatenotification` to get an update whenever a new version is available. [See documentation](https://github.com/MichMich/MagicMirror/tree/develop/modules/default/updatenotification) for more information.
- Add the ability to set timezone on the date display in the Clock Module
- Ability to set date format in calendar module
- Possibility to use currentweather for the compliments
- Added option `disabled` for modules.
- Added option `address` to set bind address.
- Added option `onlyTemp` for currentweather module to show only current temperature and weather icon.
- Added option `remoteFile` to compliments module to load compliment array from filesystem.
- Added option `zoom` to scale the whole mirror display with a given factor.
- Added option `roundTemp` for currentweather and weatherforecast modules to display temperatures rounded to nearest integer.
- Added ability set the classes option to compliments module for style and text size of compliments.
- Added ability to configure electronOptions
- Calendar module: option to hide private events
- Add root_path for global vars

### Updated

- Modified translations for Frysk.
- Modified core English translations.
- Updated package.json as a result of Snyk security update.
- Improve object instantiation to prevent reference errors.
- Improve logger. `Log.log()` now accepts multiple arguments.
- Remove extensive logging in newsfeed node helper.
- Calendar times are now uniformly capitalized.
- Modules are now secure, and Helmet is now used to prevent abuse of the Mirror's API.

### Fixed

- Solve an issue where module margins would appear when the first module of a section was hidden.
- Solved visual display errors on chrome, if all modules in one of the right sections are hidden.
- Global and Module default config values are no longer modified when setting config values.
- Hide a region if all modules in a region are hidden. Prevention unwanted margins.
- Replaced `electron-prebuilt` package with `electron` in order to fix issues that would happen after 2017.
- Documentation of alert module

## [2.0.5] - 2016-09-20

### Added

- Added ability to remove tags from the beginning or end of newsfeed items in 'newsfeed.js'.
- Added ability to define "the day after tomorrow" for calendar events (Definition for German and Dutch already included).
- Added CII Badge (we are compliant with the CII Best Practices)
- Add support for doing http basic auth when loading calendars
- Add the ability to turn off and on the date display in the Clock Module

### Fixed

- Fix typo in installer.
- Add message to unsupported Pi error to mention that Pi Zeros must use server only mode, as ARMv6 is unsupported. Closes #374.
- Fix API url for weather API.

### Updated

- Force fullscreen when kioskmode is active.
- Update the .github templates and information with more modern information.
- Update the Gruntfile with a more functional StyleLint implementation.

## [2.0.4] - 2016-08-07

### Added

- Brazilian Portuguese Translation.
- Option to enable Kiosk mode.
- Added ability to start the app with Dev Tools.
- Added ability to turn off the date display in `clock.js` when in analog mode.
- Greek Translation

### Fixed

- Prevent `getModules()` selectors from returning duplicate entries.
- Append endpoints of weather modules with `/` to retrieve the correct data. (Issue [#337](https://github.com/MichMich/MagicMirror/issues/337))
- Corrected grammar in `module.js` from 'suspend' to 'suspended'.
- Fixed openweathermap.org URL in config sample.
- Prevent currentweather module from crashing when received data object is incorrect.
- Fix issue where translation loading prevented the UI start-up when the language was set to 'en'. (Issue [#388](https://github.com/MichMich/MagicMirror/issues/388))

### Updated

- Updated package.json to fix possible vulnerabilities. (Using Snyk)
- Updated weathericons
- Updated default weatherforecast to work with the new icons.
- More detailed error message in case config file couldn't be loaded.

## [2.0.3] - 2016-07-12

### Added

- Add max newsitems parameter to the newsfeed module.
- Translations for Simplified Chinese, Traditional Chinese and Japanese.
- Polish Translation
- Add an analog clock in addition to the digital one.

### Fixed

- Edit Alert Module to display title & message if they are provided in the notification (Issue [#300](https://github.com/MichMich/MagicMirror/issues/300))
- Removed 'null' reference from updateModuleContent(). This fixes recent Edge and Internet Explorer browser displays (Issue [#319](https://github.com/MichMich/MagicMirror/issues/319))

### Changed

- Added default string to calendar titleReplace.

## [2.0.2] - 2016-06-05

### Added

- Norwegian Translations (nb and nn)
- Portuguese Translation
- Swedish Translation

### Fixed

- Added reference to Italian Translation.
- Added the missing NE translation to all languages. [#344](https://github.com/MichMich/MagicMirror/issues/344)
- Added proper User-Agent string to calendar call.

### Changed

- Add option to use locationID in weather modules.

## [2.0.1] - 2016-05-18

### Added

- Changelog
- Italian Translation

### Changed

- Improve the installer by fetching the latest Node.js without any 3rd party interferences.

## [2.0.0] - 2016-05-03

### Initial release of MagicMirror²

It includes (but is not limited to) the following features:

- Modular system allowing 3rd party plugins.
- An Node/Electron based application taking away the need for external servers or browsers.
- A complete development API documentation.
- Small cute fairies that kiss you while you sleep.

## [1.0.0] - 2014-02-16

### Initial release of MagicMirror

This was part of the blogpost: [https://michaelteeuw.nl/post/83916869600/magic-mirror-part-vi-production-of-the](https://michaelteeuw.nl/post/83916869600/magic-mirror-part-vi-production-of-the)<|MERGE_RESOLUTION|>--- conflicted
+++ resolved
@@ -11,12 +11,9 @@
 
 ### Added
 
-<<<<<<< HEAD
 - Added a new config option `httpHeaders` used by helmet (see https://helmetjs.github.io/). You can now set own httpHeaders which will override the defaults in `js/defauls.js` which is useful e.g. if you want to embed MagicMirror into annother website (solves #2847).
-=======
 - Show endDate for calendar events when dateHeader is enabled and showEnd is set to true (#2192)
 - Added the notification emitting from the weather module on infromation updated.
->>>>>>> 094881fc
 
 ### Updated
 
