# MagicMirror² Change Log

All notable changes to this project will be documented in this file.
This project adheres to [Semantic Versioning](http://semver.org/).

❤️ **Donate:** Enjoying MagicMirror²? [Please consider a donation!](https://magicmirror.builders/donate) With your help we can continue to improve the MagicMirror²

## [2.11.0] - Unreleased (Develop Branch)

*This release is scheduled to be released on 2020-04-01.*

### Deleted
- Remove installers.
- Remove externalized scripts.
- Remove jshint dependency, instead eslint checks your config file now

### Added
- Brazilian translation for "FEELS".
- Ukrainian translation.
- Finnish translation for "PRECIP", "UPDATE_INFO_MULTIPLE" and "UPDATE_INFO_SINGLE".
- Added the ability to hide the temp label and weather icon in the `currentweather` module to allow showing only information such as wind and sunset/rise.
- The `clock` module now optionally displays sun and moon data, including rise/set times, remaining daylight, and percent of moon illumination.
- Added Hebrew translation.
- Add HTTPS support and update config.js.sample
- Run tests on long term support and latest stable version of nodejs
- Added the ability to configure a list of modules that shouldn't be update checked.
- Run linters on git commits

### Fixed
- Force declaration of public ip address in config file (ISSUE #1852)
- Fixes `run-start.sh`: If running in docker-container, don't check the environment, just start electron (ISSUE #1859)
- Fix calendar time offset for recurring events crossing Daylight Savings Time (ISSUE #1798)
- Fix regression in currentweather module causing 'undefined' to show up when config.hideTemp is false
- Fix FEELS translation for Croatian
- Fixed weather tests [#1840](https://github.com/MichMich/MagicMirror/issues/1840)
- Fixed Socket.io can't be used with Reverse Proxy in serveronly mode [#1934](https://github.com/MichMich/MagicMirror/issues/1934)
- Fix update checking skipping 3rd party modules the first time

### Changed
- Remove documentation from core repository and link to new dedicated docs site: [docs.magicmirror.builders](https://docs.magicmirror.builders).
- Updated config.js.sample: Corrected some grammar on `config.js.sample` comment section.
- Removed `run-start.sh` script and update start commands:
  - To start using electron, use `npm run start`.
  - To start in server only mode, use `npm run server`.
<<<<<<< HEAD
- Remove redundant logging from modules.
=======
- Timestamp in log output now also contains the date
- Turkish translation.

## [2.10.2] - 2020-02-21

### Added
- Option to configure the size of the currentweather module.
>>>>>>> 39cb582e

## [2.10.1] - 2020-01-10

### Changed
- Updated README.md: Added links to the official documentation website and remove links to broken installer.

## [2.10.0] - 2020-01-01

Special thanks to @sdetweil for all his great contributions!

ℹ️ **Note:** This update uses new dependencies. Please update using the following command: `git pull && npm install`.

### Added
- Timestamps in log output.
- Padding in dateheader mode of the calendar module.
- New upgrade script to help users consume regular updates installers/upgrade-script.sh.
- New script to help setup pm2, without install installers/fixuppm2.sh.

### Updated
- Updated lower bound of `lodash` and `helmet` dependencies for security patches.
- Updated compliments.js to handle newline in text, as textfields to not interpolate contents.
- Updated raspberry.sh installer script to handle new platform issues, split node/npm, pm2, and screen saver changes.
- Improve handling for armv6l devices, where electron support has gone away, add optional serveronly config option.
- Improved run-start.sh to handle for serveronly mode, by choice, or when electron not available.
- Only check for xwindows running if not on macOS.

### Fixed
- Fixed issue in weatherforecast module where predicted amount of rain was not using the decimal symbol specified in config.js.
- Module header now updates correctly, if a module need to dynamically show/hide its header based on a condition.
- Fix handling of config.js for serverOnly mode commented out.
- Fixed issue in calendar module where the debug script didn't work correctly with authentication.
- Fixed issue that some full day events were not correctly recognized as such.
- Display full day events lasting multiple days as happening today instead of some days ago if they are still ongoing.

## [2.9.0] - 2019-10-01

ℹ️ **Note:** This update uses new dependencies. Please update using the following command: `git pull && npm install`. If you are having issues running Electron, make sure your [Raspbian is up to date](https://www.raspberrypi.org/documentation/raspbian/updating.md).

### Added
- Spanish translation for "PRECIP".
- Adding a Malay (Malaysian) translation for MagicMirror².
- Add test check URLs of vendors 200 and 404 HTTP CODE.
- Add tests for new weather module and helper to stub ajax requests.

### Updated
- Updatenotification module: Display update notification for a limited (configurable) time.
- Enabled e2e/vendor_spec.js tests.
- The css/custom.css will be rename after the next release. We've add into `run-start.sh` a instruction by GIT to ignore with `--skip-worktree` and `rm --cached`. [#1540](https://github.com/MichMich/MagicMirror/issues/1540)
- Disable sending of notification CLOCK_SECOND when displaySeconds is false.

### Fixed
- Updatenotification module: Properly handle race conditions, prevent crash.
- Send `NEWS_FEED` notification also for the first news messages which are shown.
- Fixed issue where weather module would not refresh data after a network or API outage. [#1722](https://github.com/MichMich/MagicMirror/issues/1722)
- Fixed weatherforecast module not displaying rain amount on fallback endpoint.
- Notifications CLOCK_SECOND & CLOCK_MINUTE being from startup instead of matched against the clock and avoid drifting.

## [2.8.0] - 2019-07-01

ℹ️ **Note:** This update uses new dependencies. Please update using the following command: `git pull && npm install`. If you are having issues running Electron, make sure your [Raspbian is up to date](https://www.raspberrypi.org/documentation/raspbian/updating.md).

### Added
- Option to show event location in calendar
- Finnish translation for "Feels" and "Weeks"
- Russian translation for “Feels”
- Calendar module: added `nextDaysRelative` config option
- Add `broadcastPastEvents` config option for calendars to include events from the past `maximumNumberOfDays` in event broadcasts
- Added feature to broadcast news feed items `NEWS_FEED` and updated news items `NEWS_FEED_UPDATED` in default [newsfeed](https://github.com/MichMich/MagicMirror/tree/develop/modules/default/newsfeed) module (when news is updated) with documented default and `config.js` options in [README.md](https://github.com/MichMich/MagicMirror/blob/develop/modules/default/newsfeed/README.md)
- Added notifications to default `clock` module broadcasting `CLOCK_SECOND` and `CLOCK_MINUTE` for the respective time elapsed.
- Added UK Met Office Datapoint feed as a provider in the default weather module.
- Added new provider class
- Added suncalc.js dependency to calculate sun times (not provided in UK Met Office feed)
- Added "tempUnits" and "windUnits" to allow, for example, temp in metric (i.e. celsius) and wind in imperial (i.e. mph). These will override "units" if specified, otherwise the "units" value will be used.
- Use Feels Like temp from feed if present
- Optionally display probability of precipitation (PoP) in current weather (UK Met Office data)
- Automatically try to fix eslint errors by passing `--fix` option to it
- Added sunrise and sunset times to weathergov weather provider [#1705](https://github.com/MichMich/MagicMirror/issues/1705)
- Added "useLocationAsHeader" to display "location" in `config.js` as header when location name is not returned
- Added to `newsfeed.js`: in order to design the news article better with css, three more class-names were introduced: newsfeed-desc, newsfeed-desc, newsfeed-desc

### Updated
- English translation for "Feels" to "Feels like"
- Fixed the example calender url in `config.js.sample`
- Update `ical.js` to solve various calendar issues.
- Update weather city list url [#1676](https://github.com/MichMich/MagicMirror/issues/1676)
- Only update clock once per minute when seconds aren't shown

### Fixed
- Fixed uncaught exception, race condition on module update
- Fixed issue [#1696](https://github.com/MichMich/MagicMirror/issues/1696), some ical files start date to not parse to date type
- Allowance HTML5 autoplay-policy (policy is changed from Chrome 66 updates)
- Handle SIGTERM messages
- Fixes sliceMultiDayEvents so it respects maximumNumberOfDays
- Minor types in default NewsFeed [README.md](https://github.com/MichMich/MagicMirror/blob/develop/modules/default/newsfeed/README.md)
- Fix typos and small syntax errors, cleanup dependencies, remove multiple-empty-lines, add semi-rule
- Fixed issues with calendar not displaying one-time changes to repeating events
- Updated the fetchedLocationName variable in currentweather.js so that city shows up in the header

### Updated installer
- give non-pi2+ users (pi0, odroid, jetson nano, mac, windows, ...) option to continue install
- use current username vs hardcoded 'pi' to support non-pi install
- check for npm installed. node install doesn't do npm anymore
- check for mac as part of PM2 install, add install option string
- update pm2 config with current username instead of hard coded 'pi'
- check for screen saver config, "/etc/xdg/lxsession", bypass if not setup

## [2.7.1] - 2019-04-02

Fixed `package.json` version number.

## [2.7.0] - 2019-04-01

ℹ️ **Note:** This update uses new dependencies. Please update using the following command: `git pull && npm install`. If you are having issues running Electron, make sure your [Raspbian is up to date](https://www.raspberrypi.org/documentation/raspbian/updating.md).

### Added
- Italian translation for "Feels"
- Basic Klingon (tlhIngan Hol) translations
- Disabled the screensaver on raspbian with installation script
- Added option to truncate the number of vertical lines a calendar item can span if `wrapEvents` is enabled.
- Danish translation for "Feels" and "Weeks"
- Added option to split multiple day events in calendar to separate numbered events
- Slovakian translation
- Alerts now can contain Font Awesome icons
- Notifications display time can be set in request
- Newsfeed: added support for `ARTICLE_INFO_REQUEST` notification
- Add `name` config option for calendars to be sent along with event broadcasts

### Updated
- Bumped the Electron dependency to v3.0.13 to support the most recent Raspbian. [#1500](https://github.com/MichMich/MagicMirror/issues/1500)
- Updated modernizr code in alert module, fixed a small typo there too
- More verbose error message on console if the config is malformed
- Updated installer script to install Node.js version 10.x

### Fixed
- Fixed temperature displays in currentweather and weatherforecast modules [#1503](https://github.com/MichMich/MagicMirror/issues/1503), [#1511](https://github.com/MichMich/MagicMirror/issues/1511).
- Fixed unhandled error on bad git data in updatenotification module [#1285](https://github.com/MichMich/MagicMirror/issues/1285).
- Weather forecast now works with openweathermap in new weather module. Daily data are displayed, see issue [#1504](https://github.com/MichMich/MagicMirror/issues/1504).
- Fixed analogue clock border display issue where non-black backgrounds used (previous fix for issue 611)
- Fixed compatibility issues caused when modules request different versions of Font Awesome, see issue [#1522](https://github.com/MichMich/MagicMirror/issues/1522). MagicMirror now uses [Font Awesome 5 with v4 shims included for backwards compatibility](https://fontawesome.com/how-to-use/on-the-web/setup/upgrading-from-version-4#shims).
- Installation script problems with raspbian
- Calendar: only show repeating count if the event is actually repeating [#1534](https://github.com/MichMich/MagicMirror/pull/1534)
- Calendar: Fix exdate handling when multiple values are specified (comma separated)
- Calendar: Fix relative date handling for fulldate events, calculate difference always from start of day  [#1572](https://github.com/MichMich/MagicMirror/issues/1572)
- Fix null dereference in moduleNeedsUpdate when the module isn't visible
- Calendar: Fixed event end times by setting default calendarEndTime to "LT" (Local time format). [#1479]
- Calendar: Fixed missing calendar fetchers after server process restarts [#1589](https://github.com/MichMich/MagicMirror/issues/1589)
- Notification: fixed background color (was white text on white background)
- Use getHeader instead of data.header when creating the DOM so overwriting the function also propagates into it
- Fix documentation of `useKMPHwind` option in currentweather

### New weather module
- Fixed weather forecast table display [#1499](https://github.com/MichMich/MagicMirror/issues/1499).
- Dimmed loading indicator for weather forecast.
- Implemented config option `decimalSymbol` [#1499](https://github.com/MichMich/MagicMirror/issues/1499).
- Aligned indoor values in current weather vertical [#1499](https://github.com/MichMich/MagicMirror/issues/1499).
- Added humidity support to nunjuck unit filter.
- Do not display degree symbol for temperature in Kelvin [#1503](https://github.com/MichMich/MagicMirror/issues/1503).
- Weather forecast now works with openweathermap for both, `/forecast` and `/forecast/daily`, in new weather module. If you use the `/forecast`-weatherEndpoint, the hourly data are converted to daily data, see issues [#1504](https://github.com/MichMich/MagicMirror/issues/1504), [#1513](https://github.com/MichMich/MagicMirror/issues/1513).
- Added fade, fadePoint and maxNumberOfDays properties to the forecast mode [#1516](https://github.com/MichMich/MagicMirror/issues/1516)
- Fixed Loading string and decimalSymbol string replace [#1538](https://github.com/MichMich/MagicMirror/issues/1538)
- Show Snow amounts in new weather module [#1545](https://github.com/MichMich/MagicMirror/issues/1545)
- Added weather.gov as a new weather provider for US locations

## [2.6.0] - 2019-01-01

ℹ️ **Note:** This update uses new dependencies. Please update using the following command: `git pull && npm install`. If you are having issues updating, make sure you are running the latest version of Node.

### ✨ Experimental ✨
- New default [module weather](modules/default/weather). This module will eventually replace the current `currentweather` and `weatherforecast` modules. The new module is still pretty experimental, but it's included so you can give it a try and help us improve this module. Please give us you feedback using [this forum post](https://forum.magicmirror.builders/topic/9335/default-weather-module-refactoring).

A huge, huge, huge thanks to user @fewieden for all his hard work on the new `weather` module!

### Added
- Possibility to add classes to the cell of symbol, title and time of the events of calendar.
- Font-awesome 5, still has 4 for backwards compatibility.
- Missing `showEnd` in calendar documentation
- Screenshot for the new feed module
- Screenshot for the compliments module
- Screenshot for the clock module
- Screenshot for the current weather
- Screenshot for the weather forecast module
- Portuguese translation for "Feels"
- Croatian translation
- Fading for dateheaders timeFormat in Calendar [#1464](https://github.com/MichMich/MagicMirror/issues/1464)
- Documentation for the existing `scale` option in the Weather Forecast module.

### Fixed
- Allow to parse recurring calendar events where the start date is before 1900
- Fixed Polish translation for Single Update Info
- Ignore entries with unparseable details in the calendar module
- Bug showing FullDayEvents one day too long in calendar fixed
- Bug in newsfeed when `removeStartTags` is used on the description [#1478](https://github.com/MichMich/MagicMirror/issues/1478)

### Updated
- The default calendar setting `showEnd` is changed to `false`.

### Changed
- The Weather Forecast module by default displays the &deg; symbol after every numeric value to be consistent with the Current Weather module.


## [2.5.0] - 2018-10-01

### Added
- Romanian translation for "Feels"
- Support multi-line compliments
- Simplified Chinese translation for "Feels"
- Polish translate for "Feels"
- French translate for "Feels"
- Translations for newsfeed module
- Support for toggling news article in fullscreen
- Hungarian translation for "Feels" and "Week"
- Spanish translation for "Feels"
- Add classes instead of inline style to the message from the module Alert
- Support for events having a duration instead of an end
- Support for showing end of events through config parameters showEnd and dateEndFormat

### Fixed
- Fixed gzip encoded calendar loading issue #1400.
- Mixup between german and spanish translation for newsfeed.
- Fixed close dates to be absolute, if no configured in the config.js - module Calendar
- Fixed the updatenotification module message about new commits in the repository, so they can be correctly localized in singular and plural form.
- Fix for weatherforecast rainfall rounding [#1374](https://github.com/MichMich/MagicMirror/issues/1374)
- Fix calendar parsing issue for Midori on RasperryPi Zero w, related to issue #694.
- Fix weather city ID link in sample config
- Fixed issue with clientonly not updating with IP address and port provided on command line.

### Updated

- Updated Simplified Chinese translation
- Swedish translations
- Hungarian translations for the updatenotification module
- Updated Norsk bokmål translation
- Updated Norsk nynorsk translation
- Consider multi days event as full day events

## [2.4.1] - 2018-07-04

### Fixed

- Fix weather parsing issue #1332.

## [2.4.0] - 2018-07-01

⚠️ **Warning:** This release includes an updated version of Electron. This requires a Raspberry Pi configuration change to allow the best performance and prevent the CPU from overheating. Please read the information on the [MagicMirror Wiki](https://github.com/michmich/magicmirror/wiki/configuring-the-raspberry-pi#enable-the-open-gl-driver-to-decrease-electrons-cpu-usage).

ℹ️ **Note:** This update uses new dependencies. Please update using the following command: `git pull && npm install`

### Added

- Enabled translation of feelsLike for module currentweather
- Added support for on-going calendar events
- Added scroll up in fullscreen newsfeed article view
- Changed fullscreen newsfeed width from 100% to 100vw (better results)
- Added option to calendar module that colors only the symbol instead of the whole line
- Added option for new display format in the calendar module with date headers with times/events below.
- Ability to fetch compliments from a remote server
- Add regex filtering to calendar module
- Customize classes for table
- Added option to newsfeed module to only log error parsing a news article if enabled
- Add update translations for Português Brasileiro

### Changed
- Upgrade to Electron 2.0.0.
- Remove yarn-or-npm which breaks production builds.
- Invoke module suspend even if no dom content. [#1308](https://github.com/MichMich/MagicMirror/issues/1308)

### Fixed
- Fixed issue where wind chill could not be displayed in Fahrenheit. [#1247](https://github.com/MichMich/MagicMirror/issues/1247)
- Fixed issues where a module crashes when it tries to dismiss a non existing alert. [#1240](https://github.com/MichMich/MagicMirror/issues/1240)
- In default module currentWeather/currentWeather.js line 296, 300, self.config.animationSpeed can not be found because the notificationReceived function does not have "self" variable.
- Fixed browser-side code to work on the Midori browser.
- Fixed issue where heat index was reporting incorrect values in Celsius and Fahrenheit. [#1263](https://github.com/MichMich/MagicMirror/issues/1263)
- Fixed weatherforecast to use dt_txt field instead of dt to handle timezones better
- Newsfeed now remembers to show the description when `"ARTICLE_LESS_DETAILS"` is called if the user wants to always show the description. [#1282](https://github.com/MichMich/MagicMirror/issues/1282)
- `clientonly/*.js` is now linted, and one linting error is fixed
- Fix issue #1196 by changing underscore to hyphen in locale id, in align with momentjs.
- Fixed issue where heat index and wind chill were reporting incorrect values in Kelvin. [#1263](https://github.com/MichMich/MagicMirror/issues/1263)

### Updated
- Updated Italian translation
- Updated German translation
- Updated Dutch translation

## [2.3.1] - 2018-04-01

### Fixed
- Downgrade electron to 1.4.15 to solve the black screen issue.[#1243](https://github.com/MichMich/MagicMirror/issues/1243)

## [2.3.0] - 2018-04-01

### Added

- Add new settings in compliments module: setting time intervals for morning and afternoon
- Add system notification `MODULE_DOM_CREATED` for notifying each module when their Dom has been fully loaded.
- Add types for module.
- Implement Danger.js to notify contributors when CHANGELOG.md is missing in PR.
- Allow to scroll in full page article view of default newsfeed module with gesture events from [MMM-Gestures](https://github.com/thobach/MMM-Gestures)
- Changed 'compliments.js' - update DOM if remote compliments are loaded instead of waiting one updateInterval to show custom compliments
- Automated unit tests utils, deprecated, translator, cloneObject(lockstrings)
- Automated integration tests translations
- Add advanced filtering to the excludedEvents configuration of the default calendar module
- New currentweather module config option: `showFeelsLike`: Shows how it actually feels like. (wind chill or heat index)
- New currentweather module config option: `useKMPHwind`: adds an option to see wind speed in Kmph instead of just m/s or Beaufort.
- Add dc:date to parsing in newsfeed module, which allows parsing of more rss feeds.

### Changed
- Add link to GitHub repository which contains the respective Dockerfile.
- Optimized automated unit tests cloneObject, cmpVersions
- Update notifications use now translation templates instead of normal strings.
- Yarn can be used now as an installation tool
- Changed Electron dependency to v1.7.13.

### Fixed
- News article in fullscreen (iframe) is now shown in front of modules.
- Forecast respects maxNumberOfDays regardless of endpoint.
- Fix exception on translation of objects.

## [2.2.2] - 2018-01-02

### Added

- Add missing `package-lock.json`.

### Changed

- Changed Electron dependency to v1.7.10.

## [2.2.1] - 2018-01-01

### Fixed
- Fixed linting errors.

## [2.2.0] - 2018-01-01

**Note:** This update uses new dependencies. Please update using the following command: `git pull && npm install`

### Changed
- Calender week is now handled with a variable translation in order to move number language specific.
- Reverted the Electron dependency back to 1.4.15 since newer version don't seem to work on the Raspberry Pi very well.

### Added
- Add option to use [Nunjucks](https://mozilla.github.io/nunjucks/) templates in modules. (See `helloworld` module as an example.)
- Add Bulgarian translations for MagicMirror² and Alert module.
- Add graceful shutdown of modules by calling `stop` function of each `node_helper` on SIGINT before exiting.
- Link update subtext to Github diff of current version versus tracking branch.
- Add Catalan translation.
- Add ability to filter out newsfeed items based on prohibited words found in title (resolves #1071)
- Add options to truncate description support of a feed in newsfeed module
- Add reloadInterval option for particular feed in newsfeed module
- Add no-cache entries of HTTP headers in newsfeed module (fetcher)
- Add Czech translation.
- Add option for decimal symbols other than the decimal point for temperature values in both default weather modules: WeatherForecast and CurrentWeather.

### Fixed
- Fixed issue with calendar module showing more than `maximumEntries` allows
- WeatherForecast and CurrentWeather are now using HTTPS instead of HTTP
- Correcting translation for Indonesian language
- Fix issue where calendar icons wouldn't align correctly

## [2.1.3] - 2017-10-01

**Note:** This update uses new dependencies. Please update using the following command: `git pull && npm install`

### Changed
- Remove Roboto fonts files inside `fonts` and these are installed by npm install command.

### Added
- Add `clientonly` script to start only the electron client for a remote server.
- Add symbol and color properties of event when `CALENDAR_EVENTS` notification is broadcasted from `default/calendar` module.
- Add `.vscode/` folder to `.gitignore` to keep custom Visual Studio Code config out of git.
- Add unit test the capitalizeFirstLetter function of newsfeed module.
- Add new unit tests for function `shorten` in calendar module.
- Add new unit tests for function `getLocaleSpecification` in calendar module.
- Add unit test for js/class.js.
- Add unit tests for function `roundValue` in currentweather module.
- Add test e2e showWeek feature in spanish language.
- Add warning Log when is used old authentication method in the calendar module.
- Add test e2e for helloworld module with default config text.
- Add ability for `currentweather` module to display indoor humidity via INDOOR_HUMIDITY notification.
- Add Welsh (Cymraeg) translation.
- Add Slack badge to Readme.

### Updated
- Changed 'default.js' - listen on all attached interfaces by default.
- Add execution of `npm list` after the test are ran in Travis CI.
- Change hooks for the vendors e2e tests.
- Add log when clientonly failed on starting.
- Add warning color when are using full ip whitelist.
- Set version of the `express-ipfilter` on 0.3.1.

### Fixed
- Fixed issue with incorrect alignment of analog clock when displayed in the center column of the MM.
- Fixed ipWhitelist behaviour to make empty whitelist ([]) allow any and all hosts access to the MM.
- Fixed issue with calendar module where 'excludedEvents' count towards 'maximumEntries'.
- Fixed issue with calendar module where global configuration of maximumEntries was not overridden by calendar specific config (see module doc).
- Fixed issue where `this.file(filename)` returns a path with two hashes.
- Workaround for the WeatherForecast API limitation.

## [2.1.2] - 2017-07-01

### Changed
- Revert Docker related changes in favor of [docker-MagicMirror](https://github.com/bastilimbach/docker-MagicMirror). All Docker images are outsourced. ([#856](https://github.com/MichMich/MagicMirror/pull/856))
- Change Docker base image (Debian + Node) to an arm based distro (AlpineARM + Node) ([#846](https://github.com/MichMich/MagicMirror/pull/846))
- Fix the dockerfile to have it running from the first time.

### Added
- Add in option to wrap long calendar events to multiple lines using `wrapEvents` configuration option.
- Add test e2e `show title newsfeed` for newsfeed module.
- Add task to check configuration file.
- Add test check URLs of vendors.
- Add test of match current week number on clock module with showWeek configuration.
- Add test default modules present modules/default/defaultmodules.js.
- Add unit test calendar_modules function capFirst.
- Add test for check if exists the directories present in defaults modules.
- Add support for showing wind direction as an arrow instead of abbreviation in currentWeather module.
- Add support for writing translation functions to support flexible word order
- Add test for check if exits the directories present in defaults modules.
- Add calendar option to set a separate date format for full day events.
- Add ability for `currentweather` module to display indoor temperature via INDOOR_TEMPERATURE notification
- Add ability to change the path of the `custom.css`.
- Add translation Dutch to Alert module.
- Added Romanian translation.

### Updated
- Added missing keys to Polish translation.
- Added missing key to German translation.
- Added better translation with flexible word order to Finnish translation.

### Fixed
- Fix instruction in README for using automatically installer script.
- Bug of duplicated compliments as described in [here](https://forum.magicmirror.builders/topic/2381/compliments-module-stops-cycling-compliments).
- Fix double message about port when server is starting
- Corrected Swedish translations for TODAY/TOMORROW/DAYAFTERTOMORROW.
- Removed unused import from js/electron.js
- Made calendar.js respect config.timeFormat irrespective of locale setting.
- Fixed alignment of analog clock when a large calendar is displayed in the same side bar.

## [2.1.1] - 2017-04-01

**Note:** This update uses new dependencies. Please update using the following command: `git pull && npm install`

### Changed
- Add `anytime` group for Compliments module.
- Compliments module can use remoteFile without default daytime arrays defined.
- Installer: Use init config.js from config.js.sample.
- Switched out `rrule` package for `rrule-alt` and fixes in `ical.js` in order to fix calendar issues. ([#565](https://github.com/MichMich/MagicMirror/issues/565))
- Make mouse events pass through the region fullscreen_above to modules below.
- Scaled the splash screen down to make it a bit more subtle.
- Replace HTML tables with markdown tables in README files.
- Added `DAYAFTERTOMORROW`, `UPDATE_NOTIFICATION` and `UPDATE_NOTIFICATION_MODULE` to Finnish translations.
- Run `npm test` on Travis automatically.
- Show the splash screen image even when is reboot or halted.
- Added some missing translation strings in the sv.json file.
- Run task jsonlint to check translation files.
- Restructured Test Suite.

### Added
- Added Docker support (Pull Request [#673](https://github.com/MichMich/MagicMirror/pull/673)).
- Calendar-specific support for `maximumEntries`, and ` maximumNumberOfDays`.
- Add loaded function to modules, providing an async callback.
- Made default newsfeed module aware of gesture events from [MMM-Gestures](https://github.com/thobach/MMM-Gestures)
- Add use pm2 for manager process into Installer RaspberryPi script.
- Russian Translation.
- Afrikaans Translation.
- Add postinstall script to notify user that MagicMirror installed successfully despite warnings from NPM.
- Init tests using mocha.
- Option to use RegExp in Calendar's titleReplace.
- Hungarian Translation.
- Icelandic Translation.
- Add use a script to prevent when is run by SSH session set DISPLAY environment.
- Enable ability to set configuration file by the environment variable called MM_CONFIG_FILE.
- Option to give each calendar a different color.
- Option for colored min-temp and max-temp.
- Add test e2e helloworld.
- Add test e2e environment.
- Add `chai-as-promised` npm module to devDependencies.
- Basic set of tests for clock module.
- Run e2e test in Travis.
- Estonian Translation.
- Add test for compliments module for parts of day.
- Korean Translation.
- Added console warning on startup when deprecated config options are used.
- Add option to display temperature unit label to the current weather module.
- Added ability to disable wrapping of news items.
- Added in the ability to hide events in the calendar module based on simple string filters.
- Updated Norwegian translation.
- Added hideLoading option for News Feed module.
- Added configurable dateFormat to clock module.
- Added multiple calendar icon support.
- Added tests for Translations, dev argument, version, dev console.
- Added test anytime feature compliments module.
- Added test ipwhitelist configuration directive.
- Added test for calendar module: default, basic-auth, backward compatibility, fail-basic-auth.
- Added meta tags to support fullscreen mode on iOS (for server mode)
- Added `ignoreOldItems` and `ignoreOlderThan` options to the News Feed module
- Added test for MM_PORT environment variable.
- Added a configurable Week section to the clock module.

### Fixed
- Update .gitignore to not ignore default modules folder.
- Remove white flash on boot up.
- Added `update` in Raspberry Pi installation script.
- Fix an issue where the analog clock looked scrambled. ([#611](https://github.com/MichMich/MagicMirror/issues/611))
- If units is set to imperial, the showRainAmount option of weatherforecast will show the correct unit.
- Module currentWeather: check if temperature received from api is defined.
- Fix an issue with module hidden status changing to `true` although lock string prevented showing it.
- Fix newsfeed module bug (removeStartTags)
- Fix when is set MM_PORT environment variable.
- Fixed missing animation on `this.show(speed)` when module is alone in a region.

## [2.1.0] - 2016-12-31

**Note:** This update uses new dependencies. Please update using the following command: `git pull && npm install`

### Added
- Finnish translation.
- Danish translation.
- Turkish translation.
- Option to limit access to certain IP addresses based on the value of `ipWhitelist` in the `config.js`, default is access from localhost only (Issue [#456](https://github.com/MichMich/MagicMirror/issues/456)).
- Added ability to change the point of time when calendar events get relative.
- Add Splash screen on boot.
- Add option to show humidity in currentWeather module.
- Add VSCode IntelliSense support.
- Module API: Add Visibility locking to module system. [See documentation](https://github.com/MichMich/MagicMirror/tree/develop/modules#visibility-locking) for more information.
- Module API: Method to overwrite the module's header. [See documentation](https://github.com/MichMich/MagicMirror/tree/develop/modules#getheader) for more information.
- Module API: Option to define the minimum MagicMirror version to run a module. [See documentation](https://github.com/MichMich/MagicMirror/tree/develop/modules#requiresversion) for more information.
- Calendar module now broadcasts the event list to all other modules using the notification system. [See documentation](https://github.com/MichMich/MagicMirror/tree/develop/modules/default/calendar) for more information.
- Possibility to use the the calendar feed as the source for the weather (currentweather & weatherforecast) location data. [See documentation](https://github.com/MichMich/MagicMirror/tree/develop/modules/default/weatherforecast) for more information.
- Added option to show rain amount in the weatherforecast default module
- Add module `updatenotification` to get an update whenever a new version is available. [See documentation](https://github.com/MichMich/MagicMirror/tree/develop/modules/default/updatenotification) for more information.
- Add the ability to set timezone on the date display in the Clock Module
- Ability to set date format in calendar module
- Possibility to use currentweather for the compliments
- Added option `disabled` for modules.
- Added option `address` to set bind address.
- Added option `onlyTemp` for currentweather module to show show only current temperature and weather icon.
- Added option `remoteFile` to compliments module to load compliment array from filesystem.
- Added option `zoom` to scale the whole mirror display with a given factor.
- Added option `roundTemp` for currentweather and weatherforecast modules to display temperatures rounded to nearest integer.
- Added ability set the classes option to compliments module for style and text size of compliments.
- Added ability to configure electronOptions
- Calendar module: option to hide private events
- Add root_path for global vars

### Updated
- Modified translations for Frysk.
- Modified core English translations.
- Updated package.json as a result of Snyk security update.
- Improve object instantiation to prevent reference errors.
- Improve logger. `Log.log()` now accepts multiple arguments.
- Remove extensive logging in newsfeed node helper.
- Calendar times are now uniformly capitalized.
- Modules are now secure, and Helmet is now used to prevent abuse of the Mirror's API.

### Fixed
- Solve an issue where module margins would appear when the first module of a section was hidden.
- Solved visual display errors on chrome, if all modules in one of the right sections are hidden.
- Global and Module default config values are no longer modified when setting config values.
- Hide a region if all modules in a region are hidden. Prevention unwanted margins.
- Replaced `electron-prebuilt` package with `electron` in order to fix issues that would happen after 2017.
- Documentation of alert module

## [2.0.5] - 2016-09-20

### Added
- Added ability to remove tags from the beginning or end of newsfeed items in 'newsfeed.js'.
- Added ability to define "the day after tomorrow" for calendar events (Definition for German and Dutch already included).
- Added CII Badge (we are compliant with the CII Best Practices)
- Add support for doing http basic auth when loading calendars
- Add the ability to turn off and on the date display in the Clock Module

### Fixed
- Fix typo in installer.
- Add message to unsupported Pi error to mention that Pi Zeros must use server only mode, as ARMv6 is unsupported. Closes #374.
- Fix API url for weather API.

### Updated
- Force fullscreen when kioskmode is active.
- Update the .github templates and information with more modern information.
- Update the Gruntfile with a more functional StyleLint implementation.

## [2.0.4] - 2016-08-07

### Added
- Brazilian Portuguese Translation.
- Option to enable Kiosk mode.
- Added ability to start the app with Dev Tools.
- Added ability to turn off the date display in `clock.js` when in analog mode.
- Greek Translation

### Fixed
- Prevent `getModules()` selectors from returning duplicate entries.
- Append endpoints of weather modules with `/` to retrieve the correct data. (Issue [#337](https://github.com/MichMich/MagicMirror/issues/337))
- Corrected grammar in `module.js` from 'suspend' to 'suspended'.
- Fixed openweathermap.org URL in config sample.
- Prevent currentweather module from crashing when received data object is incorrect.
- Fix issue where translation loading prevented the UI start-up when the language was set to 'en'. (Issue [#388](https://github.com/MichMich/MagicMirror/issues/388))

### Updated
- Updated package.json to fix possible vulnerabilities. (Using Snyk)
- Updated weathericons
- Updated default weatherforecast to work with the new icons.
- More detailed error message in case config file couldn't be loaded.

## [2.0.3] - 2016-07-12
### Added
- Add max newsitems parameter to the newsfeed module.
- Translations for Simplified Chinese, Traditional Chinese and Japanese.
- Polish Translation
- Add an analog clock in addition to the digital one.

### Fixed
- Edit Alert Module to display title & message if they are provided in the notification (Issue [#300](https://github.com/MichMich/MagicMirror/issues/300))
- Removed 'null' reference from updateModuleContent(). This fixes recent Edge and Internet Explorer browser displays (Issue [#319](https://github.com/MichMich/MagicMirror/issues/319))

### Changed
- Added default string to calendar titleReplace.

## [2.0.2] - 2016-06-05
### Added
- Norwegian Translations (nb and nn)
- Portuguese Translation
- Swedish Translation

### Fixed
- Added reference to Italian Translation.
- Added the missing NE translation to all languages. [#344](https://github.com/MichMich/MagicMirror/issues/344)
- Added proper User-Agent string to calendar call.

### Changed
- Add option to use locationID in weather modules.

## [2.0.1] - 2016-05-18
### Added
- Changelog
- Italian Translation

### Changed
- Improve the installer by fetching the latest Node.js without any 3rd party interferences.

## [2.0.0] - 2016-05-03
### Initial release of MagicMirror²
It includes (but is not limited to) the following features:
- Modular system allowing 3rd party plugins.
- An Node/Electron based application taking away the need for external servers or browsers.
- A complete development API documentation.
- Small cute fairies that kiss you while you sleep.

## [1.0.0] - 2014-02-16
### Initial release of MagicMirror.
This was part of the blogpost: [http://michaelteeuw.nl/post/83916869600/magic-mirror-part-vi-production-of-the](http://michaelteeuw.nl/post/83916869600/magic-mirror-part-vi-production-of-the)<|MERGE_RESOLUTION|>--- conflicted
+++ resolved
@@ -42,17 +42,10 @@
 - Removed `run-start.sh` script and update start commands:
   - To start using electron, use `npm run start`.
   - To start in server only mode, use `npm run server`.
-<<<<<<< HEAD
 - Remove redundant logging from modules.
-=======
 - Timestamp in log output now also contains the date
 - Turkish translation.
-
-## [2.10.2] - 2020-02-21
-
-### Added
 - Option to configure the size of the currentweather module.
->>>>>>> 39cb582e
 
 ## [2.10.1] - 2020-01-10
 
