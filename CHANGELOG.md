# MagicMirrorï¿½ Change Log

All notable changes to this project will be documented in this file.
This project adheres to [Semantic Versioning](https://semver.org/).

?? **Donate:** Enjoying MagicMirrorï¿½? [Please consider a donation!](https://magicmirror.builders/donate) With your help we can continue to improve the MagicMirrorï¿½

## [2.14.0] - Unreleased (Develop Branch)

_This release is scheduled to be released on 2021-01-01._

### Added

- Added new log level "debug" to the logger.
<<<<<<< HEAD
- Added new parameter "useKmh" to weather module for displaying wind speed as kmh.
- Chuvash translation.
=======
- Added Weatherbit as a provider to Weather module.
- Added Hindi & Gujarati translation.
- Chuvash translation.
- Calendar: new options "limitDays" and "coloredEvents"
- Added new option "limitDays" - limit the number of discreet days displayed
- Added new option "customEvents" - use custom symbol/color based on keyword in event title
>>>>>>> 72f0d778

### Updated

- Weather module - forecast now show TODAY and TOMORROW instead of weekday, to make it easier to understand.
- Update dependencies to latest versions.
- Update lithuanian translation.

### Deleted

### Fixed

- JSON Parse translation files with comments crashing UI. (#2149)
- Calendar parsing where RRULE bug returns wrong date, add Windows timezone name support. (#2145, #2151)
- Wrong node-ical version installed (package.json) requested version. (#2153)
- Fix calendar fetcher subsequent timing (#2160)
- Rename Greek translation to correct ISO 639-1 alpha-2 code (gr > el). (#2155)
- Add a space after icons of sunrise and sunset (#2169)
- Fix calendar when no DTEND record found in event, startDate overlay when endDate set (#2177)
<<<<<<< HEAD
- Fix windspeed convertion error in ukmetoffice weather provider (#2189)
=======
- Fix console.debug not having timestamps (#2199)
- Fix calendar full day event east of UTC start time (#2200)
- Fix non-fullday recurring rule processing (#2216)
- Catch errors when parsing calendar data with ical (#2022)
- Corrected logic for timeFormat "relative" and "absolute"
>>>>>>> 72f0d778

## [2.13.0] - 2020-10-01

Special thanks to the following contributors: @bryanzzhu, @bugsounet, @chamakura, @cjbrunner, @easyas314, @larryare, @oemel09, @rejas, @sdetweil & @sthuber90.

?? **Note:** This update uses new dependencies. Please update using the following command: `git pull && npm install`.

### Added

- `--dry-run` option added in fetch call within updatenotification node_helper. This is to prevent
  MagicMirror from consuming any fetch result. Causes conflict with MMPM when attempting to check
  for updates to MagicMirror and/or MagicMirror modules.
- Test coverage with Istanbul, run it with `npm run test:coverage`.
- Add lithuanian language.
- Added support in weatherforecast for OpenWeather onecall API.
- Added config option to calendar-icons for recurring- and fullday-events.
- Added current, hourly (max 48), and daily (max 7) weather forecasts to weather module via OpenWeatherMap One Call API.
- Added eslint-plugin for jsdoc comments.
- Added new configDeepMerge option for module developers.

### Updated

- Change incorrect weather.js default properties.
- Cleaned up newsfeed module.
- Cleaned up jsdoc comments.
- Cleaned up clock tests.
- Move lodash into devDependencies, update other dependencies.
- Switch from ical to node-ical library.

### Fixed

- Fix backward compatibility issues for Safari < 11.
- Fix the use of "maxNumberOfDays" in the module "weatherforecast depending on the endpoint (forecast/daily or forecast)". [#2018](https://github.com/MichMich/MagicMirror/issues/2018)
- Fix calendar display. Account for current timezone. [#2068](https://github.com/MichMich/MagicMirror/issues/2068)
- Fix logLevel being set before loading config.
- Fix incorrect namespace links in svg clockfaces. [#2072](https://github.com/MichMich/MagicMirror/issues/2072)
- Fix weather/providers/weathergov for API guidelines. [#2045](https://github.com/MichMich/MagicMirror/issues/2045)
- Fix "undefined" in weather modules header. [#1985](https://github.com/MichMich/MagicMirror/issues/1985)
- Fix #2110, #2111, #2118: Recurring full day events should not use timezone adjustment. Just compare month/day.

## [2.12.0] - 2020-07-01

Special thanks to the following contributors: @AndreKoepke, @andrezibaia, @bryanzzhu, @chamakura, @DarthBrento, @Ekristoffe, @khassel, @Legion2, @ndom91, @radokristof, @rejas, @XBCreepinJesus & @ZoneMR.

?? **Note:** This update uses new dependencies. Please update using the following command: `git pull && npm install`.

### Added

- Added option to config the level of logging.
- Added prettier for an even cleaner codebase.
- Hide Sunrise/Sunset in Weather module.
- Hide Sunrise/Sunset in Current Weather module.
- Added Met Office DataHub (UK) provider.

### Updated

- Cleaned up alert module code.
- Cleaned up check_config code.
- Replaced grunt-based linters with their non-grunt equivalents.
- Switch to most of the eslint:recommended rules and fix warnings.
- Replaced insecure links with https ones.
- Cleaned up all "no-undef" warnings from eslint.
- Added location title wrapping for calendar module.
- Updated the BG translation.

### Deleted

- Removed truetype (ttf) fonts.

### Fixed

- The broken modules due to Socket.io change from last release. [#1973](https://github.com/MichMich/MagicMirror/issues/1973)
- Add backward compatibility for old module code in socketclient.js. [#1973](https://github.com/MichMich/MagicMirror/issues/1973)
- Support multiple instances of calendar module with different config. [#1109](https://github.com/MichMich/MagicMirror/issues/1109)
- Fix the use of "maxNumberOfDays" in the module "weatherforecast". [#2018](https://github.com/MichMich/MagicMirror/issues/2018)
- Throw error when check_config fails. [#1928](https://github.com/MichMich/MagicMirror/issues/1928)
- Bug fix related to 'maxEntries' not displaying Calendar events. [#2050](https://github.com/MichMich/MagicMirror/issues/2050)
- Updated ical library to latest version. [#1926](https://github.com/MichMich/MagicMirror/issues/1926)
- Fix config check after merge of prettier [#2109](https://github.com/MichMich/MagicMirror/issues/2109)

## [2.11.0] - 2020-04-01

?? READ THIS BEFORE UPDATING ??

In the past years the project has grown a lot. This came with a huge downside: poor maintainability. If I let the project continue the way it was, it would eventually crash and burn. More important: I would completely lose the drive and interest to continue the project. Because of this the decision was made to simplify the core by removing all side features like automatic installers and support for exotic platforms. This release (2.11.0) is the first real release that will reflect (parts) of these changes. As a result of this, some things might break. So before you continue make sure to backup your installation. Your config, your modules or better yet: your full MagicMirror folder. In other words: update at your own risk.

For more information regarding this major change, please check issue [#1860](https://github.com/MichMich/MagicMirror/issues/1860).

### Deleted

- Remove installers.
- Remove externalized scripts.
- Remove jshint dependency, instead eslint checks your config file now

### Added

- Brazilian translation for "FEELS".
- Ukrainian translation.
- Finnish translation for "PRECIP", "UPDATE_INFO_MULTIPLE" and "UPDATE_INFO_SINGLE".
- Added the ability to hide the temp label and weather icon in the `currentweather` module to allow showing only information such as wind and sunset/rise.
- The `clock` module now optionally displays sun and moon data, including rise/set times, remaining daylight, and percent of moon illumination.
- Added Hebrew translation.
- Add HTTPS support and update config.js.sample
- Run tests on long term support and latest stable version of nodejs
- Added the ability to configure a list of modules that shouldn't be update checked.
- Run linters on git commits
- Added date functionality to compliments: display birthday wishes or celebrate an anniversary
- Add HTTPS support for clientonly-mode.

### Fixed

- Force declaration of public ip address in config file (ISSUE #1852)
- Fixes `run-start.sh`: If running in docker-container, don't check the environment, just start electron (ISSUE #1859)
- Fix calendar time offset for recurring events crossing Daylight Savings Time (ISSUE #1798)
- Fix regression in currentweather module causing 'undefined' to show up when config.hideTemp is false
- Fix FEELS translation for Croatian
- Fixed weather tests [#1840](https://github.com/MichMich/MagicMirror/issues/1840)
- Fixed Socket.io can't be used with Reverse Proxy in serveronly mode [#1934](https://github.com/MichMich/MagicMirror/issues/1934)
- Fix update checking skipping 3rd party modules the first time

### Changed

- Remove documentation from core repository and link to new dedicated docs site: [docs.magicmirror.builders](https://docs.magicmirror.builders).
- Updated config.js.sample: Corrected some grammar on `config.js.sample` comment section.
- Removed `run-start.sh` script and update start commands:
  - To start using electron, use `npm run start`.
  - To start in server only mode, use `npm run server`.
- Remove redundant logging from modules.
- Timestamp in log output now also contains the date
- Turkish translation.
- Option to configure the size of the currentweather module.
- Changed "Gevoelstemperatuur" to "Voelt als" shorter text.

## [2.10.1] - 2020-01-10

### Changed

- Updated README.md: Added links to the official documentation website and remove links to broken installer.

## [2.10.0] - 2020-01-01

Special thanks to @sdetweil for all his great contributions!

?? **Note:** This update uses new dependencies. Please update using the following command: `git pull && npm install`.

### Added

- Timestamps in log output.
- Padding in dateheader mode of the calendar module.
- New upgrade script to help users consume regular updates installers/upgrade-script.sh.
- New script to help setup pm2, without install installers/fixuppm2.sh.

### Updated

- Updated lower bound of `lodash` and `helmet` dependencies for security patches.
- Updated compliments.js to handle newline in text, as textfields to not interpolate contents.
- Updated raspberry.sh installer script to handle new platform issues, split node/npm, pm2, and screen saver changes.
- Improve handling for armv6l devices, where electron support has gone away, add optional serveronly config option.
- Improved run-start.sh to handle for serveronly mode, by choice, or when electron not available.
- Only check for xwindows running if not on macOS.

### Fixed

- Fixed issue in weatherforecast module where predicted amount of rain was not using the decimal symbol specified in config.js.
- Module header now updates correctly, if a module need to dynamically show/hide its header based on a condition.
- Fix handling of config.js for serverOnly mode commented out.
- Fixed issue in calendar module where the debug script didn't work correctly with authentication.
- Fixed issue that some full day events were not correctly recognized as such.
- Display full day events lasting multiple days as happening today instead of some days ago if they are still ongoing.

## [2.9.0] - 2019-10-01

?? **Note:** This update uses new dependencies. Please update using the following command: `git pull && npm install`. If you are having issues running Electron, make sure your [Raspbian is up to date](https://www.raspberrypi.org/documentation/raspbian/updating.md).

### Added

- Spanish translation for "PRECIP".
- Adding a Malay (Malaysian) translation for MagicMirrorï¿½.
- Add test check URLs of vendors 200 and 404 HTTP CODE.
- Add tests for new weather module and helper to stub ajax requests.

### Updated

- Updatenotification module: Display update notification for a limited (configurable) time.
- Enabled e2e/vendor_spec.js tests.
- The css/custom.css will be renamed after the next release. We've added into `run-start.sh` an instruction by GIT to ignore with `--skip-worktree` and `rm --cached`. [#1540](https://github.com/MichMich/MagicMirror/issues/1540)
- Disable sending of notification CLOCK_SECOND when displaySeconds is false.

### Fixed

- Updatenotification module: Properly handle race conditions, prevent crash.
- Send `NEWS_FEED` notification also for the first news messages which are shown.
- Fixed issue where weather module would not refresh data after a network or API outage. [#1722](https://github.com/MichMich/MagicMirror/issues/1722)
- Fixed weatherforecast module not displaying rain amount on fallback endpoint.
- Notifications CLOCK_SECOND & CLOCK_MINUTE being from startup instead of matched against the clock and avoid drifting.

## [2.8.0] - 2019-07-01

?? **Note:** This update uses new dependencies. Please update using the following command: `git pull && npm install`. If you are having issues running Electron, make sure your [Raspbian is up to date](https://www.raspberrypi.org/documentation/raspbian/updating.md).

### Added

- Option to show event location in calendar
- Finnish translation for "Feels" and "Weeks"
- Russian translation for "Feels"
- Calendar module: added `nextDaysRelative` config option
- Add `broadcastPastEvents` config option for calendars to include events from the past `maximumNumberOfDays` in event broadcasts
- Added feature to broadcast news feed items `NEWS_FEED` and updated news items `NEWS_FEED_UPDATED` in default [newsfeed](https://github.com/MichMich/MagicMirror/tree/develop/modules/default/newsfeed) module (when news is updated) with documented default and `config.js` options in [README.md](https://github.com/MichMich/MagicMirror/blob/develop/modules/default/newsfeed/README.md)
- Added notifications to default `clock` module broadcasting `CLOCK_SECOND` and `CLOCK_MINUTE` for the respective time elapsed.
- Added UK Met Office Datapoint feed as a provider in the default weather module.
- Added new provider class
- Added suncalc.js dependency to calculate sun times (not provided in UK Met Office feed)
- Added "tempUnits" and "windUnits" to allow, for example, temp in metric (i.e. celsius) and wind in imperial (i.e. mph). These will override "units" if specified, otherwise the "units" value will be used.
- Use Feels Like temp from feed if present
- Optionally display probability of precipitation (PoP) in current weather (UK Met Office data)
- Automatically try to fix eslint errors by passing `--fix` option to it
- Added sunrise and sunset times to weathergov weather provider [#1705](https://github.com/MichMich/MagicMirror/issues/1705)
- Added "useLocationAsHeader" to display "location" in `config.js` as header when location name is not returned
- Added to `newsfeed.js`: in order to design the news article better with css, three more class-names were introduced: newsfeed-desc, newsfeed-desc, newsfeed-desc

### Updated

- English translation for "Feels" to "Feels like"
- Fixed the example calendar url in `config.js.sample`
- Update `ical.js` to solve various calendar issues.
- Update weather city list url [#1676](https://github.com/MichMich/MagicMirror/issues/1676)
- Only update clock once per minute when seconds aren't shown

### Fixed

- Fixed uncaught exception, race condition on module update
- Fixed issue [#1696](https://github.com/MichMich/MagicMirror/issues/1696), some ical files start date to not parse to date type
- Allowance HTML5 autoplay-policy (policy is changed from Chrome 66 updates)
- Handle SIGTERM messages
- Fixes sliceMultiDayEvents so it respects maximumNumberOfDays
- Minor types in default NewsFeed [README.md](https://github.com/MichMich/MagicMirror/blob/develop/modules/default/newsfeed/README.md)
- Fix typos and small syntax errors, cleanup dependencies, remove multiple-empty-lines, add semi-rule
- Fixed issues with calendar not displaying one-time changes to repeating events
- Updated the fetchedLocationName variable in currentweather.js so that city shows up in the header

### Updated installer

- give non-pi2+ users (pi0, odroid, jetson nano, mac, windows, ...) option to continue install
- use current username vs hardcoded 'pi' to support non-pi install
- check for npm installed. node install doesn't do npm anymore
- check for mac as part of PM2 install, add install option string
- update pm2 config with current username instead of hard coded 'pi'
- check for screen saver config, "/etc/xdg/lxsession", bypass if not setup

## [2.7.1] - 2019-04-02

Fixed `package.json` version number.

## [2.7.0] - 2019-04-01

?? **Note:** This update uses new dependencies. Please update using the following command: `git pull && npm install`. If you are having issues running Electron, make sure your [Raspbian is up to date](https://www.raspberrypi.org/documentation/raspbian/updating.md).

### Added

- Italian translation for "Feels"
- Basic Klingon (tlhIngan Hol) translations
- Disabled the screensaver on raspbian with installation script
- Added option to truncate the number of vertical lines a calendar item can span if `wrapEvents` is enabled.
- Danish translation for "Feels" and "Weeks"
- Added option to split multiple day events in calendar to separate numbered events
- Slovakian translation
- Alerts now can contain Font Awesome icons
- Notifications display time can be set in request
- Newsfeed: added support for `ARTICLE_INFO_REQUEST` notification
- Add `name` config option for calendars to be sent along with event broadcasts

### Updated

- Bumped the Electron dependency to v3.0.13 to support the most recent Raspbian. [#1500](https://github.com/MichMich/MagicMirror/issues/1500)
- Updated modernizr code in alert module, fixed a small typo there too
- More verbose error message on console if the config is malformed
- Updated installer script to install Node.js version 10.x

### Fixed

- Fixed temperature displays in currentweather and weatherforecast modules [#1503](https://github.com/MichMich/MagicMirror/issues/1503), [#1511](https://github.com/MichMich/MagicMirror/issues/1511).
- Fixed unhandled error on bad git data in updatenotification module [#1285](https://github.com/MichMich/MagicMirror/issues/1285).
- Weather forecast now works with openweathermap in new weather module. Daily data are displayed, see issue [#1504](https://github.com/MichMich/MagicMirror/issues/1504).
- Fixed analogue clock border display issue where non-black backgrounds used (previous fix for issue 611)
- Fixed compatibility issues caused when modules request different versions of Font Awesome, see issue [#1522](https://github.com/MichMich/MagicMirror/issues/1522). MagicMirror now uses [Font Awesome 5 with v4 shims included for backwards compatibility](https://fontawesome.com/how-to-use/on-the-web/setup/upgrading-from-version-4#shims).
- Installation script problems with raspbian
- Calendar: only show repeating count if the event is actually repeating [#1534](https://github.com/MichMich/MagicMirror/pull/1534)
- Calendar: Fix exdate handling when multiple values are specified (comma separated)
- Calendar: Fix relative date handling for fulldate events, calculate difference always from start of day [#1572](https://github.com/MichMich/MagicMirror/issues/1572)
- Fix null dereference in moduleNeedsUpdate when the module isn't visible
- Calendar: Fixed event end times by setting default calendarEndTime to "LT" (Local time format). [#1479]
- Calendar: Fixed missing calendar fetchers after server process restarts [#1589](https://github.com/MichMich/MagicMirror/issues/1589)
- Notification: fixed background color (was white text on white background)
- Use getHeader instead of data.header when creating the DOM so overwriting the function also propagates into it
- Fix documentation of `useKMPHwind` option in currentweather

### New weather module

- Fixed weather forecast table display [#1499](https://github.com/MichMich/MagicMirror/issues/1499).
- Dimmed loading indicator for weather forecast.
- Implemented config option `decimalSymbol` [#1499](https://github.com/MichMich/MagicMirror/issues/1499).
- Aligned indoor values in current weather vertical [#1499](https://github.com/MichMich/MagicMirror/issues/1499).
- Added humidity support to nunjuck unit filter.
- Do not display degree symbol for temperature in Kelvin [#1503](https://github.com/MichMich/MagicMirror/issues/1503).
- Weather forecast now works with openweathermap for both, `/forecast` and `/forecast/daily`, in new weather module. If you use the `/forecast`-weatherEndpoint, the hourly data are converted to daily data, see issues [#1504](https://github.com/MichMich/MagicMirror/issues/1504), [#1513](https://github.com/MichMich/MagicMirror/issues/1513).
- Added fade, fadePoint and maxNumberOfDays properties to the forecast mode [#1516](https://github.com/MichMich/MagicMirror/issues/1516)
- Fixed Loading string and decimalSymbol string replace [#1538](https://github.com/MichMich/MagicMirror/issues/1538)
- Show Snow amounts in new weather module [#1545](https://github.com/MichMich/MagicMirror/issues/1545)
- Added weather.gov as a new weather provider for US locations

## [2.6.0] - 2019-01-01

?? **Note:** This update uses new dependencies. Please update using the following command: `git pull && npm install`. If you are having issues updating, make sure you are running the latest version of Node.

### ? Experimental ?

- New default [module weather](modules/default/weather). This module will eventually replace the current `currentweather` and `weatherforecast` modules. The new module is still pretty experimental, but it's included so you can give it a try and help us improve this module. Please give us you feedback using [this forum post](https://forum.magicmirror.builders/topic/9335/default-weather-module-refactoring).

A huge, huge, huge thanks to user @fewieden for all his hard work on the new `weather` module!

### Added

- Possibility to add classes to the cell of symbol, title and time of the events of calendar.
- Font-awesome 5, still has 4 for backwards compatibility.
- Missing `showEnd` in calendar documentation
- Screenshot for the new feed module
- Screenshot for the compliments module
- Screenshot for the clock module
- Screenshot for the current weather
- Screenshot for the weather forecast module
- Portuguese translation for "Feels"
- Croatian translation
- Fading for dateheaders timeFormat in Calendar [#1464](https://github.com/MichMich/MagicMirror/issues/1464)
- Documentation for the existing `scale` option in the Weather Forecast module.

### Fixed

- Allow parsing recurring calendar events where the start date is before 1900
- Fixed Polish translation for Single Update Info
- Ignore entries with unparseable details in the calendar module
- Bug showing FullDayEvents one day too long in calendar fixed
- Bug in newsfeed when `removeStartTags` is used on the description [#1478](https://github.com/MichMich/MagicMirror/issues/1478)

### Updated

- The default calendar setting `showEnd` is changed to `false`.

### Changed

- The Weather Forecast module by default displays the &deg; symbol after every numeric value to be consistent with the Current Weather module.

## [2.5.0] - 2018-10-01

### Added

- Romanian translation for "Feels"
- Support multi-line compliments
- Simplified Chinese translation for "Feels"
- Polish translate for "Feels"
- French translate for "Feels"
- Translations for newsfeed module
- Support for toggling news article in fullscreen
- Hungarian translation for "Feels" and "Week"
- Spanish translation for "Feels"
- Add classes instead of inline style to the message from the module Alert
- Support for events having a duration instead of an end
- Support for showing end of events through config parameters showEnd and dateEndFormat

### Fixed

- Fixed gzip encoded calendar loading issue #1400.
- Mixup between german and spanish translation for newsfeed.
- Fixed close dates to be absolute, if no configured in the config.js - module Calendar
- Fixed the updatenotification module message about new commits in the repository, so they can be correctly localized in singular and plural form.
- Fix for weatherforecast rainfall rounding [#1374](https://github.com/MichMich/MagicMirror/issues/1374)
- Fix calendar parsing issue for Midori on RasperryPi Zero w, related to issue #694.
- Fix weather city ID link in sample config
- Fixed issue with clientonly not updating with IP address and port provided on command line.

### Updated

- Updated Simplified Chinese translation
- Swedish translations
- Hungarian translations for the updatenotification module
- Updated Norsk bokmï¿½l translation
- Updated Norsk nynorsk translation
- Consider multi days event as full day events

## [2.4.1] - 2018-07-04

### Fixed

- Fix weather parsing issue #1332.

## [2.4.0] - 2018-07-01

?? **Warning:** This release includes an updated version of Electron. This requires a Raspberry Pi configuration change to allow the best performance and prevent the CPU from overheating. Please read the information on the [MagicMirror Wiki](https://github.com/michmich/magicmirror/wiki/configuring-the-raspberry-pi#enable-the-open-gl-driver-to-decrease-electrons-cpu-usage).

?? **Note:** This update uses new dependencies. Please update using the following command: `git pull && npm install`

### Added

- Enabled translation of feelsLike for module currentweather
- Added support for on-going calendar events
- Added scroll up in fullscreen newsfeed article view
- Changed fullscreen newsfeed width from 100% to 100vw (better results)
- Added option to calendar module that colors only the symbol instead of the whole line
- Added option for new display format in the calendar module with date headers with times/events below.
- Ability to fetch compliments from a remote server
- Add regex filtering to calendar module
- Customize classes for table
- Added option to newsfeed module to only log error parsing a news article if enabled
- Add update translations for Portuguï¿½s Brasileiro

### Changed

- Upgrade to Electron 2.0.0.
- Remove yarn-or-npm which breaks production builds.
- Invoke module suspend even if no dom content. [#1308](https://github.com/MichMich/MagicMirror/issues/1308)

### Fixed

- Fixed issue where wind chill could not be displayed in Fahrenheit. [#1247](https://github.com/MichMich/MagicMirror/issues/1247)
- Fixed issues where a module crashes when it tries to dismiss a non existing alert. [#1240](https://github.com/MichMich/MagicMirror/issues/1240)
- In default module currentWeather/currentWeather.js line 296, 300, self.config.animationSpeed can not be found because the notificationReceived function does not have "self" variable.
- Fixed browser-side code to work on the Midori browser.
- Fixed issue where heat index was reporting incorrect values in Celsius and Fahrenheit. [#1263](https://github.com/MichMich/MagicMirror/issues/1263)
- Fixed weatherforecast to use dt_txt field instead of dt to handle timezones better
- Newsfeed now remembers to show the description when `"ARTICLE_LESS_DETAILS"` is called if the user wants to always show the description. [#1282](https://github.com/MichMich/MagicMirror/issues/1282)
- `clientonly/*.js` is now linted, and one linting error is fixed
- Fix issue #1196 by changing underscore to hyphen in locale id, in align with momentjs.
- Fixed issue where heat index and wind chill were reporting incorrect values in Kelvin. [#1263](https://github.com/MichMich/MagicMirror/issues/1263)

### Updated

- Updated Italian translation
- Updated German translation
- Updated Dutch translation

## [2.3.1] - 2018-04-01

### Fixed

- Downgrade electron to 1.4.15 to solve the black screen issue.[#1243](https://github.com/MichMich/MagicMirror/issues/1243)

## [2.3.0] - 2018-04-01

### Added

- Add new settings in compliments module: setting time intervals for morning and afternoon
- Add system notification `MODULE_DOM_CREATED` for notifying each module when their Dom has been fully loaded.
- Add types for module.
- Implement Danger.js to notify contributors when CHANGELOG.md is missing in PR.
- Allow scrolling in full page article view of default newsfeed module with gesture events from [MMM-Gestures](https://github.com/thobach/MMM-Gestures)
- Changed 'compliments.js' - update DOM if remote compliments are loaded instead of waiting one updateInterval to show custom compliments
- Automated unit tests utils, deprecated, translator, cloneObject(lockstrings)
- Automated integration tests translations
- Add advanced filtering to the excludedEvents configuration of the default calendar module
- New currentweather module config option: `showFeelsLike`: Shows how it actually feels like. (wind chill or heat index)
- New currentweather module config option: `useKMPHwind`: adds an option to see wind speed in Kmph instead of just m/s or Beaufort.
- Add dc:date to parsing in newsfeed module, which allows parsing of more rss feeds.

### Changed

- Add link to GitHub repository which contains the respective Dockerfile.
- Optimized automated unit tests cloneObject, cmpVersions
- Update notifications use now translation templates instead of normal strings.
- Yarn can be used now as an installation tool
- Changed Electron dependency to v1.7.13.

### Fixed

- News article in fullscreen (iframe) is now shown in front of modules.
- Forecast respects maxNumberOfDays regardless of endpoint.
- Fix exception on translation of objects.

## [2.2.2] - 2018-01-02

### Added

- Add missing `package-lock.json`.

### Changed

- Changed Electron dependency to v1.7.10.

## [2.2.1] - 2018-01-01

### Fixed

- Fixed linting errors.

## [2.2.0] - 2018-01-01

**Note:** This update uses new dependencies. Please update using the following command: `git pull && npm install`

### Changed

- Calendar week is now handled with a variable translation in order to move number language specific.
- Reverted the Electron dependency back to 1.4.15 since newer version don't seem to work on the Raspberry Pi very well.

### Added

- Add option to use [Nunjucks](https://mozilla.github.io/nunjucks/) templates in modules. (See `helloworld` module as an example.)
- Add Bulgarian translations for MagicMirrorï¿½ and Alert module.
- Add graceful shutdown of modules by calling `stop` function of each `node_helper` on SIGINT before exiting.
- Link update subtext to Github diff of current version versus tracking branch.
- Add Catalan translation.
- Add ability to filter out newsfeed items based on prohibited words found in title (resolves #1071)
- Add options to truncate description support of a feed in newsfeed module
- Add reloadInterval option for particular feed in newsfeed module
- Add no-cache entries of HTTP headers in newsfeed module (fetcher)
- Add Czech translation.
- Add option for decimal symbols other than the decimal point for temperature values in both default weather modules: WeatherForecast and CurrentWeather.

### Fixed

- Fixed issue with calendar module showing more than `maximumEntries` allows
- WeatherForecast and CurrentWeather are now using HTTPS instead of HTTP
- Correcting translation for Indonesian language
- Fix issue where calendar icons wouldn't align correctly

## [2.1.3] - 2017-10-01

**Note:** This update uses new dependencies. Please update using the following command: `git pull && npm install`

### Changed

- Remove Roboto fonts files inside `fonts` and these are installed by npm install command.

### Added

- Add `clientonly` script to start only the electron client for a remote server.
- Add symbol and color properties of event when `CALENDAR_EVENTS` notification is broadcasted from `default/calendar` module.
- Add `.vscode/` folder to `.gitignore` to keep custom Visual Studio Code config out of git.
- Add unit test the capitalizeFirstLetter function of newsfeed module.
- Add new unit tests for function `shorten` in calendar module.
- Add new unit tests for function `getLocaleSpecification` in calendar module.
- Add unit test for js/class.js.
- Add unit tests for function `roundValue` in currentweather module.
- Add test e2e showWeek feature in spanish language.
- Add warning Log when is used old authentication method in the calendar module.
- Add test e2e for helloworld module with default config text.
- Add ability for `currentweather` module to display indoor humidity via INDOOR_HUMIDITY notification.
- Add Welsh (Cymraeg) translation.
- Add Slack badge to Readme.

### Updated

- Changed 'default.js' - listen on all attached interfaces by default.
- Add execution of `npm list` after the test are ran in Travis CI.
- Change hooks for the vendors e2e tests.
- Add log when clientonly failed on starting.
- Add warning color when are using full ip whitelist.
- Set version of the `express-ipfilter` on 0.3.1.

### Fixed

- Fixed issue with incorrect alignment of analog clock when displayed in the center column of the MM.
- Fixed ipWhitelist behaviour to make empty whitelist ([]) allow any and all hosts access to the MM.
- Fixed issue with calendar module where 'excludedEvents' count towards 'maximumEntries'.
- Fixed issue with calendar module where global configuration of maximumEntries was not overridden by calendar specific config (see module doc).
- Fixed issue where `this.file(filename)` returns a path with two hashes.
- Workaround for the WeatherForecast API limitation.

## [2.1.2] - 2017-07-01

### Changed

- Revert Docker related changes in favor of [docker-MagicMirror](https://github.com/bastilimbach/docker-MagicMirror). All Docker images are outsourced. ([#856](https://github.com/MichMich/MagicMirror/pull/856))
- Change Docker base image (Debian + Node) to an arm based distro (AlpineARM + Node) ([#846](https://github.com/MichMich/MagicMirror/pull/846))
- Fix the dockerfile to have it running from the first time.

### Added

- Add in option to wrap long calendar events to multiple lines using `wrapEvents` configuration option.
- Add test e2e `show title newsfeed` for newsfeed module.
- Add task to check configuration file.
- Add test check URLs of vendors.
- Add test of match current week number on clock module with showWeek configuration.
- Add test default modules present modules/default/defaultmodules.js.
- Add unit test calendar_modules function capFirst.
- Add test for check if exists the directories present in defaults modules.
- Add support for showing wind direction as an arrow instead of abbreviation in currentWeather module.
- Add support for writing translation functions to support flexible word order
- Add test for check if exits the directories present in defaults modules.
- Add calendar option to set a separate date format for full day events.
- Add ability for `currentweather` module to display indoor temperature via INDOOR_TEMPERATURE notification
- Add ability to change the path of the `custom.css`.
- Add translation Dutch to Alert module.
- Added Romanian translation.

### Updated

- Added missing keys to Polish translation.
- Added missing key to German translation.
- Added better translation with flexible word order to Finnish translation.

### Fixed

- Fix instruction in README for using automatically installer script.
- Bug of duplicated compliments as described in [here](https://forum.magicmirror.builders/topic/2381/compliments-module-stops-cycling-compliments).
- Fix double message about port when server is starting
- Corrected Swedish translations for TODAY/TOMORROW/DAYAFTERTOMORROW.
- Removed unused import from js/electron.js
- Made calendar.js respect config.timeFormat irrespective of locale setting.
- Fixed alignment of analog clock when a large calendar is displayed in the same side bar.

## [2.1.1] - 2017-04-01

**Note:** This update uses new dependencies. Please update using the following command: `git pull && npm install`

### Changed

- Add `anytime` group for Compliments module.
- Compliments module can use remoteFile without default daytime arrays defined.
- Installer: Use init config.js from config.js.sample.
- Switched out `rrule` package for `rrule-alt` and fixes in `ical.js` in order to fix calendar issues. ([#565](https://github.com/MichMich/MagicMirror/issues/565))
- Make mouse events pass through the region fullscreen_above to modules below.
- Scaled the splash screen down to make it a bit more subtle.
- Replace HTML tables with markdown tables in README files.
- Added `DAYAFTERTOMORROW`, `UPDATE_NOTIFICATION` and `UPDATE_NOTIFICATION_MODULE` to Finnish translations.
- Run `npm test` on Travis automatically.
- Show the splash screen image even when is reboot or halted.
- Added some missing translation strings in the sv.json file.
- Run task jsonlint to check translation files.
- Restructured Test Suite.

### Added

- Added Docker support (Pull Request [#673](https://github.com/MichMich/MagicMirror/pull/673)).
- Calendar-specific support for `maximumEntries`, and `maximumNumberOfDays`.
- Add loaded function to modules, providing an async callback.
- Made default newsfeed module aware of gesture events from [MMM-Gestures](https://github.com/thobach/MMM-Gestures)
- Add use pm2 for manager process into Installer RaspberryPi script.
- Russian Translation.
- Afrikaans Translation.
- Add postinstall script to notify user that MagicMirror installed successfully despite warnings from NPM.
- Init tests using mocha.
- Option to use RegExp in Calendar's titleReplace.
- Hungarian Translation.
- Icelandic Translation.
- Add use a script to prevent when is run by SSH session set DISPLAY environment.
- Enable ability to set configuration file by the environment variable called MM_CONFIG_FILE.
- Option to give each calendar a different color.
- Option for colored min-temp and max-temp.
- Add test e2e helloworld.
- Add test e2e environment.
- Add `chai-as-promised` npm module to devDependencies.
- Basic set of tests for clock module.
- Run e2e test in Travis.
- Estonian Translation.
- Add test for compliments module for parts of day.
- Korean Translation.
- Added console warning on startup when deprecated config options are used.
- Add option to display temperature unit label to the current weather module.
- Added ability to disable wrapping of news items.
- Added in the ability to hide events in the calendar module based on simple string filters.
- Updated Norwegian translation.
- Added hideLoading option for News Feed module.
- Added configurable dateFormat to clock module.
- Added multiple calendar icon support.
- Added tests for Translations, dev argument, version, dev console.
- Added test anytime feature compliments module.
- Added test ipwhitelist configuration directive.
- Added test for calendar module: default, basic-auth, backward compatibility, fail-basic-auth.
- Added meta tags to support fullscreen mode on iOS (for server mode)
- Added `ignoreOldItems` and `ignoreOlderThan` options to the News Feed module
- Added test for MM_PORT environment variable.
- Added a configurable Week section to the clock module.

### Fixed

- Update .gitignore to not ignore default modules folder.
- Remove white flash on boot up.
- Added `update` in Raspberry Pi installation script.
- Fix an issue where the analog clock looked scrambled. ([#611](https://github.com/MichMich/MagicMirror/issues/611))
- If units are set to imperial, the showRainAmount option of weatherforecast will show the correct unit.
- Module currentWeather: check if temperature received from api is defined.
- Fix an issue with module hidden status changing to `true` although lock string prevented showing it.
- Fix newsfeed module bug (removeStartTags)
- Fix when is set MM_PORT environment variable.
- Fixed missing animation on `this.show(speed)` when module is alone in a region.

## [2.1.0] - 2016-12-31

**Note:** This update uses new dependencies. Please update using the following command: `git pull && npm install`

### Added

- Finnish translation.
- Danish translation.
- Turkish translation.
- Option to limit access to certain IP addresses based on the value of `ipWhitelist` in the `config.js`, default is access from localhost only (Issue [#456](https://github.com/MichMich/MagicMirror/issues/456)).
- Added ability to change the point of time when calendar events get relative.
- Add Splash screen on boot.
- Add option to show humidity in currentWeather module.
- Add VSCode IntelliSense support.
- Module API: Add Visibility locking to module system. [See documentation](https://github.com/MichMich/MagicMirror/tree/develop/modules#visibility-locking) for more information.
- Module API: Method to overwrite the module's header. [See documentation](https://github.com/MichMich/MagicMirror/tree/develop/modules#getheader) for more information.
- Module API: Option to define the minimum MagicMirror version to run a module. [See documentation](https://github.com/MichMich/MagicMirror/tree/develop/modules#requiresversion) for more information.
- Calendar module now broadcasts the event list to all other modules using the notification system. [See documentation](https://github.com/MichMich/MagicMirror/tree/develop/modules/default/calendar) for more information.
- Possibility to use the calendar feed as the source for the weather (currentweather & weatherforecast) location data. [See documentation](https://github.com/MichMich/MagicMirror/tree/develop/modules/default/weatherforecast) for more information.
- Added option to show rain amount in the weatherforecast default module
- Add module `updatenotification` to get an update whenever a new version is available. [See documentation](https://github.com/MichMich/MagicMirror/tree/develop/modules/default/updatenotification) for more information.
- Add the ability to set timezone on the date display in the Clock Module
- Ability to set date format in calendar module
- Possibility to use currentweather for the compliments
- Added option `disabled` for modules.
- Added option `address` to set bind address.
- Added option `onlyTemp` for currentweather module to show only current temperature and weather icon.
- Added option `remoteFile` to compliments module to load compliment array from filesystem.
- Added option `zoom` to scale the whole mirror display with a given factor.
- Added option `roundTemp` for currentweather and weatherforecast modules to display temperatures rounded to nearest integer.
- Added ability set the classes option to compliments module for style and text size of compliments.
- Added ability to configure electronOptions
- Calendar module: option to hide private events
- Add root_path for global vars

### Updated

- Modified translations for Frysk.
- Modified core English translations.
- Updated package.json as a result of Snyk security update.
- Improve object instantiation to prevent reference errors.
- Improve logger. `Log.log()` now accepts multiple arguments.
- Remove extensive logging in newsfeed node helper.
- Calendar times are now uniformly capitalized.
- Modules are now secure, and Helmet is now used to prevent abuse of the Mirror's API.

### Fixed

- Solve an issue where module margins would appear when the first module of a section was hidden.
- Solved visual display errors on chrome, if all modules in one of the right sections are hidden.
- Global and Module default config values are no longer modified when setting config values.
- Hide a region if all modules in a region are hidden. Prevention unwanted margins.
- Replaced `electron-prebuilt` package with `electron` in order to fix issues that would happen after 2017.
- Documentation of alert module

## [2.0.5] - 2016-09-20

### Added

- Added ability to remove tags from the beginning or end of newsfeed items in 'newsfeed.js'.
- Added ability to define "the day after tomorrow" for calendar events (Definition for German and Dutch already included).
- Added CII Badge (we are compliant with the CII Best Practices)
- Add support for doing http basic auth when loading calendars
- Add the ability to turn off and on the date display in the Clock Module

### Fixed

- Fix typo in installer.
- Add message to unsupported Pi error to mention that Pi Zeros must use server only mode, as ARMv6 is unsupported. Closes #374.
- Fix API url for weather API.

### Updated

- Force fullscreen when kioskmode is active.
- Update the .github templates and information with more modern information.
- Update the Gruntfile with a more functional StyleLint implementation.

## [2.0.4] - 2016-08-07

### Added

- Brazilian Portuguese Translation.
- Option to enable Kiosk mode.
- Added ability to start the app with Dev Tools.
- Added ability to turn off the date display in `clock.js` when in analog mode.
- Greek Translation

### Fixed

- Prevent `getModules()` selectors from returning duplicate entries.
- Append endpoints of weather modules with `/` to retrieve the correct data. (Issue [#337](https://github.com/MichMich/MagicMirror/issues/337))
- Corrected grammar in `module.js` from 'suspend' to 'suspended'.
- Fixed openweathermap.org URL in config sample.
- Prevent currentweather module from crashing when received data object is incorrect.
- Fix issue where translation loading prevented the UI start-up when the language was set to 'en'. (Issue [#388](https://github.com/MichMich/MagicMirror/issues/388))

### Updated

- Updated package.json to fix possible vulnerabilities. (Using Snyk)
- Updated weathericons
- Updated default weatherforecast to work with the new icons.
- More detailed error message in case config file couldn't be loaded.

## [2.0.3] - 2016-07-12

### Added

- Add max newsitems parameter to the newsfeed module.
- Translations for Simplified Chinese, Traditional Chinese and Japanese.
- Polish Translation
- Add an analog clock in addition to the digital one.

### Fixed

- Edit Alert Module to display title & message if they are provided in the notification (Issue [#300](https://github.com/MichMich/MagicMirror/issues/300))
- Removed 'null' reference from updateModuleContent(). This fixes recent Edge and Internet Explorer browser displays (Issue [#319](https://github.com/MichMich/MagicMirror/issues/319))

### Changed

- Added default string to calendar titleReplace.

## [2.0.2] - 2016-06-05

### Added

- Norwegian Translations (nb and nn)
- Portuguese Translation
- Swedish Translation

### Fixed

- Added reference to Italian Translation.
- Added the missing NE translation to all languages. [#344](https://github.com/MichMich/MagicMirror/issues/344)
- Added proper User-Agent string to calendar call.

### Changed

- Add option to use locationID in weather modules.

## [2.0.1] - 2016-05-18

### Added

- Changelog
- Italian Translation

### Changed

- Improve the installer by fetching the latest Node.js without any 3rd party interferences.

## [2.0.0] - 2016-05-03

### Initial release of MagicMirrorï¿½

It includes (but is not limited to) the following features:

- Modular system allowing 3rd party plugins.
- An Node/Electron based application taking away the need for external servers or browsers.
- A complete development API documentation.
- Small cute fairies that kiss you while you sleep.

## [1.0.0] - 2014-02-16

### Initial release of MagicMirror.

This was part of the blogpost: [https://michaelteeuw.nl/post/83916869600/magic-mirror-part-vi-production-of-the](https://michaelteeuw.nl/post/83916869600/magic-mirror-part-vi-production-of-the)<|MERGE_RESOLUTION|>--- conflicted
+++ resolved
@@ -12,17 +12,14 @@
 ### Added
 
 - Added new log level "debug" to the logger.
-<<<<<<< HEAD
 - Added new parameter "useKmh" to weather module for displaying wind speed as kmh.
 - Chuvash translation.
-=======
 - Added Weatherbit as a provider to Weather module.
 - Added Hindi & Gujarati translation.
 - Chuvash translation.
 - Calendar: new options "limitDays" and "coloredEvents"
 - Added new option "limitDays" - limit the number of discreet days displayed
 - Added new option "customEvents" - use custom symbol/color based on keyword in event title
->>>>>>> 72f0d778
 
 ### Updated
 
@@ -41,15 +38,12 @@
 - Rename Greek translation to correct ISO 639-1 alpha-2 code (gr > el). (#2155)
 - Add a space after icons of sunrise and sunset (#2169)
 - Fix calendar when no DTEND record found in event, startDate overlay when endDate set (#2177)
-<<<<<<< HEAD
 - Fix windspeed convertion error in ukmetoffice weather provider (#2189)
-=======
 - Fix console.debug not having timestamps (#2199)
 - Fix calendar full day event east of UTC start time (#2200)
 - Fix non-fullday recurring rule processing (#2216)
 - Catch errors when parsing calendar data with ical (#2022)
 - Corrected logic for timeFormat "relative" and "absolute"
->>>>>>> 72f0d778
 
 ## [2.13.0] - 2020-10-01
 
