# MagicMirror² Change Log
All notable changes to this project will be documented in this file.
This project adheres to [Semantic Versioning](http://semver.org/).

<<<<<<< HEAD
## [2.4.0] - Unreleased (Current Develop Branch)

*This release is scheduled to be released on 2018-07-01.*

### Added

### Changed

### Fixed

=======
## [2.3.1] - 2018-04-01

### Fixed

- Downgrade electron to 1.4.15 to solve the black screen issue.[#1243](https://github.com/MichMich/MagicMirror/issues/1243)

>>>>>>> eaaa62a7
## [2.3.0] - 2018-04-01

### Added

- Add new settings in compliments module: setting time intervals for morning and afternoon
- Add system notification `MODULE_DOM_CREATED` for notifying each module when their Dom has been fully loaded.
- Add types for module.
- Implement Danger.js to notify contributors when CHANGELOG.md is missing in PR.
- Allow to scroll in full page article view of default newsfeed module with gesture events from [MMM-Gestures](https://github.com/thobach/MMM-Gestures)
- Changed 'compliments.js' - update DOM if remote compliments are loaded instead of waiting one updateInterval to show custom compliments
- Automated unit tests utils, deprecated, translator, cloneObject(lockstrings)
- Automated integration tests translations
- Add advanced filtering to the excludedEvents configuration of the default calendar module
- New currentweather module config option: `showFeelsLike`: Shows how it actually feels like. (wind chill or heat index)
- New currentweather module config option: `useKMPHwind`: adds an option to see wind speed in Kmph instead of just m/s or Beaufort.
- Add dc:date to parsing in newsfeed module, which allows parsing of more rss feeds.

### Changed
- Add link to GitHub repository which contains the respective Dockerfile.
- Optimized automated unit tests cloneObject, cmpVersions
- Update notifications use now translation templates instead of normal strings.
- Yarn can be used now as an installation tool
- Changed Electron dependency to v1.7.13.

### Fixed
- News article in fullscreen (iframe) is now shown in front of modules.
- Forecast respects maxNumberOfDays regardless of endpoint.
- Fix exception on translation of objects.

## [2.2.2] - 2018-01-02

### Added

- Add missing `package-lock.json`.

### Changed

- Changed Electron dependency to v1.7.10.

## [2.2.1] - 2018-01-01

### Fixed
- Fixed linting errors.

## [2.2.0] - 2018-01-01

**Note:** This update uses new dependencies. Please update using the following command: `git pull && npm install`

### Changed
- Calender week is now handled with a variable translation in order to move number language specific.
- Reverted the Electron dependency back to 1.4.15 since newer version don't seem to work on the Raspberry Pi very well.

### Added
- Add option to use [Nunjucks](https://mozilla.github.io/nunjucks/) templates in modules. (See `helloworld` module as an example.)
- Add Bulgarian translations for MagicMirror² and Alert module.
- Add graceful shutdown of modules by calling `stop` function of each `node_helper` on SIGINT before exiting.
- Link update subtext to Github diff of current version versus tracking branch.
- Add Catalan translation.
- Add ability to filter out newsfeed items based on prohibited words found in title (resolves #1071)
- Add options to truncate description support of a feed in newsfeed module
- Add reloadInterval option for particular feed in newsfeed module
- Add no-cache entries of HTTP headers in newsfeed module (fetcher)
- Add Czech translation.
- Add option for decimal symbols other than the decimal point for temperature values in both default weather modules: WeatherForecast and CurrentWeather.

### Fixed
- Fixed issue with calendar module showing more than `maximumEntries` allows
- WeatherForecast and CurrentWeather are now using HTTPS instead of HTTP
- Correcting translation for Indonesian language
- Fix issue where calendar icons wouldn't align correctly

## [2.1.3] - 2017-10-01

**Note:** This update uses new dependencies. Please update using the following command: `git pull && npm install`

### Changed
- Remove Roboto fonts files inside `fonts` and these are installed by npm install command.

### Added
- Add `clientonly` script to start only the electron client for a remote server.
- Add symbol and color properties of event when `CALENDAR_EVENTS` notification is broadcasted from `default/calendar` module.
- Add `.vscode/` folder to `.gitignore` to keep custom Visual Studio Code config out of git.
- Add unit test the capitalizeFirstLetter function of newfeed module.
- Add new unit tests for function `shorten` in calendar module.
- Add new unit tests for function `getLocaleSpecification` in calendar module.
- Add unit test for js/class.js.
- Add unit tests for function `roundValue` in currentweather module.
- Add test e2e showWeek feature in spanish language.
- Add warning Log when is used old authentication method in the calendar module.
- Add test e2e for helloworld module with default config text.
- Add ability for `currentweather` module to display indoor humidity via INDOOR_HUMIDITY notification.
- Add Welsh (Cymraeg) translation.
- Add Slack badge to Readme.

### Updated
- Changed 'default.js' - listen on all attached interfaces by default.
- Add execution of `npm list` after the test are ran in Travis CI.
- Change hooks for the vendors e2e tests.
- Add log when clientonly failed on starting.
- Add warning color when are using full ip whitelist.
- Set version of the `express-ipfilter` on 0.3.1.

### Fixed
- Fixed issue with incorrect allignment of analog clock when displayed in the center column of the MM.
- Fixed ipWhitelist behaviour to make empty whitelist ([]) allow any and all hosts access to the MM.
- Fixed issue with calendar module where 'excludedEvents' count towards 'maximumEntries'.
- Fixed issue with calendar module where global configuration of maximumEntries was not overridden by calendar specific config (see module doc).
- Fixed issue where `this.file(filename)` returns a path with two hashes.
- Workaround for the WeatherForecast API limitation.

## [2.1.2] - 2017-07-01

### Changed
- Revert Docker related changes in favor of [docker-MagicMirror](https://github.com/bastilimbach/docker-MagicMirror). All Docker images are outsourced. ([#856](https://github.com/MichMich/MagicMirror/pull/856))
- Change Docker base image (Debian + Node) to an arm based distro (AlpineARM + Node) ([#846](https://github.com/MichMich/MagicMirror/pull/846))
- Fix the dockerfile to have it running from the first time.

### Added
- Add in option to wrap long calendar events to multiple lines using `wrapEvents` configuration option.
- Add test e2e `show title newsfeed` for newsfeed module.
- Add task to check configuration file.
- Add test check URLs of vendors.
- Add test of match current week number on clock module with showWeek configuration.
- Add test default modules present modules/default/defaultmodules.js.
- Add unit test calendar_modules function capFirst.
- Add test for check if exists the directories present in defaults modules.
- Add support for showing wind direction as an arrow instead of abbreviation in currentWeather module.
- Add support for writing translation fucntions to support flexible word order
- Add test for check if exits the directories present in defaults modules.
- Add calendar option to set a separate date format for full day events.
- Add ability for `currentweather` module to display indoor temperature via INDOOR_TEMPERATURE notification
- Add ability to change the path of the `custom.css`.
- Add translation Dutch to Alert module.
- Added Romanian translation.

### Updated
- Added missing keys to Polish translation.
- Added missing key to German translation.
- Added better translation with flexible word order to Finnish translation.

### Fixed
- Fix instruction in README for using automatically installer script.
- Bug of duplicated compliments as described in [here](https://forum.magicmirror.builders/topic/2381/compliments-module-stops-cycling-compliments).
- Fix double message about port when server is starting
- Corrected Swedish translations for TODAY/TOMORROW/DAYAFTERTOMORROW.
- Removed unused import from js/electron.js
- Made calendar.js respect config.timeFormat irrespecive of locale setting.
- Fixed alignment of analog clock when a large calendar is displayed in the same side bar.

## [2.1.1] - 2017-04-01

**Note:** This update uses new dependencies. Please update using the following command: `git pull && npm install`

### Changed
- Add `anytime` group for Compliments module.
- Compliments module can use remoteFile without default daytime arrays defined.
- Installer: Use init config.js from config.js.sample.
- Switched out `rrule` package for `rrule-alt` and fixes in `ical.js` in order to fix calendar issues. ([#565](https://github.com/MichMich/MagicMirror/issues/565))
- Make mouse events pass through the region fullscreen_above to modules below.
- Scaled the splash screen down to make it a bit more subtle.
- Replace HTML tables with markdown tables in README files.
- Added `DAYAFTERTOMORROW`, `UPDATE_NOTIFICATION` and `UPDATE_NOTIFICATION_MODULE` to Finnish translations.
- Run `npm test` on Travis automatically.
- Show the splash screen image even when is reboot or halted.
- Added some missing translaton strings in the sv.json file.
- Run task jsonlint to check translation files.
- Restructured Test Suite.

### Added
- Added Docker support (Pull Request [#673](https://github.com/MichMich/MagicMirror/pull/673)).
- Calendar-specific support for `maximumEntries`, and ` maximumNumberOfDays`.
- Add loaded function to modules, providing an async callback.
- Made default newsfeed module aware of gesture events from [MMM-Gestures](https://github.com/thobach/MMM-Gestures)
- Add use pm2 for manager process into Installer RaspberryPi script.
- Russian Translation.
- Afrikaans Translation.
- Add postinstall script to notify user that MagicMirror installed successfully despite warnings from NPM.
- Init tests using mocha.
- Option to use RegExp in Calendar's titleReplace.
- Hungarian Translation.
- Icelandic Translation.
- Add use a script to prevent when is run by SSH session set DISPLAY enviroment.
- Enable ability to set configuration file by the enviroment variable called MM_CONFIG_FILE.
- Option to give each calendar a different color.
- Option for colored min-temp and max-temp.
- Add test e2e helloworld.
- Add test e2e enviroment.
- Add `chai-as-promised` npm module to devDependencies.
- Basic set of tests for clock module.
- Run e2e test in Travis.
- Estonian Translation.
- Add test for compliments module for parts of day.
- Korean Translation.
- Added console warning on startup when deprecated config options are used.
- Add option to display temperature unit label to the current weather module.
- Added ability to disable wrapping of news items.
- Added in the ability to hide events in the calendar module based on simple string filters.
- Updated Norwegian translation.
- Added hideLoading option for News Feed module.
- Added configurable dateFormat to clock module.
- Added multiple calendar icon support.
- Added tests for Translations, dev argument, version, dev console.
- Added test anytime feature compliments module.
- Added test ipwhitelist configuration directive.
- Added test for calendar module: default, basic-auth, backward compability, fail-basic-auth.
- Added meta tags to support fullscreen mode on iOS (for server mode)
- Added `ignoreOldItems` and `ignoreOlderThan` options to the News Feed module
- Added test for MM_PORT enviroment variable.
- Added a configurable Week section to the clock module.

### Fixed
- Update .gitignore to not ignore default modules folder.
- Remove white flash on boot up.
- Added `update` in Raspberry Pi installation script.
- Fix an issue where the analog clock looked scrambled. ([#611](https://github.com/MichMich/MagicMirror/issues/611))
- If units is set to imperial, the showRainAmount option of weatherforecast will show the correct unit.
- Module currentWeather: check if temperature received from api is defined.
- Fix an issue with module hidden status changing to `true` although lock string prevented showing it.
- Fix newsfeed module bug (removeStartTags)
- Fix when is set MM_PORT enviroment variable.
- Fixed missing animation on `this.show(speed)` when module is alone in a region.

## [2.1.0] - 2016-12-31

**Note:** This update uses new dependencies. Please update using the following command: `git pull && npm install`

### Added
- Finnish translation.
- Danish translation.
- Turkish translation.
- Option to limit access to certain IP addresses based on the value of `ipWhitelist` in the `config.js`, default is access from localhost only (Issue [#456](https://github.com/MichMich/MagicMirror/issues/456)).
- Added ability to change the point of time when calendar events get relative.
- Add Splash screen on boot.
- Add option to show humidity in currentWeather module.
- Add VSCode IntelliSense support.
- Module API: Add Visibility locking to module system. [See documentation](https://github.com/MichMich/MagicMirror/tree/develop/modules#visibility-locking) for more information.
- Module API: Method to overwrite the module's header. [See documentation](https://github.com/MichMich/MagicMirror/tree/develop/modules#getheader) for more information.
- Module API: Option to define the minimum MagicMirror version to run a module. [See documentation](https://github.com/MichMich/MagicMirror/tree/develop/modules#requiresversion) for more information.
- Calendar module now broadcasts the event list to all other modules using the notification system. [See documentation](https://github.com/MichMich/MagicMirror/tree/develop/modules/default/calendar) for more information.
- Possibility to use the the calendar feed as the source for the weather (currentweather & weatherforecast) location data. [See documentation](https://github.com/MichMich/MagicMirror/tree/develop/modules/default/weatherforecast) for more information.
- Added option to show rain amount in the weatherforecast default module
- Add module `updatenotification` to get an update whenever a new version is availabe. [See documentation](https://github.com/MichMich/MagicMirror/tree/develop/modules/default/updatenotification) for more information.
- Add the abilty to set timezone on the date display in the Clock Module
- Ability to set date format in calendar module
- Possibility to use currentweather for the compliments
- Added option `disabled` for modules.
- Added option `address` to set bind address.
- Added option `onlyTemp` for currentweather module to show show only current temperature and weather icon.
- Added option `remoteFile` to compliments module to load compliment array from filesystem.
- Added option `zoom` to scale the whole mirror display with a given factor.
- Added option `roundTemp` for currentweather and weatherforecast modules to display temperatures rounded to nearest integer.
- Added abilty set the classes option to compliments module for style and text size of compliments.
- Added ability to configure electronOptions
- Calendar module: option to hide private events
- Add root_path for global vars

### Updated
- Modified translations for Frysk.
- Modified core English translations.
- Updated package.json as a result of Snyk security update.
- Improve object instantiation to prevent reference errors.
- Improve logger. `Log.log()` now accepts multiple arguments.
- Remove extensive logging in newsfeed node helper.
- Calendar times are now uniformly capitalized.
- Modules are now secure, and Helmet is now used to prevent abuse of the Mirror's API.

### Fixed
- Solve an issue where module margins would appear when the first module of a section was hidden.
- Solved visual display errors on chrome, if all modules in one of the right sections are hidden.
- Global and Module default config values are no longer modified when setting config values.
- Hide a region if all modules in a region are hidden. Prevention unwanted margins.
- Replaced `electron-prebuilt` package with `electron` in order to fix issues that would happen after 2017.
- Documentation of alert module

## [2.0.5] - 2016-09-20

### Added
- Added ability to remove tags from the beginning or end of newsfeed items in 'newsfeed.js'.
- Added ability to define "the day after tomorrow" for calendar events (Definition for German and Dutch already included).
- Added CII Badge (we are compliant with the CII Best Practices)
- Add support for doing http basic auth when loading calendars
- Add the abilty to turn off and on the date display in the Clock Module

### Fixed
- Fix typo in installer.
- Add message to unsupported Pi error to mention that Pi Zeros must use server only mode, as ARMv6 is unsupported. Closes #374.
- Fix API url for weather API.

### Updated
- Force fullscreen when kioskmode is active.
- Update the .github templates and information with more modern information.
- Update the Gruntfile with a more functional StyleLint implementation.

## [2.0.4] - 2016-08-07

### Added
- Brazilian Portuguese Translation.
- Option to enable Kiosk mode.
- Added ability to start the app with Dev Tools.
- Added ability to turn off the date display in `clock.js` when in analog mode.
- Greek Translation

### Fixed
- Prevent `getModules()` selectors from returning duplicate entries.
- Append endpoints of weather modules with `/` to retreive the correct data. (Issue [#337](https://github.com/MichMich/MagicMirror/issues/337))
- Corrected grammer in `module.js` from 'suspend' to 'suspended'.
- Fixed openweathermap.org URL in config sample.
- Prevent currentweather module from crashing when received data object is incorrect.
- Fix issue where translation loading prevented the UI start-up when the language was set to 'en'. (Issue [#388](https://github.com/MichMich/MagicMirror/issues/388))

### Updated
- Updated package.json to fix possible vulnerabilities. (Using Snyk)
- Updated weathericons
- Updated default weatherforecast to work with the new icons.
- More detailed error message in case config file couldn't be loaded.

## [2.0.3] - 2016-07-12
### Added
- Add max newsitems parameter to the newsfeed module.
- Translations for Simplified Chinese, Traditional Chinese and Japanese.
- Polish Translation
- Add an analog clock in addition to the digital one.

### Fixed
- Edit Alert Module to display title & message if they are provided in the notification (Issue [#300](https://github.com/MichMich/MagicMirror/issues/300))
- Removed 'null' reference from updateModuleContent(). This fixes recent Edge and Internet Explorer browser displays (Issue [#319](https://github.com/MichMich/MagicMirror/issues/319))

### Changed
- Added default string to calendar titleReplace.

## [2.0.2] - 2016-06-05
### Added
- Norwegian Translations (nb and nn)
- Portuguese Translation
- Swedish Translation

### Fixed
- Added reference to Italian Translation.
- Added the missing NE translation to all languages. [#344](https://github.com/MichMich/MagicMirror/issues/344)
- Added proper User-Agent string to calendar call.

### Changed
- Add option to use locationID in weather modules.

## [2.0.1] - 2016-05-18
### Added
- Changelog
- Italian Translation

### Changed
- Improve the installer by fetching the latest Node.js without any 3rd party interferences.

## [2.0.0] - 2016-05-03
### Initial release of MagicMirror²
It includes (but is not limited to) the following features:
- Modular system allowing 3rd party plugins.
- An Node/Electron based application taking away the need for external servers or browsers.
- A complete development API documentation.
- Small cute fairies that kiss you while you sleep.

## [1.0.0] - 2014-02-16
### Initial release of MagicMirror.
This was part of the blogpost: [http://michaelteeuw.nl/post/83916869600/magic-mirror-part-vi-production-of-the](http://michaelteeuw.nl/post/83916869600/magic-mirror-part-vi-production-of-the)<|MERGE_RESOLUTION|>--- conflicted
+++ resolved
@@ -2,7 +2,6 @@
 All notable changes to this project will be documented in this file.
 This project adheres to [Semantic Versioning](http://semver.org/).
 
-<<<<<<< HEAD
 ## [2.4.0] - Unreleased (Current Develop Branch)
 
 *This release is scheduled to be released on 2018-07-01.*
@@ -13,14 +12,12 @@
 
 ### Fixed
 
-=======
 ## [2.3.1] - 2018-04-01
 
 ### Fixed
 
 - Downgrade electron to 1.4.15 to solve the black screen issue.[#1243](https://github.com/MichMich/MagicMirror/issues/1243)
 
->>>>>>> eaaa62a7
 ## [2.3.0] - 2018-04-01
 
 ### Added
