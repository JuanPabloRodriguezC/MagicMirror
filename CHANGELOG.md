# MagicMirror² Change Log

All notable changes to this project will be documented in this file.
This project adheres to [Semantic Versioning](https://semver.org/).

❤️ **Donate:** Enjoying MagicMirror²? [Please consider a donation!](https://magicmirror.builders/donate) With your help we can continue to improve the MagicMirror²

## [2.14.0] - Unreleased (Develop Branch)

_This release is scheduled to be released on 2021-01-01._

### Added

### Updated

### Deleted

### Fixed

<<<<<<< HEAD
- Calendar parsing where RRULE bug returns wrong date, add Windows timezone name support
=======
- wrong node-ical version installed (package.json requested version
>>>>>>> 96ce4440

## [2.13.0] - 2020-10-01

Special thanks to the following contributors: @bryanzzhu, @bugsounet, @chamakura, @cjbrunner, @easyas314, @larryare, @oemel09, @rejas, @sdetweil & @sthuber90.

ℹ️ **Note:** This update uses new dependencies. Please update using the following command: `git pull && npm install`.

### Added

- `--dry-run` option adde in fetch call within updatenotification node_helper. This is to prevent
  MagicMirror from consuming any fetch result. Causes conflict with MMPM when attempting to check
  for updates to MagicMirror and/or MagicMirror modules.
- Test coverage with Istanbul, run it with `npm run test:coverage`.
- Add lithuanian language.
- Added support in weatherforecast for OpenWeather onecall API.
- Added config option to calendar-icons for recurring- and fullday-events.
- Added current, hourly (max 48), and daily (max 7) weather forecasts to weather module via OpenWeatherMap One Call API.
- Added eslint-plugin for jsdoc comments.
- Added new configDeepMerge option for module developers.

### Updated

- Change incorrect weather.js default properties.
- Cleaned up newsfeed module.
- Cleaned up jsdoc comments.
- Cleaned up clock tests.
- Move lodash into devDependencies, update other dependencies.
- Switch from ical to node-ical library.

### Fixed

- Fix backward compatibility issues for Safari < 11.
- Fix the use of "maxNumberOfDays" in the module "weatherforecast depending on the endpoint (forecast/daily or forecast)". [#2018](https://github.com/MichMich/MagicMirror/issues/2018)
- Fix calendar display. Account for current timezone. [#2068](https://github.com/MichMich/MagicMirror/issues/2068)
- Fix logLevel being set before loading config.
- Fix incorrect namespace links in svg clockfaces. [#2072](https://github.com/MichMich/MagicMirror/issues/2072)
- Fix weather/providers/weathergov for API guidelines. [#2045](https://github.com/MichMich/MagicMirror/issues/2045)
- Fix "undefined" in weather modules header. [#1985](https://github.com/MichMich/MagicMirror/issues/1985)
- Fix #2110, #2111, #2118: Recurring full day events should not use timezone adjustment. Just compare month/day.

## [2.12.0] - 2020-07-01

Special thanks to the following contributors: @AndreKoepke, @andrezibaia, @bryanzzhu, @chamakura, @DarthBrento, @Ekristoffe, @khassel, @Legion2, @ndom91, @radokristof, @rejas, @XBCreepinJesus & @ZoneMR.

ℹ️ **Note:** This update uses new dependencies. Please update using the following command: `git pull && npm install`.

### Added

- Added option to config the level of logging.
- Added prettier for an even cleaner codebase.
- Hide Sunrise/Sunset in Weather module.
- Hide Sunrise/Sunset in Current Weather module.
- Added Met Office DataHub (UK) provider.

### Updated

- Cleaned up alert module code.
- Cleaned up check_config code.
- Replaced grunt-based linters with their non-grunt equivalents.
- Switch to most of the eslint:recommended rules and fix warnings.
- Replaced insecure links with https ones.
- Cleaned up all "no-undef" warnings from eslint.
- Added location title wrapping for calendar module.
- Updated the BG translation.

### Deleted

- Removed truetype (ttf) fonts.

### Fixed

- The broken modules due to Socket.io change from last release. [#1973](https://github.com/MichMich/MagicMirror/issues/1973)
- Add backward compatibility for old module code in socketclient.js. [#1973](https://github.com/MichMich/MagicMirror/issues/1973)
- Support multiple instances of calendar module with different config. [#1109](https://github.com/MichMich/MagicMirror/issues/1109)
- Fix the use of "maxNumberOfDays" in the module "weatherforecast". [#2018](https://github.com/MichMich/MagicMirror/issues/2018)
- Throw error when check_config fails. [#1928](https://github.com/MichMich/MagicMirror/issues/1928)
- Bug fix related to 'maxEntries' not displaying Calendar events. [#2050](https://github.com/MichMich/MagicMirror/issues/2050)
- Updated ical library to latest version. [#1926](https://github.com/MichMich/MagicMirror/issues/1926)
- Fix config check after merge of prettier [#2109](https://github.com/MichMich/MagicMirror/issues/2109)

## [2.11.0] - 2020-04-01

🚨 READ THIS BEFORE UPDATING 🚨

In the past years the project has grown a lot. This came with a huge downside: poor maintainability. If I let the project continue the way it was, it would eventually crash and burn. More important: I would completely lose the drive and interest to continue the project. Because of this the decision was made to simplify the core by removing all side features like automatic installers and support for exotic platforms. This release (2.11.0) is the first real release that will reflect (parts) of these changes. As a result of this, some things might break. So before you continue make sure to backup your installation. Your config, your modules or better yet: your full MagicMirror folder. In other words: update at your own risk.

For more information regarding this major change, please check issue [#1860](https://github.com/MichMich/MagicMirror/issues/1860).

### Deleted

- Remove installers.
- Remove externalized scripts.
- Remove jshint dependency, instead eslint checks your config file now

### Added

- Brazilian translation for "FEELS".
- Ukrainian translation.
- Finnish translation for "PRECIP", "UPDATE_INFO_MULTIPLE" and "UPDATE_INFO_SINGLE".
- Added the ability to hide the temp label and weather icon in the `currentweather` module to allow showing only information such as wind and sunset/rise.
- The `clock` module now optionally displays sun and moon data, including rise/set times, remaining daylight, and percent of moon illumination.
- Added Hebrew translation.
- Add HTTPS support and update config.js.sample
- Run tests on long term support and latest stable version of nodejs
- Added the ability to configure a list of modules that shouldn't be update checked.
- Run linters on git commits
- Added date functionality to compliments: display birthday wishes or celebrate an anniversary
- Add HTTPS support for clientonly-mode.

### Fixed

- Force declaration of public ip address in config file (ISSUE #1852)
- Fixes `run-start.sh`: If running in docker-container, don't check the environment, just start electron (ISSUE #1859)
- Fix calendar time offset for recurring events crossing Daylight Savings Time (ISSUE #1798)
- Fix regression in currentweather module causing 'undefined' to show up when config.hideTemp is false
- Fix FEELS translation for Croatian
- Fixed weather tests [#1840](https://github.com/MichMich/MagicMirror/issues/1840)
- Fixed Socket.io can't be used with Reverse Proxy in serveronly mode [#1934](https://github.com/MichMich/MagicMirror/issues/1934)
- Fix update checking skipping 3rd party modules the first time

### Changed

- Remove documentation from core repository and link to new dedicated docs site: [docs.magicmirror.builders](https://docs.magicmirror.builders).
- Updated config.js.sample: Corrected some grammar on `config.js.sample` comment section.
- Removed `run-start.sh` script and update start commands:
  - To start using electron, use `npm run start`.
  - To start in server only mode, use `npm run server`.
- Remove redundant logging from modules.
- Timestamp in log output now also contains the date
- Turkish translation.
- Option to configure the size of the currentweather module.
- Changed "Gevoelstemperatuur" to "Voelt als" shorter text.

## [2.10.1] - 2020-01-10

### Changed

- Updated README.md: Added links to the official documentation website and remove links to broken installer.

## [2.10.0] - 2020-01-01

Special thanks to @sdetweil for all his great contributions!

ℹ️ **Note:** This update uses new dependencies. Please update using the following command: `git pull && npm install`.

### Added

- Timestamps in log output.
- Padding in dateheader mode of the calendar module.
- New upgrade script to help users consume regular updates installers/upgrade-script.sh.
- New script to help setup pm2, without install installers/fixuppm2.sh.

### Updated

- Updated lower bound of `lodash` and `helmet` dependencies for security patches.
- Updated compliments.js to handle newline in text, as textfields to not interpolate contents.
- Updated raspberry.sh installer script to handle new platform issues, split node/npm, pm2, and screen saver changes.
- Improve handling for armv6l devices, where electron support has gone away, add optional serveronly config option.
- Improved run-start.sh to handle for serveronly mode, by choice, or when electron not available.
- Only check for xwindows running if not on macOS.

### Fixed

- Fixed issue in weatherforecast module where predicted amount of rain was not using the decimal symbol specified in config.js.
- Module header now updates correctly, if a module need to dynamically show/hide its header based on a condition.
- Fix handling of config.js for serverOnly mode commented out.
- Fixed issue in calendar module where the debug script didn't work correctly with authentication.
- Fixed issue that some full day events were not correctly recognized as such.
- Display full day events lasting multiple days as happening today instead of some days ago if they are still ongoing.

## [2.9.0] - 2019-10-01

ℹ️ **Note:** This update uses new dependencies. Please update using the following command: `git pull && npm install`. If you are having issues running Electron, make sure your [Raspbian is up to date](https://www.raspberrypi.org/documentation/raspbian/updating.md).

### Added

- Spanish translation for "PRECIP".
- Adding a Malay (Malaysian) translation for MagicMirror².
- Add test check URLs of vendors 200 and 404 HTTP CODE.
- Add tests for new weather module and helper to stub ajax requests.

### Updated

- Updatenotification module: Display update notification for a limited (configurable) time.
- Enabled e2e/vendor_spec.js tests.
- The css/custom.css will be renamed after the next release. We've added into `run-start.sh` an instruction by GIT to ignore with `--skip-worktree` and `rm --cached`. [#1540](https://github.com/MichMich/MagicMirror/issues/1540)
- Disable sending of notification CLOCK_SECOND when displaySeconds is false.

### Fixed

- Updatenotification module: Properly handle race conditions, prevent crash.
- Send `NEWS_FEED` notification also for the first news messages which are shown.
- Fixed issue where weather module would not refresh data after a network or API outage. [#1722](https://github.com/MichMich/MagicMirror/issues/1722)
- Fixed weatherforecast module not displaying rain amount on fallback endpoint.
- Notifications CLOCK_SECOND & CLOCK_MINUTE being from startup instead of matched against the clock and avoid drifting.

## [2.8.0] - 2019-07-01

ℹ️ **Note:** This update uses new dependencies. Please update using the following command: `git pull && npm install`. If you are having issues running Electron, make sure your [Raspbian is up to date](https://www.raspberrypi.org/documentation/raspbian/updating.md).

### Added

- Option to show event location in calendar
- Finnish translation for "Feels" and "Weeks"
- Russian translation for “Feels”
- Calendar module: added `nextDaysRelative` config option
- Add `broadcastPastEvents` config option for calendars to include events from the past `maximumNumberOfDays` in event broadcasts
- Added feature to broadcast news feed items `NEWS_FEED` and updated news items `NEWS_FEED_UPDATED` in default [newsfeed](https://github.com/MichMich/MagicMirror/tree/develop/modules/default/newsfeed) module (when news is updated) with documented default and `config.js` options in [README.md](https://github.com/MichMich/MagicMirror/blob/develop/modules/default/newsfeed/README.md)
- Added notifications to default `clock` module broadcasting `CLOCK_SECOND` and `CLOCK_MINUTE` for the respective time elapsed.
- Added UK Met Office Datapoint feed as a provider in the default weather module.
- Added new provider class
- Added suncalc.js dependency to calculate sun times (not provided in UK Met Office feed)
- Added "tempUnits" and "windUnits" to allow, for example, temp in metric (i.e. celsius) and wind in imperial (i.e. mph). These will override "units" if specified, otherwise the "units" value will be used.
- Use Feels Like temp from feed if present
- Optionally display probability of precipitation (PoP) in current weather (UK Met Office data)
- Automatically try to fix eslint errors by passing `--fix` option to it
- Added sunrise and sunset times to weathergov weather provider [#1705](https://github.com/MichMich/MagicMirror/issues/1705)
- Added "useLocationAsHeader" to display "location" in `config.js` as header when location name is not returned
- Added to `newsfeed.js`: in order to design the news article better with css, three more class-names were introduced: newsfeed-desc, newsfeed-desc, newsfeed-desc

### Updated

- English translation for "Feels" to "Feels like"
- Fixed the example calendar url in `config.js.sample`
- Update `ical.js` to solve various calendar issues.
- Update weather city list url [#1676](https://github.com/MichMich/MagicMirror/issues/1676)
- Only update clock once per minute when seconds aren't shown

### Fixed

- Fixed uncaught exception, race condition on module update
- Fixed issue [#1696](https://github.com/MichMich/MagicMirror/issues/1696), some ical files start date to not parse to date type
- Allowance HTML5 autoplay-policy (policy is changed from Chrome 66 updates)
- Handle SIGTERM messages
- Fixes sliceMultiDayEvents so it respects maximumNumberOfDays
- Minor types in default NewsFeed [README.md](https://github.com/MichMich/MagicMirror/blob/develop/modules/default/newsfeed/README.md)
- Fix typos and small syntax errors, cleanup dependencies, remove multiple-empty-lines, add semi-rule
- Fixed issues with calendar not displaying one-time changes to repeating events
- Updated the fetchedLocationName variable in currentweather.js so that city shows up in the header

### Updated installer

- give non-pi2+ users (pi0, odroid, jetson nano, mac, windows, ...) option to continue install
- use current username vs hardcoded 'pi' to support non-pi install
- check for npm installed. node install doesn't do npm anymore
- check for mac as part of PM2 install, add install option string
- update pm2 config with current username instead of hard coded 'pi'
- check for screen saver config, "/etc/xdg/lxsession", bypass if not setup

## [2.7.1] - 2019-04-02

Fixed `package.json` version number.

## [2.7.0] - 2019-04-01

ℹ️ **Note:** This update uses new dependencies. Please update using the following command: `git pull && npm install`. If you are having issues running Electron, make sure your [Raspbian is up to date](https://www.raspberrypi.org/documentation/raspbian/updating.md).

### Added

- Italian translation for "Feels"
- Basic Klingon (tlhIngan Hol) translations
- Disabled the screensaver on raspbian with installation script
- Added option to truncate the number of vertical lines a calendar item can span if `wrapEvents` is enabled.
- Danish translation for "Feels" and "Weeks"
- Added option to split multiple day events in calendar to separate numbered events
- Slovakian translation
- Alerts now can contain Font Awesome icons
- Notifications display time can be set in request
- Newsfeed: added support for `ARTICLE_INFO_REQUEST` notification
- Add `name` config option for calendars to be sent along with event broadcasts

### Updated

- Bumped the Electron dependency to v3.0.13 to support the most recent Raspbian. [#1500](https://github.com/MichMich/MagicMirror/issues/1500)
- Updated modernizr code in alert module, fixed a small typo there too
- More verbose error message on console if the config is malformed
- Updated installer script to install Node.js version 10.x

### Fixed

- Fixed temperature displays in currentweather and weatherforecast modules [#1503](https://github.com/MichMich/MagicMirror/issues/1503), [#1511](https://github.com/MichMich/MagicMirror/issues/1511).
- Fixed unhandled error on bad git data in updatenotification module [#1285](https://github.com/MichMich/MagicMirror/issues/1285).
- Weather forecast now works with openweathermap in new weather module. Daily data are displayed, see issue [#1504](https://github.com/MichMich/MagicMirror/issues/1504).
- Fixed analogue clock border display issue where non-black backgrounds used (previous fix for issue 611)
- Fixed compatibility issues caused when modules request different versions of Font Awesome, see issue [#1522](https://github.com/MichMich/MagicMirror/issues/1522). MagicMirror now uses [Font Awesome 5 with v4 shims included for backwards compatibility](https://fontawesome.com/how-to-use/on-the-web/setup/upgrading-from-version-4#shims).
- Installation script problems with raspbian
- Calendar: only show repeating count if the event is actually repeating [#1534](https://github.com/MichMich/MagicMirror/pull/1534)
- Calendar: Fix exdate handling when multiple values are specified (comma separated)
- Calendar: Fix relative date handling for fulldate events, calculate difference always from start of day [#1572](https://github.com/MichMich/MagicMirror/issues/1572)
- Fix null dereference in moduleNeedsUpdate when the module isn't visible
- Calendar: Fixed event end times by setting default calendarEndTime to "LT" (Local time format). [#1479]
- Calendar: Fixed missing calendar fetchers after server process restarts [#1589](https://github.com/MichMich/MagicMirror/issues/1589)
- Notification: fixed background color (was white text on white background)
- Use getHeader instead of data.header when creating the DOM so overwriting the function also propagates into it
- Fix documentation of `useKMPHwind` option in currentweather

### New weather module

- Fixed weather forecast table display [#1499](https://github.com/MichMich/MagicMirror/issues/1499).
- Dimmed loading indicator for weather forecast.
- Implemented config option `decimalSymbol` [#1499](https://github.com/MichMich/MagicMirror/issues/1499).
- Aligned indoor values in current weather vertical [#1499](https://github.com/MichMich/MagicMirror/issues/1499).
- Added humidity support to nunjuck unit filter.
- Do not display degree symbol for temperature in Kelvin [#1503](https://github.com/MichMich/MagicMirror/issues/1503).
- Weather forecast now works with openweathermap for both, `/forecast` and `/forecast/daily`, in new weather module. If you use the `/forecast`-weatherEndpoint, the hourly data are converted to daily data, see issues [#1504](https://github.com/MichMich/MagicMirror/issues/1504), [#1513](https://github.com/MichMich/MagicMirror/issues/1513).
- Added fade, fadePoint and maxNumberOfDays properties to the forecast mode [#1516](https://github.com/MichMich/MagicMirror/issues/1516)
- Fixed Loading string and decimalSymbol string replace [#1538](https://github.com/MichMich/MagicMirror/issues/1538)
- Show Snow amounts in new weather module [#1545](https://github.com/MichMich/MagicMirror/issues/1545)
- Added weather.gov as a new weather provider for US locations

## [2.6.0] - 2019-01-01

ℹ️ **Note:** This update uses new dependencies. Please update using the following command: `git pull && npm install`. If you are having issues updating, make sure you are running the latest version of Node.

### ✨ Experimental ✨

- New default [module weather](modules/default/weather). This module will eventually replace the current `currentweather` and `weatherforecast` modules. The new module is still pretty experimental, but it's included so you can give it a try and help us improve this module. Please give us you feedback using [this forum post](https://forum.magicmirror.builders/topic/9335/default-weather-module-refactoring).

A huge, huge, huge thanks to user @fewieden for all his hard work on the new `weather` module!

### Added

- Possibility to add classes to the cell of symbol, title and time of the events of calendar.
- Font-awesome 5, still has 4 for backwards compatibility.
- Missing `showEnd` in calendar documentation
- Screenshot for the new feed module
- Screenshot for the compliments module
- Screenshot for the clock module
- Screenshot for the current weather
- Screenshot for the weather forecast module
- Portuguese translation for "Feels"
- Croatian translation
- Fading for dateheaders timeFormat in Calendar [#1464](https://github.com/MichMich/MagicMirror/issues/1464)
- Documentation for the existing `scale` option in the Weather Forecast module.

### Fixed

- Allow parsing recurring calendar events where the start date is before 1900
- Fixed Polish translation for Single Update Info
- Ignore entries with unparseable details in the calendar module
- Bug showing FullDayEvents one day too long in calendar fixed
- Bug in newsfeed when `removeStartTags` is used on the description [#1478](https://github.com/MichMich/MagicMirror/issues/1478)

### Updated

- The default calendar setting `showEnd` is changed to `false`.

### Changed

- The Weather Forecast module by default displays the &deg; symbol after every numeric value to be consistent with the Current Weather module.

## [2.5.0] - 2018-10-01

### Added

- Romanian translation for "Feels"
- Support multi-line compliments
- Simplified Chinese translation for "Feels"
- Polish translate for "Feels"
- French translate for "Feels"
- Translations for newsfeed module
- Support for toggling news article in fullscreen
- Hungarian translation for "Feels" and "Week"
- Spanish translation for "Feels"
- Add classes instead of inline style to the message from the module Alert
- Support for events having a duration instead of an end
- Support for showing end of events through config parameters showEnd and dateEndFormat

### Fixed

- Fixed gzip encoded calendar loading issue #1400.
- Mixup between german and spanish translation for newsfeed.
- Fixed close dates to be absolute, if no configured in the config.js - module Calendar
- Fixed the updatenotification module message about new commits in the repository, so they can be correctly localized in singular and plural form.
- Fix for weatherforecast rainfall rounding [#1374](https://github.com/MichMich/MagicMirror/issues/1374)
- Fix calendar parsing issue for Midori on RasperryPi Zero w, related to issue #694.
- Fix weather city ID link in sample config
- Fixed issue with clientonly not updating with IP address and port provided on command line.

### Updated

- Updated Simplified Chinese translation
- Swedish translations
- Hungarian translations for the updatenotification module
- Updated Norsk bokmål translation
- Updated Norsk nynorsk translation
- Consider multi days event as full day events

## [2.4.1] - 2018-07-04

### Fixed

- Fix weather parsing issue #1332.

## [2.4.0] - 2018-07-01

⚠️ **Warning:** This release includes an updated version of Electron. This requires a Raspberry Pi configuration change to allow the best performance and prevent the CPU from overheating. Please read the information on the [MagicMirror Wiki](https://github.com/michmich/magicmirror/wiki/configuring-the-raspberry-pi#enable-the-open-gl-driver-to-decrease-electrons-cpu-usage).

ℹ️ **Note:** This update uses new dependencies. Please update using the following command: `git pull && npm install`

### Added

- Enabled translation of feelsLike for module currentweather
- Added support for on-going calendar events
- Added scroll up in fullscreen newsfeed article view
- Changed fullscreen newsfeed width from 100% to 100vw (better results)
- Added option to calendar module that colors only the symbol instead of the whole line
- Added option for new display format in the calendar module with date headers with times/events below.
- Ability to fetch compliments from a remote server
- Add regex filtering to calendar module
- Customize classes for table
- Added option to newsfeed module to only log error parsing a news article if enabled
- Add update translations for Português Brasileiro

### Changed

- Upgrade to Electron 2.0.0.
- Remove yarn-or-npm which breaks production builds.
- Invoke module suspend even if no dom content. [#1308](https://github.com/MichMich/MagicMirror/issues/1308)

### Fixed

- Fixed issue where wind chill could not be displayed in Fahrenheit. [#1247](https://github.com/MichMich/MagicMirror/issues/1247)
- Fixed issues where a module crashes when it tries to dismiss a non existing alert. [#1240](https://github.com/MichMich/MagicMirror/issues/1240)
- In default module currentWeather/currentWeather.js line 296, 300, self.config.animationSpeed can not be found because the notificationReceived function does not have "self" variable.
- Fixed browser-side code to work on the Midori browser.
- Fixed issue where heat index was reporting incorrect values in Celsius and Fahrenheit. [#1263](https://github.com/MichMich/MagicMirror/issues/1263)
- Fixed weatherforecast to use dt_txt field instead of dt to handle timezones better
- Newsfeed now remembers to show the description when `"ARTICLE_LESS_DETAILS"` is called if the user wants to always show the description. [#1282](https://github.com/MichMich/MagicMirror/issues/1282)
- `clientonly/*.js` is now linted, and one linting error is fixed
- Fix issue #1196 by changing underscore to hyphen in locale id, in align with momentjs.
- Fixed issue where heat index and wind chill were reporting incorrect values in Kelvin. [#1263](https://github.com/MichMich/MagicMirror/issues/1263)

### Updated

- Updated Italian translation
- Updated German translation
- Updated Dutch translation

## [2.3.1] - 2018-04-01

### Fixed

- Downgrade electron to 1.4.15 to solve the black screen issue.[#1243](https://github.com/MichMich/MagicMirror/issues/1243)

## [2.3.0] - 2018-04-01

### Added

- Add new settings in compliments module: setting time intervals for morning and afternoon
- Add system notification `MODULE_DOM_CREATED` for notifying each module when their Dom has been fully loaded.
- Add types for module.
- Implement Danger.js to notify contributors when CHANGELOG.md is missing in PR.
- Allow scrolling in full page article view of default newsfeed module with gesture events from [MMM-Gestures](https://github.com/thobach/MMM-Gestures)
- Changed 'compliments.js' - update DOM if remote compliments are loaded instead of waiting one updateInterval to show custom compliments
- Automated unit tests utils, deprecated, translator, cloneObject(lockstrings)
- Automated integration tests translations
- Add advanced filtering to the excludedEvents configuration of the default calendar module
- New currentweather module config option: `showFeelsLike`: Shows how it actually feels like. (wind chill or heat index)
- New currentweather module config option: `useKMPHwind`: adds an option to see wind speed in Kmph instead of just m/s or Beaufort.
- Add dc:date to parsing in newsfeed module, which allows parsing of more rss feeds.

### Changed

- Add link to GitHub repository which contains the respective Dockerfile.
- Optimized automated unit tests cloneObject, cmpVersions
- Update notifications use now translation templates instead of normal strings.
- Yarn can be used now as an installation tool
- Changed Electron dependency to v1.7.13.

### Fixed

- News article in fullscreen (iframe) is now shown in front of modules.
- Forecast respects maxNumberOfDays regardless of endpoint.
- Fix exception on translation of objects.

## [2.2.2] - 2018-01-02

### Added

- Add missing `package-lock.json`.

### Changed

- Changed Electron dependency to v1.7.10.

## [2.2.1] - 2018-01-01

### Fixed

- Fixed linting errors.

## [2.2.0] - 2018-01-01

**Note:** This update uses new dependencies. Please update using the following command: `git pull && npm install`

### Changed

- Calendar week is now handled with a variable translation in order to move number language specific.
- Reverted the Electron dependency back to 1.4.15 since newer version don't seem to work on the Raspberry Pi very well.

### Added

- Add option to use [Nunjucks](https://mozilla.github.io/nunjucks/) templates in modules. (See `helloworld` module as an example.)
- Add Bulgarian translations for MagicMirror² and Alert module.
- Add graceful shutdown of modules by calling `stop` function of each `node_helper` on SIGINT before exiting.
- Link update subtext to Github diff of current version versus tracking branch.
- Add Catalan translation.
- Add ability to filter out newsfeed items based on prohibited words found in title (resolves #1071)
- Add options to truncate description support of a feed in newsfeed module
- Add reloadInterval option for particular feed in newsfeed module
- Add no-cache entries of HTTP headers in newsfeed module (fetcher)
- Add Czech translation.
- Add option for decimal symbols other than the decimal point for temperature values in both default weather modules: WeatherForecast and CurrentWeather.

### Fixed

- Fixed issue with calendar module showing more than `maximumEntries` allows
- WeatherForecast and CurrentWeather are now using HTTPS instead of HTTP
- Correcting translation for Indonesian language
- Fix issue where calendar icons wouldn't align correctly

## [2.1.3] - 2017-10-01

**Note:** This update uses new dependencies. Please update using the following command: `git pull && npm install`

### Changed

- Remove Roboto fonts files inside `fonts` and these are installed by npm install command.

### Added

- Add `clientonly` script to start only the electron client for a remote server.
- Add symbol and color properties of event when `CALENDAR_EVENTS` notification is broadcasted from `default/calendar` module.
- Add `.vscode/` folder to `.gitignore` to keep custom Visual Studio Code config out of git.
- Add unit test the capitalizeFirstLetter function of newsfeed module.
- Add new unit tests for function `shorten` in calendar module.
- Add new unit tests for function `getLocaleSpecification` in calendar module.
- Add unit test for js/class.js.
- Add unit tests for function `roundValue` in currentweather module.
- Add test e2e showWeek feature in spanish language.
- Add warning Log when is used old authentication method in the calendar module.
- Add test e2e for helloworld module with default config text.
- Add ability for `currentweather` module to display indoor humidity via INDOOR_HUMIDITY notification.
- Add Welsh (Cymraeg) translation.
- Add Slack badge to Readme.

### Updated

- Changed 'default.js' - listen on all attached interfaces by default.
- Add execution of `npm list` after the test are ran in Travis CI.
- Change hooks for the vendors e2e tests.
- Add log when clientonly failed on starting.
- Add warning color when are using full ip whitelist.
- Set version of the `express-ipfilter` on 0.3.1.

### Fixed

- Fixed issue with incorrect alignment of analog clock when displayed in the center column of the MM.
- Fixed ipWhitelist behaviour to make empty whitelist ([]) allow any and all hosts access to the MM.
- Fixed issue with calendar module where 'excludedEvents' count towards 'maximumEntries'.
- Fixed issue with calendar module where global configuration of maximumEntries was not overridden by calendar specific config (see module doc).
- Fixed issue where `this.file(filename)` returns a path with two hashes.
- Workaround for the WeatherForecast API limitation.

## [2.1.2] - 2017-07-01

### Changed

- Revert Docker related changes in favor of [docker-MagicMirror](https://github.com/bastilimbach/docker-MagicMirror). All Docker images are outsourced. ([#856](https://github.com/MichMich/MagicMirror/pull/856))
- Change Docker base image (Debian + Node) to an arm based distro (AlpineARM + Node) ([#846](https://github.com/MichMich/MagicMirror/pull/846))
- Fix the dockerfile to have it running from the first time.

### Added

- Add in option to wrap long calendar events to multiple lines using `wrapEvents` configuration option.
- Add test e2e `show title newsfeed` for newsfeed module.
- Add task to check configuration file.
- Add test check URLs of vendors.
- Add test of match current week number on clock module with showWeek configuration.
- Add test default modules present modules/default/defaultmodules.js.
- Add unit test calendar_modules function capFirst.
- Add test for check if exists the directories present in defaults modules.
- Add support for showing wind direction as an arrow instead of abbreviation in currentWeather module.
- Add support for writing translation functions to support flexible word order
- Add test for check if exits the directories present in defaults modules.
- Add calendar option to set a separate date format for full day events.
- Add ability for `currentweather` module to display indoor temperature via INDOOR_TEMPERATURE notification
- Add ability to change the path of the `custom.css`.
- Add translation Dutch to Alert module.
- Added Romanian translation.

### Updated

- Added missing keys to Polish translation.
- Added missing key to German translation.
- Added better translation with flexible word order to Finnish translation.

### Fixed

- Fix instruction in README for using automatically installer script.
- Bug of duplicated compliments as described in [here](https://forum.magicmirror.builders/topic/2381/compliments-module-stops-cycling-compliments).
- Fix double message about port when server is starting
- Corrected Swedish translations for TODAY/TOMORROW/DAYAFTERTOMORROW.
- Removed unused import from js/electron.js
- Made calendar.js respect config.timeFormat irrespective of locale setting.
- Fixed alignment of analog clock when a large calendar is displayed in the same side bar.

## [2.1.1] - 2017-04-01

**Note:** This update uses new dependencies. Please update using the following command: `git pull && npm install`

### Changed

- Add `anytime` group for Compliments module.
- Compliments module can use remoteFile without default daytime arrays defined.
- Installer: Use init config.js from config.js.sample.
- Switched out `rrule` package for `rrule-alt` and fixes in `ical.js` in order to fix calendar issues. ([#565](https://github.com/MichMich/MagicMirror/issues/565))
- Make mouse events pass through the region fullscreen_above to modules below.
- Scaled the splash screen down to make it a bit more subtle.
- Replace HTML tables with markdown tables in README files.
- Added `DAYAFTERTOMORROW`, `UPDATE_NOTIFICATION` and `UPDATE_NOTIFICATION_MODULE` to Finnish translations.
- Run `npm test` on Travis automatically.
- Show the splash screen image even when is reboot or halted.
- Added some missing translation strings in the sv.json file.
- Run task jsonlint to check translation files.
- Restructured Test Suite.

### Added

- Added Docker support (Pull Request [#673](https://github.com/MichMich/MagicMirror/pull/673)).
- Calendar-specific support for `maximumEntries`, and `maximumNumberOfDays`.
- Add loaded function to modules, providing an async callback.
- Made default newsfeed module aware of gesture events from [MMM-Gestures](https://github.com/thobach/MMM-Gestures)
- Add use pm2 for manager process into Installer RaspberryPi script.
- Russian Translation.
- Afrikaans Translation.
- Add postinstall script to notify user that MagicMirror installed successfully despite warnings from NPM.
- Init tests using mocha.
- Option to use RegExp in Calendar's titleReplace.
- Hungarian Translation.
- Icelandic Translation.
- Add use a script to prevent when is run by SSH session set DISPLAY environment.
- Enable ability to set configuration file by the environment variable called MM_CONFIG_FILE.
- Option to give each calendar a different color.
- Option for colored min-temp and max-temp.
- Add test e2e helloworld.
- Add test e2e environment.
- Add `chai-as-promised` npm module to devDependencies.
- Basic set of tests for clock module.
- Run e2e test in Travis.
- Estonian Translation.
- Add test for compliments module for parts of day.
- Korean Translation.
- Added console warning on startup when deprecated config options are used.
- Add option to display temperature unit label to the current weather module.
- Added ability to disable wrapping of news items.
- Added in the ability to hide events in the calendar module based on simple string filters.
- Updated Norwegian translation.
- Added hideLoading option for News Feed module.
- Added configurable dateFormat to clock module.
- Added multiple calendar icon support.
- Added tests for Translations, dev argument, version, dev console.
- Added test anytime feature compliments module.
- Added test ipwhitelist configuration directive.
- Added test for calendar module: default, basic-auth, backward compatibility, fail-basic-auth.
- Added meta tags to support fullscreen mode on iOS (for server mode)
- Added `ignoreOldItems` and `ignoreOlderThan` options to the News Feed module
- Added test for MM_PORT environment variable.
- Added a configurable Week section to the clock module.

### Fixed

- Update .gitignore to not ignore default modules folder.
- Remove white flash on boot up.
- Added `update` in Raspberry Pi installation script.
- Fix an issue where the analog clock looked scrambled. ([#611](https://github.com/MichMich/MagicMirror/issues/611))
- If units are set to imperial, the showRainAmount option of weatherforecast will show the correct unit.
- Module currentWeather: check if temperature received from api is defined.
- Fix an issue with module hidden status changing to `true` although lock string prevented showing it.
- Fix newsfeed module bug (removeStartTags)
- Fix when is set MM_PORT environment variable.
- Fixed missing animation on `this.show(speed)` when module is alone in a region.

## [2.1.0] - 2016-12-31

**Note:** This update uses new dependencies. Please update using the following command: `git pull && npm install`

### Added

- Finnish translation.
- Danish translation.
- Turkish translation.
- Option to limit access to certain IP addresses based on the value of `ipWhitelist` in the `config.js`, default is access from localhost only (Issue [#456](https://github.com/MichMich/MagicMirror/issues/456)).
- Added ability to change the point of time when calendar events get relative.
- Add Splash screen on boot.
- Add option to show humidity in currentWeather module.
- Add VSCode IntelliSense support.
- Module API: Add Visibility locking to module system. [See documentation](https://github.com/MichMich/MagicMirror/tree/develop/modules#visibility-locking) for more information.
- Module API: Method to overwrite the module's header. [See documentation](https://github.com/MichMich/MagicMirror/tree/develop/modules#getheader) for more information.
- Module API: Option to define the minimum MagicMirror version to run a module. [See documentation](https://github.com/MichMich/MagicMirror/tree/develop/modules#requiresversion) for more information.
- Calendar module now broadcasts the event list to all other modules using the notification system. [See documentation](https://github.com/MichMich/MagicMirror/tree/develop/modules/default/calendar) for more information.
- Possibility to use the calendar feed as the source for the weather (currentweather & weatherforecast) location data. [See documentation](https://github.com/MichMich/MagicMirror/tree/develop/modules/default/weatherforecast) for more information.
- Added option to show rain amount in the weatherforecast default module
- Add module `updatenotification` to get an update whenever a new version is available. [See documentation](https://github.com/MichMich/MagicMirror/tree/develop/modules/default/updatenotification) for more information.
- Add the ability to set timezone on the date display in the Clock Module
- Ability to set date format in calendar module
- Possibility to use currentweather for the compliments
- Added option `disabled` for modules.
- Added option `address` to set bind address.
- Added option `onlyTemp` for currentweather module to show only current temperature and weather icon.
- Added option `remoteFile` to compliments module to load compliment array from filesystem.
- Added option `zoom` to scale the whole mirror display with a given factor.
- Added option `roundTemp` for currentweather and weatherforecast modules to display temperatures rounded to nearest integer.
- Added ability set the classes option to compliments module for style and text size of compliments.
- Added ability to configure electronOptions
- Calendar module: option to hide private events
- Add root_path for global vars

### Updated

- Modified translations for Frysk.
- Modified core English translations.
- Updated package.json as a result of Snyk security update.
- Improve object instantiation to prevent reference errors.
- Improve logger. `Log.log()` now accepts multiple arguments.
- Remove extensive logging in newsfeed node helper.
- Calendar times are now uniformly capitalized.
- Modules are now secure, and Helmet is now used to prevent abuse of the Mirror's API.

### Fixed

- Solve an issue where module margins would appear when the first module of a section was hidden.
- Solved visual display errors on chrome, if all modules in one of the right sections are hidden.
- Global and Module default config values are no longer modified when setting config values.
- Hide a region if all modules in a region are hidden. Prevention unwanted margins.
- Replaced `electron-prebuilt` package with `electron` in order to fix issues that would happen after 2017.
- Documentation of alert module

## [2.0.5] - 2016-09-20

### Added

- Added ability to remove tags from the beginning or end of newsfeed items in 'newsfeed.js'.
- Added ability to define "the day after tomorrow" for calendar events (Definition for German and Dutch already included).
- Added CII Badge (we are compliant with the CII Best Practices)
- Add support for doing http basic auth when loading calendars
- Add the ability to turn off and on the date display in the Clock Module

### Fixed

- Fix typo in installer.
- Add message to unsupported Pi error to mention that Pi Zeros must use server only mode, as ARMv6 is unsupported. Closes #374.
- Fix API url for weather API.

### Updated

- Force fullscreen when kioskmode is active.
- Update the .github templates and information with more modern information.
- Update the Gruntfile with a more functional StyleLint implementation.

## [2.0.4] - 2016-08-07

### Added

- Brazilian Portuguese Translation.
- Option to enable Kiosk mode.
- Added ability to start the app with Dev Tools.
- Added ability to turn off the date display in `clock.js` when in analog mode.
- Greek Translation

### Fixed

- Prevent `getModules()` selectors from returning duplicate entries.
- Append endpoints of weather modules with `/` to retrieve the correct data. (Issue [#337](https://github.com/MichMich/MagicMirror/issues/337))
- Corrected grammar in `module.js` from 'suspend' to 'suspended'.
- Fixed openweathermap.org URL in config sample.
- Prevent currentweather module from crashing when received data object is incorrect.
- Fix issue where translation loading prevented the UI start-up when the language was set to 'en'. (Issue [#388](https://github.com/MichMich/MagicMirror/issues/388))

### Updated

- Updated package.json to fix possible vulnerabilities. (Using Snyk)
- Updated weathericons
- Updated default weatherforecast to work with the new icons.
- More detailed error message in case config file couldn't be loaded.

## [2.0.3] - 2016-07-12

### Added

- Add max newsitems parameter to the newsfeed module.
- Translations for Simplified Chinese, Traditional Chinese and Japanese.
- Polish Translation
- Add an analog clock in addition to the digital one.

### Fixed

- Edit Alert Module to display title & message if they are provided in the notification (Issue [#300](https://github.com/MichMich/MagicMirror/issues/300))
- Removed 'null' reference from updateModuleContent(). This fixes recent Edge and Internet Explorer browser displays (Issue [#319](https://github.com/MichMich/MagicMirror/issues/319))

### Changed

- Added default string to calendar titleReplace.

## [2.0.2] - 2016-06-05

### Added

- Norwegian Translations (nb and nn)
- Portuguese Translation
- Swedish Translation

### Fixed

- Added reference to Italian Translation.
- Added the missing NE translation to all languages. [#344](https://github.com/MichMich/MagicMirror/issues/344)
- Added proper User-Agent string to calendar call.

### Changed

- Add option to use locationID in weather modules.

## [2.0.1] - 2016-05-18

### Added

- Changelog
- Italian Translation

### Changed

- Improve the installer by fetching the latest Node.js without any 3rd party interferences.

## [2.0.0] - 2016-05-03

### Initial release of MagicMirror²

It includes (but is not limited to) the following features:

- Modular system allowing 3rd party plugins.
- An Node/Electron based application taking away the need for external servers or browsers.
- A complete development API documentation.
- Small cute fairies that kiss you while you sleep.

## [1.0.0] - 2014-02-16

### Initial release of MagicMirror.

This was part of the blogpost: [https://michaelteeuw.nl/post/83916869600/magic-mirror-part-vi-production-of-the](https://michaelteeuw.nl/post/83916869600/magic-mirror-part-vi-production-of-the)<|MERGE_RESOLUTION|>--- conflicted
+++ resolved
@@ -17,11 +17,8 @@
 
 ### Fixed
 
-<<<<<<< HEAD
-- Calendar parsing where RRULE bug returns wrong date, add Windows timezone name support
-=======
-- wrong node-ical version installed (package.json requested version
->>>>>>> 96ce4440
+- Calendar parsing where RRULE bug returns wrong date, add Windows timezone name support.
+- Wrong node-ical version installed (package.json) requested version.
 
 ## [2.13.0] - 2020-10-01
 
