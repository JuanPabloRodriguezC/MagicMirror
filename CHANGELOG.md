--- conflicted
+++ resolved
@@ -26,11 +26,8 @@
 - Fix calendar start function logging inconsistency.
 - Fix updatenotification start function logging inconsistency.
 - Checks and applies the showDescription setting for the newsfeed module again
-<<<<<<< HEAD
+- Fix decimalSymbol in the forcast part of the new weather module #2530
 - Fix alert not recognizing multiple alerts (#2522)
-=======
-- Fix decimalSymbol in the forcast part of the new weather module #2530
->>>>>>> 58094531
 
 ## [2.15.0] - 2021-04-01
 
