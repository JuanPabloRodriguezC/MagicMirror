# MagicMirror² Change Log
All notable changes to this project will be documented in this file.
This project adheres to [Semantic Versioning](http://semver.org/).

## [2.1.1] - Unreleased

### Changed
- Installer: Use init config.js from config.js.sample.

### Added
- Add loaded function to modules, providing an async callback.
<<<<<<< HEAD
- Made default newsfeed module aware of gesture events from [MMM-Gestures](https://github.com/thobach/MMM-Gestures)
=======
- Add use pm2 for manager process into Installer RaspberryPi script
>>>>>>> 16011790

### Fixed
- Update .gitignore to not ignore default modules folder.
- Remove white flash on boot up.
- Added `update` in Raspberry Pi installation script.

## [2.1.0] - 2016-12-31

**Note:** This update uses new dependencies. Please update using the following command: `git pull && npm install`

### Added
- Finnish translation.
- Danish translation.
- Turkish translation.
- Option to limit access to certain IP addresses based on the value of `ipWhitelist` in the `config.js`, default is access from localhost only (Issue [#456](https://github.com/MichMich/MagicMirror/issues/456)).
- Added ability to change the point of time when calendar events get relative.
- Add Splash screen on boot.
- Add option to show humidity in currentWeather module.
- Add VSCode IntelliSense support.
- Module API: Add Visibility locking to module system. [See documentation](https://github.com/MichMich/MagicMirror/tree/develop/modules#visibility-locking) for more information.
- Module API: Method to overwrite the module's header. [See documentation](https://github.com/MichMich/MagicMirror/tree/develop/modules#getheader) for more information.
- Module API: Option to define the minimum MagicMirror version to run a module. [See documentation](https://github.com/MichMich/MagicMirror/tree/develop/modules#requiresversion) for more information.
- Calendar module now broadcasts the event list to all other modules using the notification system. [See documentation](https://github.com/MichMich/MagicMirror/tree/develop/modules/default/calendar) for more information.
- Possibility to use the the calendar feed as the source for the weather (currentweather & weatherforecast) location data. [See documentation](https://github.com/MichMich/MagicMirror/tree/develop/modules/default/weatherforecast) for more information.
- Added option to show rain amount in the weatherforecast default module
- Add module `updatenotification` to get an update whenever a new version is availabe. [See documentation](https://github.com/MichMich/MagicMirror/tree/develop/modules/default/updatenotification) for more information.
- Add the abilty to set timezone on the date display in the Clock Module
- Ability to set date format in calendar module
- Possibility to use currentweather for the compliments
- Added option `disabled` for modules.
- Added option `address` to set bind address.
- Added option `onlyTemp` for currentweather module to show show only current temperature and weather icon.
- Added option `remoteFile` to compliments module to load compliment array from filesystem.
- Added option `zoom` to scale the whole mirror display with a given factor.
- Added option `roundTemp` for currentweather and weatherforecast modules to display temperatures rounded to nearest integer.
- Added abilty set the classes option to compliments module for style and text size of compliments.
- Added ability to configure electronOptions
- Calendar module: option to hide private events
- Add root_path for global vars

### Updated
- Modified translations for Frysk.
- Modified core English translations.
- Updated package.json as a result of Snyk security update.
- Improve object instantiation to prevent reference errors.
- Improve logger. `Log.log()` now accepts multiple arguments.
- Remove extensive logging in newsfeed node helper.
- Calendar times are now uniformly capitalized.
- Modules are now secure, and Helmet is now used to prevent abuse of the Mirror's API.

### Fixed
- Solve an issue where module margins would appear when the first module of a section was hidden.
- Solved visual display errors on chrome, if all modules in one of the right sections are hidden.
- Global and Module default config values are no longer modified when setting config values.
- Hide a region if all modules in a region are hidden. Prevention unwanted margins.
- Replaced `electron-prebuilt` package with `electron` in order to fix issues that would happen after 2017.
- Documentation of alert module

## [2.0.5] - 2016-09-20

### Added
- Added ability to remove tags from the beginning or end of newsfeed items in 'newsfeed.js'.
- Added ability to define "the day after tomorrow" for calendar events (Definition for German and Dutch already included).
- Added CII Badge (we are compliant with the CII Best Practices)
- Add support for doing http basic auth when loading calendars
- Add the abilty to turn off and on the date display in the Clock Module

### Fixed
- Fix typo in installer.
- Add message to unsupported Pi error to mention that Pi Zeros must use server only mode, as ARMv6 is unsupported. Closes #374.
- Fix API url for weather API.

### Updated
- Force fullscreen when kioskmode is active.
- Update the .github templates and information with more modern information.
- Update the Gruntfile with a more functional StyleLint implementation.

## [2.0.4] - 2016-08-07

### Added
- Brazilian Portuguese Translation.
- Option to enable Kiosk mode.
- Added ability to start the app with Dev Tools.
- Added ability to turn off the date display in `clock.js` when in analog mode.
- Greek Translation

### Fixed
- Prevent `getModules()` selectors from returning duplicate entries.
- Append endpoints of weather modules with `/` to retreive the correct data. (Issue [#337](https://github.com/MichMich/MagicMirror/issues/337))
- Corrected grammer in `module.js` from 'suspend' to 'suspended'.
- Fixed openweathermap.org URL in config sample.
- Prevent currentweather module from crashing when received data object is incorrect.
- Fix issue where translation loading prevented the UI start-up when the language was set to 'en'. (Issue [#388](https://github.com/MichMich/MagicMirror/issues/388))

### Updated
- Updated package.json to fix possible vulnerabilities. (Using Snyk)
- Updated weathericons
- Updated default weatherforecast to work with the new icons.
- More detailed error message in case config file couldn't be loaded.

## [2.0.3] - 2016-07-12
### Added
- Add max newsitems parameter to the newsfeed module.
- Translations for Simplified Chinese, Traditional Chinese and Japanese.
- Polish Translation
- Add an analog clock in addition to the digital one.

### Fixed
- Edit Alert Module to display title & message if they are provided in the notification (Issue [#300](https://github.com/MichMich/MagicMirror/issues/300))
- Removed 'null' reference from updateModuleContent(). This fixes recent Edge and Internet Explorer browser displays (Issue [#319](https://github.com/MichMich/MagicMirror/issues/319))

### Changed
- Added default string to calendar titleReplace.

## [2.0.2] - 2016-06-05
### Added
- Norwegian Translations (nb and nn)
- Portuguese Translation
- Swedish Translation

### Fixed
- Added reference to Italian Translation.
- Added the missing NE translation to all languages. [#334](https://github.com/MichMich/MagicMirror/issues/344)
- Added proper User-Agent string to calendar call.

### Changed
- Add option to use locationID in weather modules.

## [2.0.1] - 2016-05-18
### Added
- Changelog
- Italian Translation

### Changed
- Improve the installer by fetching the latest Node.js without any 3rd party interferences.

## [2.0.0] - 2016-05-03
### Initial release of MagicMirror²
It includes (but is not limited to) the following features:
- Modular system allowing 3rd party plugins.
- An Node/Electron based application taking away the need for external servers or browsers.
- A complete development API documentation.
- Small cute fairies that kiss you while you sleep.

## [1.0.0] - 2014-02-16
### Initial release of MagicMirror.
This was part of the blogpost: [http://michaelteeuw.nl/post/83916869600/magic-mirror-part-vi-production-of-the](http://michaelteeuw.nl/post/83916869600/magic-mirror-part-vi-production-of-the)<|MERGE_RESOLUTION|>--- conflicted
+++ resolved
@@ -9,11 +9,9 @@
 
 ### Added
 - Add loaded function to modules, providing an async callback.
-<<<<<<< HEAD
 - Made default newsfeed module aware of gesture events from [MMM-Gestures](https://github.com/thobach/MMM-Gestures)
-=======
 - Add use pm2 for manager process into Installer RaspberryPi script
->>>>>>> 16011790
+
 
 ### Fixed
 - Update .gitignore to not ignore default modules folder.
