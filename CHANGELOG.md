--- conflicted
+++ resolved
@@ -67,11 +67,8 @@
 - Module currentWeather: check if temperature received from api is defined.
 - Fix an issue with module hidden status changing to `true` although lock string prevented showing it.
 - Fix newsfeed module bug (removeStartTags)
-<<<<<<< HEAD
 - Fix when is set MM_PORT enviroment variable.
-=======
 - Fixed missing animation on `this.show(speed)` when module is alone in a region.
->>>>>>> e3456cb7
 
 ## [2.1.0] - 2016-12-31
 
