--- conflicted
+++ resolved
@@ -1,25 +1,18 @@
 # MagicMirror² Change Log
 All notable changes to this project will be documented in this file.
 This project adheres to [Semantic Versioning](http://semver.org/).
-
-<<<<<<< HEAD
 
 ## [2.1.0] - Unreleased
 
 ### Added
 - Finnish translation.
+- Danish translation
 - Method to overwrite the module's header. [See documentation.](https://github.com/MichMich/MagicMirror/tree/develop/modules#getheader)
 - Option to limit access to certain IP addresses based on the value of `ipWhitelist` in the `config.js`, default is access from localhost only (Issue [#456](https://github.com/MichMich/MagicMirror/issues/456))
 
 ### Updated
 - Modified translations for Frysk.
 - Updated package.json as a result of Snyk security update.
-=======
-## [unreleased] - 2016-09-24
-
-### Added
-- Danish translation
->>>>>>> 02ac9fa0
 
 ## [2.0.5] - 2016-09-20
 
