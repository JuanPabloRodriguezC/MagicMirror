# MagicMirror² Change Log
All notable changes to this project will be documented in this file.
This project adheres to [Semantic Versioning](http://semver.org/).

## [2.1.3] - Unreleased

### Changed
- Remove Roboto fonts files inside  `fonts` and these are installed by npm install command.

### Added
- Add `clientonly` script to start only the electron client for a remote server.
- Add symbol and color properties of event when `CALENDAR_EVENTS` notification is broadcasted from `default/calendar` module.
<<<<<<< HEAD
- Add `.vscode/` folder to `.gitignore` to keep custom Visual Studio Code config out of git
- Add warning Log when is used old authentication method in the calendar module.
=======
- Add `.vscode/` folder to `.gitignore` to keep custom Visual Studio Code config out of git.
- Add unit test the capitalizeFirstLetter function of newfeed module.
- Add new unit tests for function `shorten` in calendar module.
- Add new unit tests for function `getLocaleSpecification` in calendar module.
- Add unit test for js/class.js.
- Add unit tests for function `roundValue` in currentweather module.
- Add test e2e showWeek feature in spanish language.
>>>>>>> 1a7971ec

### Updated
- Changed 'default.js' - listen on all attached interfaces by default.
- Add execution of `npm list` after the test are ran in Travis CI.
- Change hooks for the vendors e2e tests.
- Add log when clientonly failed on starting. 
- Add warning color when are using full ip whitelist.

### Fixed
- Fixed issue with incorrect allignment of analog clock when displayed in the center column of the MM.
- Fixed ipWhitelist behaviour to make empty whitelist ([]) allow any and all hosts access to the MM.
- Fixed issue with calendar module where 'excludedEvents' count towards 'maximumEntries'.
- Fixed issue with calendar module where global configuration of maximumEntries was not overridden by calendar specific config (see module doc).
- Fixed issue where `this.file(filename)` returns a path with two hashes

## [2.1.2] - 2017-07-01

### Changed
- Revert Docker related changes in favor of [docker-MagicMirror](https://github.com/bastilimbach/docker-MagicMirror). All Docker images are outsourced. ([#856](https://github.com/MichMich/MagicMirror/pull/856))
- Change Docker base image (Debian + Node) to an arm based distro (AlpineARM + Node) ([#846](https://github.com/MichMich/MagicMirror/pull/846))
- Fix the dockerfile to have it running from the first time.

### Added
- Add in option to wrap long calendar events to multiple lines using `wrapEvents` configuration option.
- Add test e2e `show title newsfeed` for newsfeed module.
- Add task to check configuration file.
- Add test check URLs of vendors.
- Add test of match current week number on clock module with showWeek configuration.
- Add test default modules present modules/default/defaultmodules.js.
- Add unit test calendar_modules function capFirst.
- Add test for check if exists the directories present in defaults modules.
- Add support for showing wind direction as an arrow instead of abbreviation in currentWeather module.
- Add support for writing translation fucntions to support flexible word order
- Add test for check if exits the directories present in defaults modules.
- Add calendar option to set a separate date format for full day events.
- Add ability for `currentweather` module to display indoor temperature via INDOOR_TEMPERATURE notification
- Add ability to change the path of the `custom.css`.
- Add translation Dutch to Alert module.
- Added Romanian translation.

### Updated
- Added missing keys to Polish translation.
- Added missing key to German translation.
- Added better translation with flexible word order to Finnish translation.

### Fixed
- Fix instruction in README for using automatically installer script.
- Bug of duplicated compliments as described in [here](https://forum.magicmirror.builders/topic/2381/compliments-module-stops-cycling-compliments).
- Fix double message about port when server is starting
- Corrected Swedish translations for TODAY/TOMORROW/DAYAFTERTOMORROW.
- Removed unused import from js/electron.js
- Made calendar.js respect config.timeFormat irrespecive of locale setting.
- Fixed alignment of analog clock when a large calendar is displayed in the same side bar.

## [2.1.1] - 2017-04-01

**Note:** This update uses new dependencies. Please update using the following command: `git pull && npm install`

### Changed
- Add `anytime` group for Compliments module.
- Compliments module can use remoteFile without default daytime arrays defined.
- Installer: Use init config.js from config.js.sample.
- Switched out `rrule` package for `rrule-alt` and fixes in `ical.js` in order to fix calendar issues. ([#565](https://github.com/MichMich/MagicMirror/issues/565))
- Make mouse events pass through the region fullscreen_above to modules below.
- Scaled the splash screen down to make it a bit more subtle.
- Replace HTML tables with markdown tables in README files.
- Added `DAYAFTERTOMORROW`, `UPDATE_NOTIFICATION` and `UPDATE_NOTIFICATION_MODULE` to Finnish translations.
- Run `npm test` on Travis automatically.
- Show the splash screen image even when is reboot or halted.
- Added some missing translaton strings in the sv.json file.
- Run task jsonlint to check translation files.
- Restructured Test Suite.

### Added
- Added Docker support (Pull Request [#673](https://github.com/MichMich/MagicMirror/pull/673)).
- Calendar-specific support for `maximumEntries`, and ` maximumNumberOfDays`.
- Add loaded function to modules, providing an async callback.
- Made default newsfeed module aware of gesture events from [MMM-Gestures](https://github.com/thobach/MMM-Gestures)
- Add use pm2 for manager process into Installer RaspberryPi script.
- Russian Translation.
- Afrikaans Translation.
- Add postinstall script to notify user that MagicMirror installed successfully despite warnings from NPM.
- Init tests using mocha.
- Option to use RegExp in Calendar's titleReplace.
- Hungarian Translation.
- Icelandic Translation.
- Add use a script to prevent when is run by SSH session set DISPLAY enviroment.
- Enable ability to set configuration file by the enviroment variable called MM_CONFIG_FILE.
- Option to give each calendar a different color.
- Option for colored min-temp and max-temp.
- Add test e2e helloworld.
- Add test e2e enviroment.
- Add `chai-as-promised` npm module to devDependencies.
- Basic set of tests for clock module.
- Run e2e test in Travis.
- Estonian Translation.
- Add test for compliments module for parts of day.
- Korean Translation.
- Added console warning on startup when deprecated config options are used.
- Add option to display temperature unit label to the current weather module.
- Added ability to disable wrapping of news items.
- Added in the ability to hide events in the calendar module based on simple string filters.
- Updated Norwegian translation.
- Added hideLoading option for News Feed module.
- Added configurable dateFormat to clock module.
- Added multiple calendar icon support.
- Added tests for Translations, dev argument, version, dev console.
- Added test anytime feature compliments module.
- Added test ipwhitelist configuration directive.
- Added test for calendar module: default, basic-auth, backward compability, fail-basic-auth.
- Added meta tags to support fullscreen mode on iOS (for server mode)
- Added `ignoreOldItems` and `ignoreOlderThan` options to the News Feed module
- Added test for MM_PORT enviroment variable.
- Added a configurable Week section to the clock module.

### Fixed
- Update .gitignore to not ignore default modules folder.
- Remove white flash on boot up.
- Added `update` in Raspberry Pi installation script.
- Fix an issue where the analog clock looked scrambled. ([#611](https://github.com/MichMich/MagicMirror/issues/611))
- If units is set to imperial, the showRainAmount option of weatherforecast will show the correct unit.
- Module currentWeather: check if temperature received from api is defined.
- Fix an issue with module hidden status changing to `true` although lock string prevented showing it.
- Fix newsfeed module bug (removeStartTags)
- Fix when is set MM_PORT enviroment variable.
- Fixed missing animation on `this.show(speed)` when module is alone in a region.

## [2.1.0] - 2016-12-31

**Note:** This update uses new dependencies. Please update using the following command: `git pull && npm install`

### Added
- Finnish translation.
- Danish translation.
- Turkish translation.
- Option to limit access to certain IP addresses based on the value of `ipWhitelist` in the `config.js`, default is access from localhost only (Issue [#456](https://github.com/MichMich/MagicMirror/issues/456)).
- Added ability to change the point of time when calendar events get relative.
- Add Splash screen on boot.
- Add option to show humidity in currentWeather module.
- Add VSCode IntelliSense support.
- Module API: Add Visibility locking to module system. [See documentation](https://github.com/MichMich/MagicMirror/tree/develop/modules#visibility-locking) for more information.
- Module API: Method to overwrite the module's header. [See documentation](https://github.com/MichMich/MagicMirror/tree/develop/modules#getheader) for more information.
- Module API: Option to define the minimum MagicMirror version to run a module. [See documentation](https://github.com/MichMich/MagicMirror/tree/develop/modules#requiresversion) for more information.
- Calendar module now broadcasts the event list to all other modules using the notification system. [See documentation](https://github.com/MichMich/MagicMirror/tree/develop/modules/default/calendar) for more information.
- Possibility to use the the calendar feed as the source for the weather (currentweather & weatherforecast) location data. [See documentation](https://github.com/MichMich/MagicMirror/tree/develop/modules/default/weatherforecast) for more information.
- Added option to show rain amount in the weatherforecast default module
- Add module `updatenotification` to get an update whenever a new version is availabe. [See documentation](https://github.com/MichMich/MagicMirror/tree/develop/modules/default/updatenotification) for more information.
- Add the abilty to set timezone on the date display in the Clock Module
- Ability to set date format in calendar module
- Possibility to use currentweather for the compliments
- Added option `disabled` for modules.
- Added option `address` to set bind address.
- Added option `onlyTemp` for currentweather module to show show only current temperature and weather icon.
- Added option `remoteFile` to compliments module to load compliment array from filesystem.
- Added option `zoom` to scale the whole mirror display with a given factor.
- Added option `roundTemp` for currentweather and weatherforecast modules to display temperatures rounded to nearest integer.
- Added abilty set the classes option to compliments module for style and text size of compliments.
- Added ability to configure electronOptions
- Calendar module: option to hide private events
- Add root_path for global vars

### Updated
- Modified translations for Frysk.
- Modified core English translations.
- Updated package.json as a result of Snyk security update.
- Improve object instantiation to prevent reference errors.
- Improve logger. `Log.log()` now accepts multiple arguments.
- Remove extensive logging in newsfeed node helper.
- Calendar times are now uniformly capitalized.
- Modules are now secure, and Helmet is now used to prevent abuse of the Mirror's API.

### Fixed
- Solve an issue where module margins would appear when the first module of a section was hidden.
- Solved visual display errors on chrome, if all modules in one of the right sections are hidden.
- Global and Module default config values are no longer modified when setting config values.
- Hide a region if all modules in a region are hidden. Prevention unwanted margins.
- Replaced `electron-prebuilt` package with `electron` in order to fix issues that would happen after 2017.
- Documentation of alert module

## [2.0.5] - 2016-09-20

### Added
- Added ability to remove tags from the beginning or end of newsfeed items in 'newsfeed.js'.
- Added ability to define "the day after tomorrow" for calendar events (Definition for German and Dutch already included).
- Added CII Badge (we are compliant with the CII Best Practices)
- Add support for doing http basic auth when loading calendars
- Add the abilty to turn off and on the date display in the Clock Module

### Fixed
- Fix typo in installer.
- Add message to unsupported Pi error to mention that Pi Zeros must use server only mode, as ARMv6 is unsupported. Closes #374.
- Fix API url for weather API.

### Updated
- Force fullscreen when kioskmode is active.
- Update the .github templates and information with more modern information.
- Update the Gruntfile with a more functional StyleLint implementation.

## [2.0.4] - 2016-08-07

### Added
- Brazilian Portuguese Translation.
- Option to enable Kiosk mode.
- Added ability to start the app with Dev Tools.
- Added ability to turn off the date display in `clock.js` when in analog mode.
- Greek Translation

### Fixed
- Prevent `getModules()` selectors from returning duplicate entries.
- Append endpoints of weather modules with `/` to retreive the correct data. (Issue [#337](https://github.com/MichMich/MagicMirror/issues/337))
- Corrected grammer in `module.js` from 'suspend' to 'suspended'.
- Fixed openweathermap.org URL in config sample.
- Prevent currentweather module from crashing when received data object is incorrect.
- Fix issue where translation loading prevented the UI start-up when the language was set to 'en'. (Issue [#388](https://github.com/MichMich/MagicMirror/issues/388))

### Updated
- Updated package.json to fix possible vulnerabilities. (Using Snyk)
- Updated weathericons
- Updated default weatherforecast to work with the new icons.
- More detailed error message in case config file couldn't be loaded.

## [2.0.3] - 2016-07-12
### Added
- Add max newsitems parameter to the newsfeed module.
- Translations for Simplified Chinese, Traditional Chinese and Japanese.
- Polish Translation
- Add an analog clock in addition to the digital one.

### Fixed
- Edit Alert Module to display title & message if they are provided in the notification (Issue [#300](https://github.com/MichMich/MagicMirror/issues/300))
- Removed 'null' reference from updateModuleContent(). This fixes recent Edge and Internet Explorer browser displays (Issue [#319](https://github.com/MichMich/MagicMirror/issues/319))

### Changed
- Added default string to calendar titleReplace.

## [2.0.2] - 2016-06-05
### Added
- Norwegian Translations (nb and nn)
- Portuguese Translation
- Swedish Translation

### Fixed
- Added reference to Italian Translation.
- Added the missing NE translation to all languages. [#344](https://github.com/MichMich/MagicMirror/issues/344)
- Added proper User-Agent string to calendar call.

### Changed
- Add option to use locationID in weather modules.

## [2.0.1] - 2016-05-18
### Added
- Changelog
- Italian Translation

### Changed
- Improve the installer by fetching the latest Node.js without any 3rd party interferences.

## [2.0.0] - 2016-05-03
### Initial release of MagicMirror²
It includes (but is not limited to) the following features:
- Modular system allowing 3rd party plugins.
- An Node/Electron based application taking away the need for external servers or browsers.
- A complete development API documentation.
- Small cute fairies that kiss you while you sleep.

## [1.0.0] - 2014-02-16
### Initial release of MagicMirror.
This was part of the blogpost: [http://michaelteeuw.nl/post/83916869600/magic-mirror-part-vi-production-of-the](http://michaelteeuw.nl/post/83916869600/magic-mirror-part-vi-production-of-the)<|MERGE_RESOLUTION|>--- conflicted
+++ resolved
@@ -10,10 +10,6 @@
 ### Added
 - Add `clientonly` script to start only the electron client for a remote server.
 - Add symbol and color properties of event when `CALENDAR_EVENTS` notification is broadcasted from `default/calendar` module.
-<<<<<<< HEAD
-- Add `.vscode/` folder to `.gitignore` to keep custom Visual Studio Code config out of git
-- Add warning Log when is used old authentication method in the calendar module.
-=======
 - Add `.vscode/` folder to `.gitignore` to keep custom Visual Studio Code config out of git.
 - Add unit test the capitalizeFirstLetter function of newfeed module.
 - Add new unit tests for function `shorten` in calendar module.
@@ -21,7 +17,7 @@
 - Add unit test for js/class.js.
 - Add unit tests for function `roundValue` in currentweather module.
 - Add test e2e showWeek feature in spanish language.
->>>>>>> 1a7971ec
+- Add warning Log when is used old authentication method in the calendar module.
 
 ### Updated
 - Changed 'default.js' - listen on all attached interfaces by default.
