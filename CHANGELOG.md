--- conflicted
+++ resolved
@@ -11,12 +11,9 @@
 
 ## Added
 
-<<<<<<< HEAD
 - Possibility to fetch calendars through socket notifications.
-=======
 - New scripts `install-mm` (and `install-mm:dev`) for simplifying mm installation (now: `npm run install-mm`) and adding params `--no-audit --no-fund --no-update-notifier` for less noise.
 - New `showTimeToday` option in calendar module shows time for current-day events even if `timeFormat` is `"relative"`
->>>>>>> d539f459
 
 ## Updated
 
