# MagicMirror² Change Log

All notable changes to this project will be documented in this file.
This project adheres to [Semantic Versioning](https://semver.org/).

❤️ **Donate:** Enjoying MagicMirror²? [Please consider a donation!](https://magicmirror.builders/donate) With your help we can continue to improve the MagicMirror²

## [2.18.0] - Unreleased (Develop Branch)

_This release is scheduled to be released on 2022-01-01._

### Added

### Updated

- ESLint version supports now ECMAScript 2018
- Cleaned up `updatenotification` module and switched to nunjuck template.
- Moved calendar tests from category `electron` to `e2e`.
- Update missed translations for Korean language (ko.json)
- Update missed translations for Dutch language (nl.json)
- Cleaned up `alert` module and switched to nunjuck template.
- Moved weather tests from category `electron` to `e2e`.
- Updated github actions.
- Replace spectron with playwright, update dependencies including electron update to v16.
- Added lithuanian language to translations.js
- Show info message if newsfeed is empty (fixes #2731)
- Added dangerouslyDisableAutoEscaping config option for newsfeed templates (fixes #2712)
<<<<<<< HEAD
- Node versions in templates and github workflows.
=======
- Added missing shebang to `installers/mm.sh`.
>>>>>>> acbcb477

### Fixed

- Fixed wrong file `kr.json` to `ko.json`. Use language code 'ko' instead of 'kr' for Korean language.
- Fixed `feels_like` data from openweathermaps current weather being ignored (#2678).
- Fixed chaotic newsfeed display after network connection loss thanks to @jalibu (#2638).
- Fixed incorrect time zone correction of recurring full day events (#2632 and #2634).
- Fixed e2e tests by increasing testTimeout.
- Revert node-ical update due to missing luxon package.
- Fixed User-Agent-Header for newsfeed and calendar module (#2729).
- Replace broken shields in Readme and use https for links.
- Fixed electron tests with retry.

## [2.17.1] - 2021-10-01

### Fixed

- Fixed error when accessing letsencrypt certificates
- Fixed Calendar module enhancement: displaying full events without time (#2424)

## [2.17.0] - 2021-10-01

Special thanks to the following contributors: @apiontek, @eouia, @jupadin, @khassel and @rejas.

### Added

- Added showTime parameter to clock module for enabling/disabling time display in analog clock.
- Added custom electron switches from user config (`config.electronSwitches`).
- Added unit tests for updatenotification module.

### Updated

- Bump electron to v13 (and spectron to v15) and update other dependencies in package.json.
- Refactor test configs, use default test config for all tests.
- Updated github templates.
- Actually test all js and css files when lint script is run.
- Update jsdocs and print warnings during testing too.
- Update weathergov provider to try fetching not just current, but also foreacst, when API URLs available.
- Refactored clock layout.
- Refactored methods from weatherproviders into weatherobject (isDaytime, updateSunTime).
- Use of `logger.js` in jest tests.
- Run prettier over all relevant files.
- Move tests needing electron in new category `electron`, use `server only` mode in `e2e` tests.
- Update dependencies in package.json.

### Fixed

- Fix undefined error with ignoreToday option in weather module (#2620).
- Fix time zone correction in calendar module when the date hour is equal to the time zone correction value (#2632).
- Fix black cursor on startup when using electron.
- Fix update notification not working for own repository (#2644).

## [2.16.0] - 2021-07-01

Special thanks to the following contributors: @210954, @B1gG, @codac, @Crazylegstoo, @daniel, @earlman, @ezeholz, @FrancoisRmn, @jupadin, @khassel, @KristjanESPERANTO, @njwilliams, @oemel09, @r3wald, @rejas, @rico24, Faizan Ahmed.

### Added

- Added French translations for "MODULE_CONFIG_ERROR" and "PRECIP".
- Added German translation for "PRECIP".
- Added Dutch translation for "WEEK", "PRECIP", "MODULE_CONFIG_CHANGED" and "MODULE_CONFIG_ERROR".
- Added first test for Alert module.
- Added support for `dateFormat` when not using `timeFormat: "absolute"`.
- Added custom-properties for colors and fonts for improved styling experience, see `custom.css.sample` file.
- Added custom-properties for gaps around body and between modules.
- Added test case for recurring calendar events.
- Added new Environment Canada provider for default WEATHER module (weather data for Canadian locations only).
- Added list view for newsfeed module.
- Added dev dependency jest, switching from mocha to jest.

### Updated

- Bump node-ical to v0.13.0 (now last runtime dependency using deprecated `request` package is removed).
- Use codecov in informational mode.
- Refactor code into es6 where possible (e.g. var -> let/const).
- Use node v16 in github workflow (replacing node v10).
- Moved some files into better suited directories.
- Update dependencies in package.json, require node >= v12, remove `rrule-alt` and `rrule`.
- Update dependencies in package.json and migrate husky to v6, fix husky setup in prod environment.
- Cleaned up error handling in newsfeed and calendar modules for real.
- Updated default WEATHER module such that a provider can optionally set a custom unit-of-measure for precipitation (`weatherObject.precipitationUnits`).
- Update documentation.
- Update jest tests: Reset changes on js/logger.js, mock logger.js in global_vars tests.
- Update dependencies in package.json.

### Removed

- Switching from mocha to jest so removed following dev dependencies: chai, chai-as-promised, mocha, mocha-each, mocha-logger.

### Fixed

- Fix calendar start function logging inconsistency.
- Fix updatenotification start function logging inconsistency.
- Checks and applies the showDescription setting for the newsfeed module again.
- Fix issue with openweathermap not showing current or forecast info when using onecall API.
- Fix tests in weather module and add one for decimalPoint in forecast.
- Fix decimalSymbol in the forecast part of the new weather module (#2530).
- Fix wrong treatment of `appendLocationNameToHeader` when using `ukmetofficedatahub`.
- Fix alert not recognizing multiple alerts (#2522).
- Fix fetch option httpsAgent to agent in calendar module (#466).
- Fix module updatenotification which did not work for repos with many refs (#1907).
- Fix config check failing when encountering let syntax ("Parsing error: Unexpected token config").
- Fix calendar debug check.
- Really run prettier over all files.
- Fix logger.js after jest changes, use --forceExit running jest.
- Workaround for dev_console test using getWindowCount.

## [2.15.0] - 2021-04-01

Special thanks to the following contributors: @EdgardosReis, @MystaraTheGreat, @TheDuffman85, @ashishtank, @buxxi, @codac, @fewieden, @khassel, @klaernie, @qu1que, @rejas, @sdetweil & @thomasrockhu.

ℹ️ **Note:** This update uses new dependencies. Please update using the following command: `git pull && npm install`.

### Added

- Added Galician language.
- Added GitHub workflows for automated testing and changelog enforcement.
- Added CodeCov badge to Readme.
- Added CURRENTWEATHER_TYPE notification to currentweather and weather module, use it in compliments module.
- Added `start:dev` command to the npm scripts for starting electron with devTools open.
- Added logging when using deprecated modules weatherforecast or currentweather.
- Added Portuguese translations for "MODULE_CONFIG_CHANGED" and "PRECIP".
- Respect parameter ColoredSymbolOnly also for custom events.
- Added a new parameter to hide time portion on relative times.
- `module.show` has now the option for a callback on error.
- Added locale to sample config file.
- Added support for self-signed certificates for the default calendar module (#466).
- Added hiddenOnStartup flag to module config (#2475).

### Updated

- Updated markdown files for github.
- Cleaned up old code on server side.
- Convert `-0` to `0` when displaying temperature.
- Code cleanup for FEELS like and added {DEGREE} placeholder for FEELSLIKE for each language.
- Converted newsfeed module to use templates.
- Updated documentation and help screen about invalid config files.
- Moving weather provider specific code and configuration into each provider and making hourly part of the interface.
- Bump electron to v11 and enable contextIsolation.
- Don't update the DOM when a module is not displayed.
- Cleaned up jsdoc and tests.
- Exposed logger as node module for easier access for 3rd party modules.
- Replaced deprecated `request` package with `node-fetch` and `digest-fetch`.
- Refactored calendar fetcher.
- Cleaned up newsfeed module.
- Cleaned up translations and translator code.

### Removed

- Removed danger.js library.
- Removed `ical` which was substituted by `node-ical` in release `v2.13.0`. Module developers must install this dependency themselves in the module folder if needed.
- Removed valid-url library.

### Fixed

- Added default log levels to stop calendar log spamming.
- Fix socket.io cors errors, see [breaking change since socket.io v3](https://socket.io/docs/v3/handling-cors/).
- Fix Issue with weather forecast icons due to fixed day start and end time (#2221).
- Fix empty directory for each module's main javascript file in the inspector.
- Fix Issue with weather forecast icons unit tests with different timezones (#2221).
- Fix issue with unencoded characters in translated strings when using nunjuck template (`Loading &hellip;` as an example).
- Fix socket.io backward compatibility with socket v2 clients.
- Fix 3rd party module language loading if language is English.
- Fix e2e tests after spectron update.
- Fix updatenotification creating zombie processes by setting a timeout for the git process.
- Fix weather module openweathermap not loading if lat and lon set without onecall.
- Fix calendar daylight savings offset calculation if recurring start date before 2007.
- Fix calendar time/date adjustment when time with GMT offset is different day (#2488).
- Fix calendar daylight savings offset calculation if recurring FULL DAY start date before 2007 (#2483).
- Fix newsreaders template, for wrong test for nowrap in 2 places (should be if not).

## [2.14.0] - 2021-01-01

Special thanks to the following contributors: @Alvinger, @AndyPoms, @ashishtank, @bluemanos, @flopp999, @jakemulley, @jakobsarwary1, @marvai-vgtu, @mirontoli, @rejas, @sdetweil, @Snille & @Sub028.

ℹ️ **Note:** This update uses new dependencies. Please update using the following command: `git pull && npm install`.

### Added

- Added new log level "debug" to the logger.
- Added new parameter "useKmh" to weather module for displaying wind speed as kmh.
- Added Chuvash translation.
- Added Weatherbit as a provider to Weather module.
- Added SMHI as a provider to Weather module.
- Added Hindi & Gujarati translation.
- Added optional support for DEGREE position in Feels like translation.
- Added support for variables in nunjucks templates for translate filter.
- Added Chuvash translation.
- Added new option "limitDays" - limit the number of discreet days displayed.
- Added new option "customEvents" - use custom symbol/color based on keyword in event title.

### Updated

- Merging .gitignore in the config-folder with the .gitignore in the root-folder.
- Weather module - forecast now show TODAY and TOMORROW instead of weekday, to make it easier to understand.
- Update dependencies to latest versions.
- Update dependencies eslint, feedme, simple-git and socket.io to latest versions.
- Update lithuanian translation.
- Update config sample.
- Highlight required version mismatch.
- No select Text for TouchScreen use.
- Corrected logic for timeFormat "relative" and "absolute".
- Added missing function call in module.show()
- Translator variables can have falsy values (e.g. empty string)
- Fix issue with weather module with DEGREE label in FEELS like

### Deleted

- Removed Travis CI integration.

### Fixed

- JSON Parse translation files with comments crashing UI. (#2149)
- Calendar parsing where RRULE bug returns wrong date, add Windows timezone name support. (#2145, #2151)
- Wrong node-ical version installed (package.json) requested version. (#2153)
- Fix calendar fetcher subsequent timing. (#2160)
- Rename Greek translation to correct ISO 639-1 alpha-2 code (gr > el). (#2155)
- Add a space after icons of sunrise and sunset. (#2169)
- Fix calendar when no DTEND record found in event, startDate overlay when endDate set. (#2177)
- Fix windspeed convertion error in ukmetoffice weather provider. (#2189)
- Fix console.debug not having timestamps. (#2199)
- Fix calendar full day event east of UTC start time. (#2200)
- Fix non-fullday recurring rule processing. (#2216)
- Catch errors when parsing calendar data with ical. (#2022)
- Fix Default Alert Module does not hide black overlay when alert is dismissed manually. (#2228)
- Weather module - Always displays night icons when local is other than English. (#2221)
- Update node-ical 0.12.4, fix invalid RRULE format in cal entries
- Fix package.json for optional electron dependency (2378)
- Update node-ical version again, 0.12.5, change RRULE fix (#2371, #2379)
- Remove undefined objects from modules array (#2382)
- Update node-ical version again, 0.12.7, change RRULE fix (#2371, #2379), node-ical now throws error (which we catch)
- Update simple-git version to 2.31 unhandled promise rejection (#2383)

## [2.13.0] - 2020-10-01

Special thanks to the following contributors: @bryanzzhu, @bugsounet, @chamakura, @cjbrunner, @easyas314, @larryare, @oemel09, @rejas, @sdetweil & @sthuber90.

ℹ️ **Note:** This update uses new dependencies. Please update using the following command: `git pull && npm install`.

### Added

- `--dry-run` Added option in fetch call within updatenotification node_helper. This is to prevent
  MagicMirror from consuming any fetch result. Causes conflict with MMPM when attempting to check
  for updates to MagicMirror and/or MagicMirror modules.
- Test coverage with Istanbul, run it with `npm run test:coverage`.
- Added lithuanian language.
- Added support in weatherforecast for OpenWeather onecall API.
- Added config option to calendar-icons for recurring- and fullday-events.
- Added current, hourly (max 48), and daily (max 7) weather forecasts to weather module via OpenWeatherMap One Call API.
- Added eslint-plugin for jsdoc comments.
- Added new configDeepMerge option for module developers.

### Updated

- Change incorrect weather.js default properties.
- Cleaned up newsfeed module.
- Cleaned up jsdoc comments.
- Cleaned up clock tests.
- Move lodash into devDependencies, update other dependencies.
- Switch from ical to node-ical library.

### Fixed

- Fix backward compatibility issues for Safari < 11.
- Fix the use of "maxNumberOfDays" in the module "weatherforecast depending on the endpoint (forecast/daily or forecast)". [#2018](https://github.com/MichMich/MagicMirror/issues/2018)
- Fix calendar display. Account for current timezone. [#2068](https://github.com/MichMich/MagicMirror/issues/2068)
- Fix logLevel being set before loading config.
- Fix incorrect namespace links in svg clockfaces. [#2072](https://github.com/MichMich/MagicMirror/issues/2072)
- Fix weather/providers/weathergov for API guidelines. [#2045](https://github.com/MichMich/MagicMirror/issues/2045)
- Fix "undefined" in weather modules header. [#1985](https://github.com/MichMich/MagicMirror/issues/1985)
- Fix #2110, #2111, #2118: Recurring full day events should not use timezone adjustment. Just compare month/day.

## [2.12.0] - 2020-07-01

Special thanks to the following contributors: @AndreKoepke, @andrezibaia, @bryanzzhu, @chamakura, @DarthBrento, @Ekristoffe, @khassel, @Legion2, @ndom91, @radokristof, @rejas, @XBCreepinJesus & @ZoneMR.

ℹ️ **Note:** This update uses new dependencies. Please update using the following command: `git pull && npm install`.

### Added

- Added option to config the level of logging.
- Added prettier for an even cleaner codebase.
- Hide Sunrise/Sunset in Weather module.
- Hide Sunrise/Sunset in Current Weather module.
- Added Met Office DataHub (UK) provider.

### Updated

- Cleaned up alert module code.
- Cleaned up check_config code.
- Replaced grunt-based linters with their non-grunt equivalents.
- Switch to most of the eslint:recommended rules and fix warnings.
- Replaced insecure links with https ones.
- Cleaned up all "no-undef" warnings from eslint.
- Added location title wrapping for calendar module.
- Updated the BG translation.

### Deleted

- Removed truetype (ttf) fonts.

### Fixed

- The broken modules due to Socket.io change from last release. [#1973](https://github.com/MichMich/MagicMirror/issues/1973)
- Add backward compatibility for old module code in socketclient.js. [#1973](https://github.com/MichMich/MagicMirror/issues/1973)
- Support multiple instances of calendar module with different config. [#1109](https://github.com/MichMich/MagicMirror/issues/1109)
- Fix the use of "maxNumberOfDays" in the module "weatherforecast". [#2018](https://github.com/MichMich/MagicMirror/issues/2018)
- Throw error when check_config fails. [#1928](https://github.com/MichMich/MagicMirror/issues/1928)
- Bug fix related to 'maxEntries' not displaying Calendar events. [#2050](https://github.com/MichMich/MagicMirror/issues/2050)
- Updated ical library to the latest version. [#1926](https://github.com/MichMich/MagicMirror/issues/1926)
- Fix config check after merge of prettier [#2109](https://github.com/MichMich/MagicMirror/issues/2109)

## [2.11.0] - 2020-04-01

🚨 READ THIS BEFORE UPDATING 🚨

In the past years the project has grown a lot. This came with a huge downside: poor maintainability. If I let the project continue the way it was, it would eventually crash and burn. More important: I would completely lose the drive and interest to continue the project. Because of this the decision was made to simplify the core by removing all side features like automatic installers and support for exotic platforms. This release (2.11.0) is the first real release that will reflect (parts) of these changes. As a result of this, some things might break. So before you continue make sure to backup your installation. Your config, your modules or better yet: your full MagicMirror folder. In other words: update at your own risk.

For more information regarding this major change, please check issue [#1860](https://github.com/MichMich/MagicMirror/issues/1860).

### Deleted

- Remove installers.
- Remove externalized scripts.
- Remove jshint dependency, instead eslint checks your config file now

### Added

- Brazilian translation for "FEELS".
- Ukrainian translation.
- Finnish translation for "PRECIP", "UPDATE_INFO_MULTIPLE" and "UPDATE_INFO_SINGLE".
- Added the ability to hide the temp label and weather icon in the `currentweather` module to allow showing only information such as wind and sunset/rise.
- The `clock` module now optionally displays sun and moon data, including rise/set times, remaining daylight, and percent of moon illumination.
- Added Hebrew translation.
- Add HTTPS support and update config.js.sample
- Run tests on long term support and latest stable version of nodejs
- Added the ability to configure a list of modules that shouldn't be update checked.
- Run linters on git commits
- Added date functionality to compliments: display birthday wishes or celebrate an anniversary
- Add HTTPS support for clientonly-mode.

### Fixed

- Force declaration of public ip address in config file (ISSUE #1852)
- Fixes `run-start.sh`: If running in docker-container, don't check the environment, just start electron (ISSUE #1859)
- Fix calendar time offset for recurring events crossing Daylight Savings Time (ISSUE #1798)
- Fix regression in currentweather module causing 'undefined' to show up when config.hideTemp is false
- Fix FEELS translation for Croatian
- Fixed weather tests [#1840](https://github.com/MichMich/MagicMirror/issues/1840)
- Fixed Socket.io can't be used with Reverse Proxy in serveronly mode [#1934](https://github.com/MichMich/MagicMirror/issues/1934)
- Fix update checking skipping 3rd party modules the first time

### Changed

- Remove documentation from core repository and link to new dedicated docs site: [docs.magicmirror.builders](https://docs.magicmirror.builders).
- Updated config.js.sample: Corrected some grammar on `config.js.sample` comment section.
- Removed `run-start.sh` script and update start commands:
  - To start using electron, use `npm run start`.
  - To start in server only mode, use `npm run server`.
- Remove redundant logging from modules.
- Timestamp in log output now also contains the date
- Turkish translation.
- Option to configure the size of the currentweather module.
- Changed "Gevoelstemperatuur" to "Voelt als" shorter text.

## [2.10.1] - 2020-01-10

### Changed

- Updated README.md: Added links to the official documentation website and remove links to broken installer.

## [2.10.0] - 2020-01-01

Special thanks to @sdetweil for all his great contributions!

ℹ️ **Note:** This update uses new dependencies. Please update using the following command: `git pull && npm install`.

### Added

- Timestamps in log output.
- Padding in dateheader mode of the calendar module.
- New upgrade script to help users consume regular updates installers/upgrade-script.sh.
- New script to help setup pm2, without install installers/fixuppm2.sh.

### Updated

- Updated lower bound of `lodash` and `helmet` dependencies for security patches.
- Updated compliments.js to handle newline in text, as textfields to not interpolate contents.
- Updated raspberry.sh installer script to handle new platform issues, split node/npm, pm2, and screen saver changes.
- Improve handling for armv6l devices, where electron support has gone away, add optional serveronly config option.
- Improved run-start.sh to handle for serveronly mode, by choice, or when electron not available.
- Only check for xwindows running if not on macOS.

### Fixed

- Fixed issue in weatherforecast module where predicted amount of rain was not using the decimal symbol specified in config.js.
- Module header now updates correctly, if a module need to dynamically show/hide its header based on a condition.
- Fix handling of config.js for serverOnly mode commented out.
- Fixed issue in calendar module where the debug script didn't work correctly with authentication.
- Fixed issue that some full day events were not correctly recognized as such.
- Display full day events lasting multiple days as happening today instead of some days ago if they are still ongoing.

## [2.9.0] - 2019-10-01

ℹ️ **Note:** This update uses new dependencies. Please update using the following command: `git pull && npm install`. If you are having issues running Electron, make sure your [Raspbian is up to date](https://www.raspberrypi.org/documentation/raspbian/updating.md).

### Added

- Spanish translation for "PRECIP".
- Adding a Malay (Malaysian) translation for MagicMirror².
- Add test check URLs of vendors 200 and 404 HTTP CODE.
- Add tests for new weather module and helper to stub ajax requests.

### Updated

- Updatenotification module: Display update notification for a limited (configurable) time.
- Enabled e2e/vendor_spec.js tests.
- The css/custom.css will be renamed after the next release. We've added into `run-start.sh` an instruction by GIT to ignore with `--skip-worktree` and `rm --cached`. [#1540](https://github.com/MichMich/MagicMirror/issues/1540)
- Disable sending of notification CLOCK_SECOND when displaySeconds is false.

### Fixed

- Updatenotification module: Properly handle race conditions, prevent crash.
- Send `NEWS_FEED` notification also for the first news messages which are shown.
- Fixed issue where weather module would not refresh data after a network or API outage. [#1722](https://github.com/MichMich/MagicMirror/issues/1722)
- Fixed weatherforecast module not displaying rain amount on fallback endpoint.
- Notifications CLOCK_SECOND & CLOCK_MINUTE being from startup instead of matched against the clock and avoid drifting.

## [2.8.0] - 2019-07-01

ℹ️ **Note:** This update uses new dependencies. Please update using the following command: `git pull && npm install`. If you are having issues running Electron, make sure your [Raspbian is up to date](https://www.raspberrypi.org/documentation/raspbian/updating.md).

### Added

- Option to show event location in calendar
- Finnish translation for "Feels" and "Weeks"
- Russian translation for “Feels”
- Calendar module: added `nextDaysRelative` config option
- Add `broadcastPastEvents` config option for calendars to include events from the past `maximumNumberOfDays` in event broadcasts
- Added feature to broadcast news feed items `NEWS_FEED` and updated news items `NEWS_FEED_UPDATED` in default [newsfeed](https://github.com/MichMich/MagicMirror/tree/develop/modules/default/newsfeed) module (when news is updated) with documented default and `config.js` options in [README.md](https://github.com/MichMich/MagicMirror/blob/develop/modules/default/newsfeed/README.md)
- Added notifications to default `clock` module broadcasting `CLOCK_SECOND` and `CLOCK_MINUTE` for the respective time elapsed.
- Added UK Met Office Datapoint feed as a provider in the default weather module.
- Added new provider class
- Added suncalc.js dependency to calculate sun times (not provided in UK Met Office feed)
- Added "tempUnits" and "windUnits" to allow, for example, temp in metric (i.e. celsius) and wind in imperial (i.e. mph). These will override "units" if specified, otherwise the "units" value will be used.
- Use Feels Like temp from feed if present
- Optionally display probability of precipitation (PoP) in current weather (UK Met Office data)
- Automatically try to fix eslint errors by passing `--fix` option to it
- Added sunrise and sunset times to weathergov weather provider [#1705](https://github.com/MichMich/MagicMirror/issues/1705)
- Added "useLocationAsHeader" to display "location" in `config.js` as header when location name is not returned
- Added to `newsfeed.js`: in order to design the news article better with css, three more class-names were introduced: newsfeed-desc, newsfeed-desc, newsfeed-desc

### Updated

- English translation for "Feels" to "Feels like"
- Fixed the example calendar url in `config.js.sample`
- Update `ical.js` to solve various calendar issues.
- Update weather city list url [#1676](https://github.com/MichMich/MagicMirror/issues/1676)
- Only update clock once per minute when seconds aren't shown
- Update weatherprovider documentation.

### Fixed

- Fixed uncaught exception, race condition on module update
- Fixed issue [#1696](https://github.com/MichMich/MagicMirror/issues/1696), some ical files start date to not parse to date type
- Allowance HTML5 autoplay-policy (policy is changed from Chrome 66 updates)
- Handle SIGTERM messages
- Fixes sliceMultiDayEvents so it respects maximumNumberOfDays
- Minor types in default NewsFeed [README.md](https://github.com/MichMich/MagicMirror/blob/develop/modules/default/newsfeed/README.md)
- Fix typos and small syntax errors, cleanup dependencies, remove multiple-empty-lines, add semi-rule
- Fixed issues with calendar not displaying one-time changes to repeating events
- Updated the fetchedLocationName variable in currentweather.js so that city shows up in the header

### Updated installer

- give non-pi2+ users (pi0, odroid, jetson nano, mac, windows, ...) option to continue install
- use current username vs hardcoded 'pi' to support non-pi install
- check for npm installed. node install doesn't do npm anymore
- check for mac as part of PM2 install, add install option string
- update pm2 config with current username instead of hard coded 'pi'
- check for screen saver config, "/etc/xdg/lxsession", bypass if not setup

## [2.7.1] - 2019-04-02

Fixed `package.json` version number.

## [2.7.0] - 2019-04-01

ℹ️ **Note:** This update uses new dependencies. Please update using the following command: `git pull && npm install`. If you are having issues running Electron, make sure your [Raspbian is up to date](https://www.raspberrypi.org/documentation/raspbian/updating.md).

### Added

- Italian translation for "Feels"
- Basic Klingon (tlhIngan Hol) translations
- Disabled the screensaver on raspbian with installation script
- Added option to truncate the number of vertical lines a calendar item can span if `wrapEvents` is enabled.
- Danish translation for "Feels" and "Weeks"
- Added option to split multiple day events in calendar to separate numbered events
- Slovakian translation
- Alerts now can contain Font Awesome icons
- Notifications display time can be set in request
- Newsfeed: added support for `ARTICLE_INFO_REQUEST` notification
- Add `name` config option for calendars to be sent along with event broadcasts

### Updated

- Bumped the Electron dependency to v3.0.13 to support the most recent Raspbian. [#1500](https://github.com/MichMich/MagicMirror/issues/1500)
- Updated modernizr code in alert module, fixed a small typo there too
- More verbose error message on console if the config is malformed
- Updated installer script to install Node.js version 10.x

### Fixed

- Fixed temperature displays in currentweather and weatherforecast modules [#1503](https://github.com/MichMich/MagicMirror/issues/1503), [#1511](https://github.com/MichMich/MagicMirror/issues/1511).
- Fixed unhandled error on bad git data in updatenotification module [#1285](https://github.com/MichMich/MagicMirror/issues/1285).
- Weather forecast now works with openweathermap in new weather module. Daily data are displayed, see issue [#1504](https://github.com/MichMich/MagicMirror/issues/1504).
- Fixed analogue clock border display issue where non-black backgrounds used (previous fix for issue 611)
- Fixed compatibility issues caused when modules request different versions of Font Awesome, see issue [#1522](https://github.com/MichMich/MagicMirror/issues/1522). MagicMirror now uses [Font Awesome 5 with v4 shims included for backwards compatibility](https://fontawesome.com/how-to-use/on-the-web/setup/upgrading-from-version-4#shims).
- Installation script problems with raspbian
- Calendar: only show repeating count if the event is actually repeating [#1534](https://github.com/MichMich/MagicMirror/pull/1534)
- Calendar: Fix exdate handling when multiple values are specified (comma separated)
- Calendar: Fix relative date handling for fulldate events, calculate difference always from start of day [#1572](https://github.com/MichMich/MagicMirror/issues/1572)
- Fix null dereference in moduleNeedsUpdate when the module isn't visible
- Calendar: Fixed event end times by setting default calendarEndTime to "LT" (Local time format). [#1479]
- Calendar: Fixed missing calendar fetchers after server process restarts [#1589](https://github.com/MichMich/MagicMirror/issues/1589)
- Notification: fixed background color (was white text on white background)
- Use getHeader instead of data.header when creating the DOM so overwriting the function also propagates into it
- Fix documentation of `useKMPHwind` option in currentweather

### New weather module

- Fixed weather forecast table display [#1499](https://github.com/MichMich/MagicMirror/issues/1499).
- Dimmed loading indicator for weather forecast.
- Implemented config option `decimalSymbol` [#1499](https://github.com/MichMich/MagicMirror/issues/1499).
- Aligned indoor values in current weather vertical [#1499](https://github.com/MichMich/MagicMirror/issues/1499).
- Added humidity support to nunjuck unit filter.
- Do not display degree symbol for temperature in Kelvin [#1503](https://github.com/MichMich/MagicMirror/issues/1503).
- Weather forecast now works with openweathermap for both, `/forecast` and `/forecast/daily`, in new weather module. If you use the `/forecast`-weatherEndpoint, the hourly data are converted to daily data, see issues [#1504](https://github.com/MichMich/MagicMirror/issues/1504), [#1513](https://github.com/MichMich/MagicMirror/issues/1513).
- Added fade, fadePoint and maxNumberOfDays properties to the forecast mode [#1516](https://github.com/MichMich/MagicMirror/issues/1516)
- Fixed Loading string and decimalSymbol string replace [#1538](https://github.com/MichMich/MagicMirror/issues/1538)
- Show Snow amounts in new weather module [#1545](https://github.com/MichMich/MagicMirror/issues/1545)
- Added weather.gov as a new weather provider for US locations

## [2.6.0] - 2019-01-01

ℹ️ **Note:** This update uses new dependencies. Please update using the following command: `git pull && npm install`. If you are having issues updating, make sure you are running the latest version of Node.

### ✨ Experimental ✨

- New default [module weather](modules/default/weather). This module will eventually replace the current `currentweather` and `weatherforecast` modules. The new module is still pretty experimental, but it's included so you can give it a try and help us improve this module. Please give us you feedback using [this forum post](https://forum.magicmirror.builders/topic/9335/default-weather-module-refactoring).

A huge, huge, huge thanks to user @fewieden for all his hard work on the new `weather` module!

### Added

- Possibility to add classes to the cell of symbol, title and time of the events of calendar.
- Font-awesome 5, still has 4 for backwards compatibility.
- Missing `showEnd` in calendar documentation
- Screenshot for the new feed module
- Screenshot for the compliments module
- Screenshot for the clock module
- Screenshot for the current weather
- Screenshot for the weather forecast module
- Portuguese translation for "Feels"
- Croatian translation
- Fading for dateheaders timeFormat in Calendar [#1464](https://github.com/MichMich/MagicMirror/issues/1464)
- Documentation for the existing `scale` option in the Weather Forecast module.

### Fixed

- Allow parsing recurring calendar events where the start date is before 1900
- Fixed Polish translation for Single Update Info
- Ignore entries with unparseable details in the calendar module
- Bug showing FullDayEvents one day too long in calendar fixed
- Bug in newsfeed when `removeStartTags` is used on the description [#1478](https://github.com/MichMich/MagicMirror/issues/1478)

### Updated

- The default calendar setting `showEnd` is changed to `false`.

### Changed

- The Weather Forecast module by default displays the &deg; symbol after every numeric value to be consistent with the Current Weather module.

## [2.5.0] - 2018-10-01

### Added

- Romanian translation for "Feels"
- Support multi-line compliments
- Simplified Chinese translation for "Feels"
- Polish translate for "Feels"
- French translate for "Feels"
- Translations for newsfeed module
- Support for toggling news article in fullscreen
- Hungarian translation for "Feels" and "Week"
- Spanish translation for "Feels"
- Add classes instead of inline style to the message from the module Alert
- Support for events having a duration instead of an end
- Support for showing end of events through config parameters showEnd and dateEndFormat

### Fixed

- Fixed gzip encoded calendar loading issue #1400.
- Fixed mixup between german and spanish translation for newsfeed.
- Fixed close dates to be absolute, if no configured in the config.js - module Calendar
- Fixed the updatenotification module message about new commits in the repository, so they can be correctly localized in singular and plural form.
- Fix for weatherforecast rainfall rounding [#1374](https://github.com/MichMich/MagicMirror/issues/1374)
- Fix calendar parsing issue for Midori on RasperryPi Zero w, related to issue #694.
- Fix weather city ID link in sample config
- Fixed issue with clientonly not updating with IP address and port provided on command line.

### Updated

- Updated Simplified Chinese translation
- Swedish translations
- Hungarian translations for the updatenotification module
- Updated Norsk bokmål translation
- Updated Norsk nynorsk translation
- Consider multi days event as full day events

## [2.4.1] - 2018-07-04

### Fixed

- Fix weather parsing issue #1332.

## [2.4.0] - 2018-07-01

⚠️ **Warning:** This release includes an updated version of Electron. This requires a Raspberry Pi configuration change to allow the best performance and prevent the CPU from overheating. Please read the information on the [MagicMirror Wiki](https://github.com/michmich/magicmirror/wiki/configuring-the-raspberry-pi#enable-the-open-gl-driver-to-decrease-electrons-cpu-usage).

ℹ️ **Note:** This update uses new dependencies. Please update using the following command: `git pull && npm install`

### Added

- Enabled translation of feelsLike for module currentweather
- Added support for on-going calendar events
- Added scroll up in fullscreen newsfeed article view
- Changed fullscreen newsfeed width from 100% to 100vw (better results)
- Added option to calendar module that colors only the symbol instead of the whole line
- Added option for new display format in the calendar module with date headers with times/events below.
- Ability to fetch compliments from a remote server
- Add regex filtering to calendar module
- Customize classes for table
- Added option to newsfeed module to only log error parsing a news article if enabled
- Add update translations for Português Brasileiro

### Changed

- Upgrade to Electron 2.0.0.
- Remove yarn-or-npm which breaks production builds.
- Invoke module suspend even if no dom content. [#1308](https://github.com/MichMich/MagicMirror/issues/1308)

### Fixed

- Fixed issue where wind chill could not be displayed in Fahrenheit. [#1247](https://github.com/MichMich/MagicMirror/issues/1247)
- Fixed issues where a module crashes when it tries to dismiss a non existing alert. [#1240](https://github.com/MichMich/MagicMirror/issues/1240)
- In default module currentWeather/currentWeather.js line 296, 300, self.config.animationSpeed can not be found because the notificationReceived function does not have "self" variable.
- Fixed browser-side code to work on the Midori browser.
- Fixed issue where heat index was reporting incorrect values in Celsius and Fahrenheit. [#1263](https://github.com/MichMich/MagicMirror/issues/1263)
- Fixed weatherforecast to use dt_txt field instead of dt to handle timezones better
- Newsfeed now remembers to show the description when `"ARTICLE_LESS_DETAILS"` is called if the user wants to always show the description. [#1282](https://github.com/MichMich/MagicMirror/issues/1282)
- `clientonly/*.js` is now linted, and one linting error is fixed
- Fix issue #1196 by changing underscore to hyphen in locale id, in align with momentjs.
- Fixed issue where heat index and wind chill were reporting incorrect values in Kelvin. [#1263](https://github.com/MichMich/MagicMirror/issues/1263)

### Updated

- Updated Italian translation
- Updated German translation
- Updated Dutch translation

## [2.3.1] - 2018-04-01

### Fixed

- Downgrade electron to 1.4.15 to solve the black screen issue.[#1243](https://github.com/MichMich/MagicMirror/issues/1243)

## [2.3.0] - 2018-04-01

### Added

- Add new settings in compliments module: setting time intervals for morning and afternoon
- Add system notification `MODULE_DOM_CREATED` for notifying each module when their Dom has been fully loaded.
- Add types for module.
- Implement Danger.js to notify contributors when CHANGELOG.md is missing in PR.
- Allow scrolling in full page article view of default newsfeed module with gesture events from [MMM-Gestures](https://github.com/thobach/MMM-Gestures)
- Changed 'compliments.js' - update DOM if remote compliments are loaded instead of waiting one updateInterval to show custom compliments
- Automated unit tests utils, deprecated, translator, cloneObject(lockstrings)
- Automated integration tests translations
- Add advanced filtering to the excludedEvents configuration of the default calendar module
- New currentweather module config option: `showFeelsLike`: Shows how it actually feels like. (wind chill or heat index)
- New currentweather module config option: `useKMPHwind`: adds an option to see wind speed in Kmph instead of just m/s or Beaufort.
- Add dc:date to parsing in newsfeed module, which allows parsing of more rss feeds.

### Changed

- Add link to GitHub repository which contains the respective Dockerfile.
- Optimized automated unit tests cloneObject, cmpVersions
- Update notifications use now translation templates instead of normal strings.
- Yarn can be used now as an installation tool
- Changed Electron dependency to v1.7.13.

### Fixed

- News article in fullscreen (iframe) is now shown in front of modules.
- Forecast respects maxNumberOfDays regardless of endpoint.
- Fix exception on translation of objects.

## [2.2.2] - 2018-01-02

### Added

- Add missing `package-lock.json`.

### Changed

- Changed Electron dependency to v1.7.10.

## [2.2.1] - 2018-01-01

### Fixed

- Fixed linting errors.

## [2.2.0] - 2018-01-01

**Note:** This update uses new dependencies. Please update using the following command: `git pull && npm install`

### Changed

- Calendar week is now handled with a variable translation in order to move number language specific.
- Reverted the Electron dependency back to 1.4.15 since newer version don't seem to work on the Raspberry Pi very well.

### Added

- Add option to use [Nunjucks](https://mozilla.github.io/nunjucks/) templates in modules. (See `helloworld` module as an example.)
- Add Bulgarian translations for MagicMirror² and Alert module.
- Add graceful shutdown of modules by calling `stop` function of each `node_helper` on SIGINT before exiting.
- Link update subtext to Github diff of current version versus tracking branch.
- Add Catalan translation.
- Add ability to filter out newsfeed items based on prohibited words found in title (resolves #1071)
- Add options to truncate description support of a feed in newsfeed module
- Add reloadInterval option for particular feed in newsfeed module
- Add no-cache entries of HTTP headers in newsfeed module (fetcher)
- Add Czech translation.
- Add option for decimal symbols other than the decimal point for temperature values in both default weather modules: WeatherForecast and CurrentWeather.

### Fixed

- Fixed issue with calendar module showing more than `maximumEntries` allows
- WeatherForecast and CurrentWeather are now using HTTPS instead of HTTP
- Correcting translation for Indonesian language
- Fix issue where calendar icons wouldn't align correctly

## [2.1.3] - 2017-10-01

**Note:** This update uses new dependencies. Please update using the following command: `git pull && npm install`

### Changed

- Remove Roboto fonts files inside `fonts` and these are installed by npm install command.

### Added

- Add `clientonly` script to start only the electron client for a remote server.
- Add symbol and color properties of event when `CALENDAR_EVENTS` notification is broadcasted from `default/calendar` module.
- Add `.vscode/` folder to `.gitignore` to keep custom Visual Studio Code config out of git.
- Add unit test the capitalizeFirstLetter function of newsfeed module.
- Add new unit tests for function `shorten` in calendar module.
- Add new unit tests for function `getLocaleSpecification` in calendar module.
- Add unit test for js/class.js.
- Add unit tests for function `roundValue` in currentweather module.
- Add test e2e showWeek feature in spanish language.
- Add warning Log when is used old authentication method in the calendar module.
- Add test e2e for helloworld module with default config text.
- Add ability for `currentweather` module to display indoor humidity via INDOOR_HUMIDITY notification.
- Add Welsh (Cymraeg) translation.
- Add Slack badge to Readme.

### Updated

- Changed 'default.js' - listen on all attached interfaces by default.
- Add execution of `npm list` after the test are ran in Travis CI.
- Change hooks for the vendors e2e tests.
- Add log when clientonly failed on starting.
- Add warning color when are using full ip whitelist.
- Set version of the `express-ipfilter` on 0.3.1.

### Fixed

- Fixed issue with incorrect alignment of analog clock when displayed in the center column of the MM.
- Fixed ipWhitelist behaviour to make empty whitelist ([]) allow any and all hosts access to the MM.
- Fixed issue with calendar module where 'excludedEvents' count towards 'maximumEntries'.
- Fixed issue with calendar module where global configuration of maximumEntries was not overridden by calendar specific config (see module doc).
- Fixed issue where `this.file(filename)` returns a path with two hashes.
- Workaround for the WeatherForecast API limitation.

## [2.1.2] - 2017-07-01

### Changed

- Revert Docker related changes in favor of [docker-MagicMirror](https://github.com/bastilimbach/docker-MagicMirror). All Docker images are outsourced. ([#856](https://github.com/MichMich/MagicMirror/pull/856))
- Change Docker base image (Debian + Node) to an arm based distro (AlpineARM + Node) ([#846](https://github.com/MichMich/MagicMirror/pull/846))
- Fix the dockerfile to have it running from the first time.

### Added

- Add in option to wrap long calendar events to multiple lines using `wrapEvents` configuration option.
- Add test e2e `show title newsfeed` for newsfeed module.
- Add task to check configuration file.
- Add test check URLs of vendors.
- Add test of match current week number on clock module with showWeek configuration.
- Add test default modules present modules/default/defaultmodules.js.
- Add unit test calendar_modules function capFirst.
- Add test for check if exists the directories present in defaults modules.
- Add support for showing wind direction as an arrow instead of abbreviation in currentWeather module.
- Add support for writing translation functions to support flexible word order
- Add test for check if exits the directories present in defaults modules.
- Add calendar option to set a separate date format for full day events.
- Add ability for `currentweather` module to display indoor temperature via INDOOR_TEMPERATURE notification
- Add ability to change the path of the `custom.css`.
- Add translation Dutch to Alert module.
- Added Romanian translation.

### Updated

- Added missing keys to Polish translation.
- Added missing key to German translation.
- Added better translation with flexible word order to Finnish translation.

### Fixed

- Fix instruction in README for using automatically installer script.
- Bug of duplicated compliments as described in [here](https://forum.magicmirror.builders/topic/2381/compliments-module-stops-cycling-compliments).
- Fix double message about port when server is starting
- Corrected Swedish translations for TODAY/TOMORROW/DAYAFTERTOMORROW.
- Removed unused import from js/electron.js
- Made calendar.js respect config.timeFormat irrespective of locale setting.
- Fixed alignment of analog clock when a large calendar is displayed in the same side bar.

## [2.1.1] - 2017-04-01

**Note:** This update uses new dependencies. Please update using the following command: `git pull && npm install`

### Changed

- Add `anytime` group for Compliments module.
- Compliments module can use remoteFile without default daytime arrays defined.
- Installer: Use init config.js from config.js.sample.
- Switched out `rrule` package for `rrule-alt` and fixes in `ical.js` in order to fix calendar issues. ([#565](https://github.com/MichMich/MagicMirror/issues/565))
- Make mouse events pass through the region fullscreen_above to modules below.
- Scaled the splash screen down to make it a bit more subtle.
- Replace HTML tables with markdown tables in README files.
- Added `DAYAFTERTOMORROW`, `UPDATE_NOTIFICATION` and `UPDATE_NOTIFICATION_MODULE` to Finnish translations.
- Run `npm test` on Travis automatically.
- Show the splash screen image even when is reboot or halted.
- Added some missing translation strings in the sv.json file.
- Run task jsonlint to check translation files.
- Restructured Test Suite.

### Added

- Added Docker support (Pull Request [#673](https://github.com/MichMich/MagicMirror/pull/673)).
- Calendar-specific support for `maximumEntries`, and `maximumNumberOfDays`.
- Add loaded function to modules, providing an async callback.
- Made default newsfeed module aware of gesture events from [MMM-Gestures](https://github.com/thobach/MMM-Gestures)
- Add use pm2 for manager process into Installer RaspberryPi script.
- Russian Translation.
- Afrikaans Translation.
- Add postinstall script to notify user that MagicMirror installed successfully despite warnings from NPM.
- Init tests using mocha.
- Option to use RegExp in Calendar's titleReplace.
- Hungarian Translation.
- Icelandic Translation.
- Add use a script to prevent when is run by SSH session set DISPLAY environment.
- Enable ability to set configuration file by the environment variable called MM_CONFIG_FILE.
- Option to give each calendar a different color.
- Option for colored min-temp and max-temp.
- Add test e2e helloworld.
- Add test e2e environment.
- Add `chai-as-promised` npm module to devDependencies.
- Basic set of tests for clock module.
- Run e2e test in Travis.
- Estonian Translation.
- Add test for compliments module for parts of day.
- Korean Translation.
- Added console warning on startup when deprecated config options are used.
- Add option to display temperature unit label to the current weather module.
- Added ability to disable wrapping of news items.
- Added in the ability to hide events in the calendar module based on simple string filters.
- Updated Norwegian translation.
- Added hideLoading option for News Feed module.
- Added configurable dateFormat to clock module.
- Added multiple calendar icon support.
- Added tests for Translations, dev argument, version, dev console.
- Added test anytime feature compliments module.
- Added test ipwhitelist configuration directive.
- Added test for calendar module: default, basic-auth, backward compatibility, fail-basic-auth.
- Added meta tags to support fullscreen mode on iOS (for server mode)
- Added `ignoreOldItems` and `ignoreOlderThan` options to the News Feed module
- Added test for MM_PORT environment variable.
- Added a configurable Week section to the clock module.

### Fixed

- Update .gitignore to not ignore default modules folder.
- Remove white flash on boot up.
- Added `update` in Raspberry Pi installation script.
- Fix an issue where the analog clock looked scrambled. ([#611](https://github.com/MichMich/MagicMirror/issues/611))
- If units are set to imperial, the showRainAmount option of weatherforecast will show the correct unit.
- Module currentWeather: check if temperature received from api is defined.
- Fix an issue with module hidden status changing to `true` although lock string prevented showing it.
- Fix newsfeed module bug (removeStartTags)
- Fix when is set MM_PORT environment variable.
- Fixed missing animation on `this.show(speed)` when module is alone in a region.

## [2.1.0] - 2016-12-31

**Note:** This update uses new dependencies. Please update using the following command: `git pull && npm install`

### Added

- Finnish translation.
- Danish translation.
- Turkish translation.
- Option to limit access to certain IP addresses based on the value of `ipWhitelist` in the `config.js`, default is access from localhost only (Issue [#456](https://github.com/MichMich/MagicMirror/issues/456)).
- Added ability to change the point of time when calendar events get relative.
- Add Splash screen on boot.
- Add option to show humidity in currentWeather module.
- Add VSCode IntelliSense support.
- Module API: Add Visibility locking to module system. [See documentation](https://github.com/MichMich/MagicMirror/tree/develop/modules#visibility-locking) for more information.
- Module API: Method to overwrite the module's header. [See documentation](https://github.com/MichMich/MagicMirror/tree/develop/modules#getheader) for more information.
- Module API: Option to define the minimum MagicMirror version to run a module. [See documentation](https://github.com/MichMich/MagicMirror/tree/develop/modules#requiresversion) for more information.
- Calendar module now broadcasts the event list to all other modules using the notification system. [See documentation](https://github.com/MichMich/MagicMirror/tree/develop/modules/default/calendar) for more information.
- Possibility to use the calendar feed as the source for the weather (currentweather & weatherforecast) location data. [See documentation](https://github.com/MichMich/MagicMirror/tree/develop/modules/default/weatherforecast) for more information.
- Added option to show rain amount in the weatherforecast default module
- Add module `updatenotification` to get an update whenever a new version is available. [See documentation](https://github.com/MichMich/MagicMirror/tree/develop/modules/default/updatenotification) for more information.
- Add the ability to set timezone on the date display in the Clock Module
- Ability to set date format in calendar module
- Possibility to use currentweather for the compliments
- Added option `disabled` for modules.
- Added option `address` to set bind address.
- Added option `onlyTemp` for currentweather module to show only current temperature and weather icon.
- Added option `remoteFile` to compliments module to load compliment array from filesystem.
- Added option `zoom` to scale the whole mirror display with a given factor.
- Added option `roundTemp` for currentweather and weatherforecast modules to display temperatures rounded to nearest integer.
- Added ability set the classes option to compliments module for style and text size of compliments.
- Added ability to configure electronOptions
- Calendar module: option to hide private events
- Add root_path for global vars

### Updated

- Modified translations for Frysk.
- Modified core English translations.
- Updated package.json as a result of Snyk security update.
- Improve object instantiation to prevent reference errors.
- Improve logger. `Log.log()` now accepts multiple arguments.
- Remove extensive logging in newsfeed node helper.
- Calendar times are now uniformly capitalized.
- Modules are now secure, and Helmet is now used to prevent abuse of the Mirror's API.

### Fixed

- Solve an issue where module margins would appear when the first module of a section was hidden.
- Solved visual display errors on chrome, if all modules in one of the right sections are hidden.
- Global and Module default config values are no longer modified when setting config values.
- Hide a region if all modules in a region are hidden. Prevention unwanted margins.
- Replaced `electron-prebuilt` package with `electron` in order to fix issues that would happen after 2017.
- Documentation of alert module

## [2.0.5] - 2016-09-20

### Added

- Added ability to remove tags from the beginning or end of newsfeed items in 'newsfeed.js'.
- Added ability to define "the day after tomorrow" for calendar events (Definition for German and Dutch already included).
- Added CII Badge (we are compliant with the CII Best Practices)
- Add support for doing http basic auth when loading calendars
- Add the ability to turn off and on the date display in the Clock Module

### Fixed

- Fix typo in installer.
- Add message to unsupported Pi error to mention that Pi Zeros must use server only mode, as ARMv6 is unsupported. Closes #374.
- Fix API url for weather API.

### Updated

- Force fullscreen when kioskmode is active.
- Update the .github templates and information with more modern information.
- Update the Gruntfile with a more functional StyleLint implementation.

## [2.0.4] - 2016-08-07

### Added

- Brazilian Portuguese Translation.
- Option to enable Kiosk mode.
- Added ability to start the app with Dev Tools.
- Added ability to turn off the date display in `clock.js` when in analog mode.
- Greek Translation

### Fixed

- Prevent `getModules()` selectors from returning duplicate entries.
- Append endpoints of weather modules with `/` to retrieve the correct data. (Issue [#337](https://github.com/MichMich/MagicMirror/issues/337))
- Corrected grammar in `module.js` from 'suspend' to 'suspended'.
- Fixed openweathermap.org URL in config sample.
- Prevent currentweather module from crashing when received data object is incorrect.
- Fix issue where translation loading prevented the UI start-up when the language was set to 'en'. (Issue [#388](https://github.com/MichMich/MagicMirror/issues/388))

### Updated

- Updated package.json to fix possible vulnerabilities. (Using Snyk)
- Updated weathericons
- Updated default weatherforecast to work with the new icons.
- More detailed error message in case config file couldn't be loaded.

## [2.0.3] - 2016-07-12

### Added

- Add max newsitems parameter to the newsfeed module.
- Translations for Simplified Chinese, Traditional Chinese and Japanese.
- Polish Translation
- Add an analog clock in addition to the digital one.

### Fixed

- Edit Alert Module to display title & message if they are provided in the notification (Issue [#300](https://github.com/MichMich/MagicMirror/issues/300))
- Removed 'null' reference from updateModuleContent(). This fixes recent Edge and Internet Explorer browser displays (Issue [#319](https://github.com/MichMich/MagicMirror/issues/319))

### Changed

- Added default string to calendar titleReplace.

## [2.0.2] - 2016-06-05

### Added

- Norwegian Translations (nb and nn)
- Portuguese Translation
- Swedish Translation

### Fixed

- Added reference to Italian Translation.
- Added the missing NE translation to all languages. [#344](https://github.com/MichMich/MagicMirror/issues/344)
- Added proper User-Agent string to calendar call.

### Changed

- Add option to use locationID in weather modules.

## [2.0.1] - 2016-05-18

### Added

- Changelog
- Italian Translation

### Changed

- Improve the installer by fetching the latest Node.js without any 3rd party interferences.

## [2.0.0] - 2016-05-03

### Initial release of MagicMirror²

It includes (but is not limited to) the following features:

- Modular system allowing 3rd party plugins.
- An Node/Electron based application taking away the need for external servers or browsers.
- A complete development API documentation.
- Small cute fairies that kiss you while you sleep.

## [1.0.0] - 2014-02-16

### Initial release of MagicMirror.

This was part of the blogpost: [https://michaelteeuw.nl/post/83916869600/magic-mirror-part-vi-production-of-the](https://michaelteeuw.nl/post/83916869600/magic-mirror-part-vi-production-of-the)<|MERGE_RESOLUTION|>--- conflicted
+++ resolved
@@ -25,11 +25,8 @@
 - Added lithuanian language to translations.js
 - Show info message if newsfeed is empty (fixes #2731)
 - Added dangerouslyDisableAutoEscaping config option for newsfeed templates (fixes #2712)
-<<<<<<< HEAD
+- Added missing shebang to `installers/mm.sh`.
 - Node versions in templates and github workflows.
-=======
-- Added missing shebang to `installers/mm.sh`.
->>>>>>> acbcb477
 
 ### Fixed
 
