--- conflicted
+++ resolved
@@ -12,11 +12,8 @@
 ### Added
 
 - Added new log level "debug" to the logger.
-<<<<<<< HEAD
 - Added new parameter "useKmh" to weather module for displaying wind speed as kmh.
-=======
-- Chuvash translation
->>>>>>> 8a4173d0
+- Chuvash translation.
 
 ### Updated
 
