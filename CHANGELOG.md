# MagicMirror² Change Log

All notable changes to this project will be documented in this file.
This project adheres to [Semantic Versioning](http://semver.org/).

❤️ **Donate:** Enjoying MagicMirror²? [Please consider a donation!](https://magicmirror.builders/donate) With your help we can continue to improve the MagicMirror²

## [2.11.0] - Unreleased (Develop Branch)

*This release is scheduled to be released on 2020-04-01.*

### Deleted
- Remove installers.
- Remove externalized scripts.

### Added
- Ukrainian translation.
- Finnish translation for "PRECIP", "UPDATE_INFO_MULTIPLE" and "UPDATE_INFO_SINGLE".
- Added the ability to hide the temp label and weather icon in the `currentweather` module to allow showing only information such as wind and sunset/rise.
- The `clock` module now optionally displays sun and moon data, including rise/set times, remaining daylight, and percent of moon illumination.
- Added Hebrew translation.
- Add HTTPS support and update config.js.sample
<<<<<<< HEAD
- Run tests on long term support and latest stable version of nodejs
=======
- Added the ability to configure a list of modules that shouldn't be update checked.

>>>>>>> 142d30b1

### Fixed
- Force declaration of public ip adress in config file (ISSUE #1852)
- Fixes `run-start.sh`: If running in docker-container, don't check the environment, just start electron (ISSUE #1859)
- Fix calendar time offset for recurring events crossing Daylight Savings Time (ISSUE #1798)
- Fix regression in currentweather module causing 'undefined' to show up when config.hideTemp is false
- Fixed weather tests [#1840](https://github.com/MichMich/MagicMirror/issues/1840)

### Updated
- Remove documentation from core repository and link to new dedicated docs site: [docs.magicmirror.builders](https://docs.magicmirror.builders).
- Updated config.js.sample: Corrected some grammar on `config.js.sample` comment section.
- Removed `run-start.sh` script and update start commands:
  - To start using electron, use `npm run start`.
  - To start in server only mode, use `npm run server`.
- Timestamp in log output now also contains the date

## [2.10.1] - 2020-01-10

### Changed
- Updated README.md: Added links to the official documentation website and remove links to broken installer.

## [2.10.0] - 2020-01-01

Special thanks to @sdetweil for all his great contributions!

ℹ️ **Note:** This update uses new dependencies. Please update using the following command: `git pull && npm install`.

### Added
- Timestamps in log output.
- Padding in dateheader mode of the calendar module.
- New upgrade script to help users consume regular updates installers/upgrade-script.sh.
- New script to help setup pm2, without install installers/fixuppm2.sh.

### Updated
- Updated lower bound of `lodash` and `helmet` dependencies for security patches.
- Updated compliments.js to handle newline in text, as textfields to not interpolate contents.
- Updated raspberry.sh installer script to handle new platform issues, split node/npm, pm2, and screen saver changes.
- Improve handling for armv6l devices, where electron support has gone away, add optional serveronly config option.
- Improved run-start.sh to handle for serveronly mode, by choice, or when electron not available.
- Only check for xwindows running if not on macOS.

### Fixed
- Fixed issue in weatherforecast module where predicted amount of rain was not using the decimal symbol specified in config.js.
- Module header now updates correctly, if a module need to dynamically show/hide its header based on a condition.
- Fix handling of config.js for serverOnly mode commented out.
- Fixed issue in calendar module where the debug script didn't work correctly with authentication.
- Fixed issue that some full day events were not correctly recognized as such.
- Display full day events lasting multiple days as happening today instead of some days ago if they are still ongoing.

## [2.9.0] - 2019-10-01

ℹ️ **Note:** This update uses new dependencies. Please update using the following command: `git pull && npm install`. If you are having issues running Electron, make sure your [Raspbian is up to date](https://www.raspberrypi.org/documentation/raspbian/updating.md).

### Added
- Spanish translation for "PRECIP".
- Adding a Malay (Malaysian) translation for MagicMirror².
- Add test check URLs of vendors 200 and 404 HTTP CODE.
- Add tests for new weather module and helper to stub ajax requests.

### Updated
- Updatenotification module: Display update notification for a limited (configurable) time.
- Enabled e2e/vendor_spec.js tests.
- The css/custom.css will be rename after the next release. We've add into `run-start.sh` a instruction by GIT to ignore with `--skip-worktree` and `rm --cached`. [#1540](https://github.com/MichMich/MagicMirror/issues/1540)
- Disable sending of notification CLOCK_SECOND when displaySeconds is false.

### Fixed
- Updatenotification module: Properly handle race conditions, prevent crash.
- Send `NEWS_FEED` notification also for the first news messages which are shown.
- Fixed issue where weather module would not refresh data after a network or API outage. [#1722](https://github.com/MichMich/MagicMirror/issues/1722)
- Fixed weatherforecast module not displaying rain amount on fallback endpoint.
- Notifications CLOCK_SECOND & CLOCK_MINUTE being from startup instead of matched against the clock and avoid drifting.

## [2.8.0] - 2019-07-01

ℹ️ **Note:** This update uses new dependencies. Please update using the following command: `git pull && npm install`. If you are having issues running Electron, make sure your [Raspbian is up to date](https://www.raspberrypi.org/documentation/raspbian/updating.md).

### Added
- Option to show event location in calendar
- Finnish translation for "Feels" and "Weeks"
- Russian translation for “Feels”
- Calendar module: added `nextDaysRelative` config option
- Add `broadcastPastEvents` config option for calendars to include events from the past `maximumNumberOfDays` in event broadcasts
- Added feature to broadcast news feed items `NEWS_FEED` and updated news items `NEWS_FEED_UPDATED` in default [newsfeed](https://github.com/MichMich/MagicMirror/tree/develop/modules/default/newsfeed) module (when news is updated) with documented default and `config.js` options in [README.md](https://github.com/MichMich/MagicMirror/blob/develop/modules/default/newsfeed/README.md)
- Added notifications to default `clock` module broadcasting `CLOCK_SECOND` and `CLOCK_MINUTE` for the respective time elapsed.
- Added UK Met Office Datapoint feed as a provider in the default weather module.
- Added new provider class
- Added suncalc.js dependency to calculate sun times (not provided in UK Met Office feed)
- Added "tempUnits" and "windUnits" to allow, for example, temp in metric (i.e. celsius) and wind in imperial (i.e. mph). These will override "units" if specified, otherwise the "units" value will be used.
- Use Feels Like temp from feed if present
- Optionally display probability of precipitation (PoP) in current weather (UK Met Office data)
- Automatically try to fix eslint errors by passing `--fix` option to it
- Added sunrise and sunset times to weathergov weather provider [#1705](https://github.com/MichMich/MagicMirror/issues/1705)
- Added "useLocationAsHeader" to display "location" in `config.js` as header when location name is not returned
- Added to `newsfeed.js`: in order to design the news article better with css, three more class-names were introduced: newsfeed-desc, newsfeed-desc, newsfeed-desc

### Updated
- English translation for "Feels" to "Feels like"
- Fixed the example calender url in `config.js.sample`
- Update `ical.js` to solve various calendar issues.
- Update weather city list url [#1676](https://github.com/MichMich/MagicMirror/issues/1676)
- Only update clock once per minute when seconds aren't shown

### Fixed
- Fixed uncaught exception, race condition on module update
- Fixed issue [#1696](https://github.com/MichMich/MagicMirror/issues/1696), some ical files start date to not parse to date type
- Allowance HTML5 autoplay-policy (policy is changed from Chrome 66 updates)
- Handle SIGTERM messages
- Fixes sliceMultiDayEvents so it respects maximumNumberOfDays
- Minor types in default NewsFeed [README.md](https://github.com/MichMich/MagicMirror/blob/develop/modules/default/newsfeed/README.md)
- Fix typos and small syntax errors, cleanup dependencies, remove multiple-empty-lines, add semi-rule
- Fixed issues with calendar not displaying one-time changes to repeating events
- Updated the fetchedLocationName variable in currentweather.js so that city shows up in the header

### Updated installer
- give non-pi2+ users (pi0, odroid, jetson nano, mac, windows, ...) option to continue install
- use current username vs hardcoded 'pi' to support non-pi install
- check for npm installed. node install doesn't do npm anymore
- check for mac as part of PM2 install, add install option string
- update pm2 config with current username instead of hard coded 'pi'
- check for screen saver config, "/etc/xdg/lxsession", bypass if not setup

## [2.7.1] - 2019-04-02

Fixed `package.json` version number.

## [2.7.0] - 2019-04-01

ℹ️ **Note:** This update uses new dependencies. Please update using the following command: `git pull && npm install`. If you are having issues running Electron, make sure your [Raspbian is up to date](https://www.raspberrypi.org/documentation/raspbian/updating.md).

### Added
- Italian translation for "Feels"
- Basic Klingon (tlhIngan Hol) translations
- Disabled the screensaver on raspbian with installation script
- Added option to truncate the number of vertical lines a calendar item can span if `wrapEvents` is enabled.
- Danish translation for "Feels" and "Weeks"
- Added option to split multiple day events in calendar to separate numbered events
- Slovakian translation
- Alerts now can contain Font Awesome icons
- Notifications display time can be set in request
- Newsfeed: added support for `ARTICLE_INFO_REQUEST` notification
- Add `name` config option for calendars to be sent along with event broadcasts

### Updated
- Bumped the Electron dependency to v3.0.13 to support the most recent Raspbian. [#1500](https://github.com/MichMich/MagicMirror/issues/1500)
- Updated modernizr code in alert module, fixed a small typo there too
- More verbose error message on console if the config is malformed
- Updated installer script to install Node.js version 10.x

### Fixed
- Fixed temperature displays in currentweather and weatherforecast modules [#1503](https://github.com/MichMich/MagicMirror/issues/1503), [#1511](https://github.com/MichMich/MagicMirror/issues/1511).
- Fixed unhandled error on bad git data in updatenotification module [#1285](https://github.com/MichMich/MagicMirror/issues/1285).
- Weather forecast now works with openweathermap in new weather module. Daily data are displayed, see issue [#1504](https://github.com/MichMich/MagicMirror/issues/1504).
- Fixed analogue clock border display issue where non-black backgrounds used (previous fix for issue 611)
- Fixed compatibility issues caused when modules request different versions of Font Awesome, see issue [#1522](https://github.com/MichMich/MagicMirror/issues/1522). MagicMirror now uses [Font Awesome 5 with v4 shims included for backwards compatibility](https://fontawesome.com/how-to-use/on-the-web/setup/upgrading-from-version-4#shims).
- Installation script problems with raspbian
- Calendar: only show repeating count if the event is actually repeating [#1534](https://github.com/MichMich/MagicMirror/pull/1534)
- Calendar: Fix exdate handling when multiple values are specified (comma separated)
- Calendar: Fix relative date handling for fulldate events, calculate difference always from start of day  [#1572](https://github.com/MichMich/MagicMirror/issues/1572)
- Fix null dereference in moduleNeedsUpdate when the module isn't visible
- Calendar: Fixed event end times by setting default calendarEndTime to "LT" (Local time format). [#1479]
- Calendar: Fixed missing calendar fetchers after server process restarts [#1589](https://github.com/MichMich/MagicMirror/issues/1589)
- Notification: fixed background color (was white text on white background)
- Use getHeader instead of data.header when creating the DOM so overwriting the function also propagates into it
- Fix documentation of `useKMPHwind` option in currentweather

### New weather module
- Fixed weather forecast table display [#1499](https://github.com/MichMich/MagicMirror/issues/1499).
- Dimmed loading indicator for weather forecast.
- Implemented config option `decimalSymbol` [#1499](https://github.com/MichMich/MagicMirror/issues/1499).
- Aligned indoor values in current weather vertical [#1499](https://github.com/MichMich/MagicMirror/issues/1499).
- Added humidity support to nunjuck unit filter.
- Do not display degree symbol for temperature in Kelvin [#1503](https://github.com/MichMich/MagicMirror/issues/1503).
- Weather forecast now works with openweathermap for both, `/forecast` and `/forecast/daily`, in new weather module. If you use the `/forecast`-weatherEndpoint, the hourly data are converted to daily data, see issues [#1504](https://github.com/MichMich/MagicMirror/issues/1504), [#1513](https://github.com/MichMich/MagicMirror/issues/1513).
- Added fade, fadePoint and maxNumberOfDays properties to the forecast mode [#1516](https://github.com/MichMich/MagicMirror/issues/1516)
- Fixed Loading string and decimalSymbol string replace [#1538](https://github.com/MichMich/MagicMirror/issues/1538)
- Show Snow amounts in new weather module [#1545](https://github.com/MichMich/MagicMirror/issues/1545)
- Added weather.gov as a new weather provider for US locations

## [2.6.0] - 2019-01-01

ℹ️ **Note:** This update uses new dependencies. Please update using the following command: `git pull && npm install`. If you are having issues updating, make sure you are running the latest version of Node.

### ✨ Experimental ✨
- New default [module weather](modules/default/weather). This module will eventually replace the current `currentweather` and `weatherforecast` modules. The new module is still pretty experimental, but it's included so you can give it a try and help us improve this module. Please give us you feedback using [this forum post](https://forum.magicmirror.builders/topic/9335/default-weather-module-refactoring).

A huge, huge, huge thanks to user @fewieden for all his hard work on the new `weather` module!

### Added
- Possibility to add classes to the cell of symbol, title and time of the events of calendar.
- Font-awesome 5, still has 4 for backwards compatibility.
- Missing `showEnd` in calendar documentation
- Screenshot for the new feed module
- Screenshot for the compliments module
- Screenshot for the clock module
- Screenshot for the current weather
- Screenshot for the weather forecast module
- Portuguese translation for "Feels"
- Croatian translation
- Fading for dateheaders timeFormat in Calendar [#1464](https://github.com/MichMich/MagicMirror/issues/1464)
- Documentation for the existing `scale` option in the Weather Forecast module.

### Fixed
- Allow to parse recurring calendar events where the start date is before 1900
- Fixed Polish translation for Single Update Info
- Ignore entries with unparseable details in the calendar module
- Bug showing FullDayEvents one day too long in calendar fixed
- Bug in newsfeed when `removeStartTags` is used on the description [#1478](https://github.com/MichMich/MagicMirror/issues/1478)

### Updated
- The default calendar setting `showEnd` is changed to `false`.

### Changed
- The Weather Forecast module by default displays the &deg; symbol after every numeric value to be consistent with the Current Weather module.


## [2.5.0] - 2018-10-01

### Added
- Romanian translation for "Feels"
- Support multi-line compliments
- Simplified Chinese translation for "Feels"
- Polish translate for "Feels"
- French translate for "Feels"
- Translations for newsfeed module
- Support for toggling news article in fullscreen
- Hungarian translation for "Feels" and "Week"
- Spanish translation for "Feels"
- Add classes instead of inline style to the message from the module Alert
- Support for events having a duration instead of an end
- Support for showing end of events through config parameters showEnd and dateEndFormat

### Fixed
- Fixed gzip encoded calendar loading issue #1400.
- Mixup between german and spanish translation for newsfeed.
- Fixed close dates to be absolute, if no configured in the config.js - module Calendar
- Fixed the updatenotification module message about new commits in the repository, so they can be correctly localized in singular and plural form.
- Fix for weatherforecast rainfall rounding [#1374](https://github.com/MichMich/MagicMirror/issues/1374)
- Fix calendar parsing issue for Midori on RasperryPi Zero w, related to issue #694.
- Fix weather city ID link in sample config
- Fixed issue with clientonly not updating with IP address and port provided on command line.

### Updated

- Updated Simplified Chinese translation
- Swedish translations
- Hungarian translations for the updatenotification module
- Updated Norsk bokmål translation
- Updated Norsk nynorsk translation
- Consider multi days event as full day events

## [2.4.1] - 2018-07-04

### Fixed

- Fix weather parsing issue #1332.

## [2.4.0] - 2018-07-01

⚠️ **Warning:** This release includes an updated version of Electron. This requires a Raspberry Pi configuration change to allow the best performance and prevent the CPU from overheating. Please read the information on the [MagicMirror Wiki](https://github.com/michmich/magicmirror/wiki/configuring-the-raspberry-pi#enable-the-open-gl-driver-to-decrease-electrons-cpu-usage).

ℹ️ **Note:** This update uses new dependencies. Please update using the following command: `git pull && npm install`

### Added

- Enabled translation of feelsLike for module currentweather
- Added support for on-going calendar events
- Added scroll up in fullscreen newsfeed article view
- Changed fullscreen newsfeed width from 100% to 100vw (better results)
- Added option to calendar module that colors only the symbol instead of the whole line
- Added option for new display format in the calendar module with date headers with times/events below.
- Ability to fetch compliments from a remote server
- Add regex filtering to calendar module
- Customize classes for table
- Added option to newsfeed module to only log error parsing a news article if enabled
- Add update translations for Português Brasileiro

### Changed
- Upgrade to Electron 2.0.0.
- Remove yarn-or-npm which breaks production builds.
- Invoke module suspend even if no dom content. [#1308](https://github.com/MichMich/MagicMirror/issues/1308)

### Fixed
- Fixed issue where wind chill could not be displayed in Fahrenheit. [#1247](https://github.com/MichMich/MagicMirror/issues/1247)
- Fixed issues where a module crashes when it tries to dismiss a non existing alert. [#1240](https://github.com/MichMich/MagicMirror/issues/1240)
- In default module currentWeather/currentWeather.js line 296, 300, self.config.animationSpeed can not be found because the notificationReceived function does not have "self" variable.
- Fixed browser-side code to work on the Midori browser.
- Fixed issue where heat index was reporting incorrect values in Celsius and Fahrenheit. [#1263](https://github.com/MichMich/MagicMirror/issues/1263)
- Fixed weatherforecast to use dt_txt field instead of dt to handle timezones better
- Newsfeed now remembers to show the description when `"ARTICLE_LESS_DETAILS"` is called if the user wants to always show the description. [#1282](https://github.com/MichMich/MagicMirror/issues/1282)
- `clientonly/*.js` is now linted, and one linting error is fixed
- Fix issue #1196 by changing underscore to hyphen in locale id, in align with momentjs.
- Fixed issue where heat index and wind chill were reporting incorrect values in Kelvin. [#1263](https://github.com/MichMich/MagicMirror/issues/1263)

### Updated
- Updated Italian translation
- Updated German translation
- Updated Dutch translation

## [2.3.1] - 2018-04-01

### Fixed
- Downgrade electron to 1.4.15 to solve the black screen issue.[#1243](https://github.com/MichMich/MagicMirror/issues/1243)

## [2.3.0] - 2018-04-01

### Added

- Add new settings in compliments module: setting time intervals for morning and afternoon
- Add system notification `MODULE_DOM_CREATED` for notifying each module when their Dom has been fully loaded.
- Add types for module.
- Implement Danger.js to notify contributors when CHANGELOG.md is missing in PR.
- Allow to scroll in full page article view of default newsfeed module with gesture events from [MMM-Gestures](https://github.com/thobach/MMM-Gestures)
- Changed 'compliments.js' - update DOM if remote compliments are loaded instead of waiting one updateInterval to show custom compliments
- Automated unit tests utils, deprecated, translator, cloneObject(lockstrings)
- Automated integration tests translations
- Add advanced filtering to the excludedEvents configuration of the default calendar module
- New currentweather module config option: `showFeelsLike`: Shows how it actually feels like. (wind chill or heat index)
- New currentweather module config option: `useKMPHwind`: adds an option to see wind speed in Kmph instead of just m/s or Beaufort.
- Add dc:date to parsing in newsfeed module, which allows parsing of more rss feeds.

### Changed
- Add link to GitHub repository which contains the respective Dockerfile.
- Optimized automated unit tests cloneObject, cmpVersions
- Update notifications use now translation templates instead of normal strings.
- Yarn can be used now as an installation tool
- Changed Electron dependency to v1.7.13.

### Fixed
- News article in fullscreen (iframe) is now shown in front of modules.
- Forecast respects maxNumberOfDays regardless of endpoint.
- Fix exception on translation of objects.

## [2.2.2] - 2018-01-02

### Added

- Add missing `package-lock.json`.

### Changed

- Changed Electron dependency to v1.7.10.

## [2.2.1] - 2018-01-01

### Fixed
- Fixed linting errors.

## [2.2.0] - 2018-01-01

**Note:** This update uses new dependencies. Please update using the following command: `git pull && npm install`

### Changed
- Calender week is now handled with a variable translation in order to move number language specific.
- Reverted the Electron dependency back to 1.4.15 since newer version don't seem to work on the Raspberry Pi very well.

### Added
- Add option to use [Nunjucks](https://mozilla.github.io/nunjucks/) templates in modules. (See `helloworld` module as an example.)
- Add Bulgarian translations for MagicMirror² and Alert module.
- Add graceful shutdown of modules by calling `stop` function of each `node_helper` on SIGINT before exiting.
- Link update subtext to Github diff of current version versus tracking branch.
- Add Catalan translation.
- Add ability to filter out newsfeed items based on prohibited words found in title (resolves #1071)
- Add options to truncate description support of a feed in newsfeed module
- Add reloadInterval option for particular feed in newsfeed module
- Add no-cache entries of HTTP headers in newsfeed module (fetcher)
- Add Czech translation.
- Add option for decimal symbols other than the decimal point for temperature values in both default weather modules: WeatherForecast and CurrentWeather.

### Fixed
- Fixed issue with calendar module showing more than `maximumEntries` allows
- WeatherForecast and CurrentWeather are now using HTTPS instead of HTTP
- Correcting translation for Indonesian language
- Fix issue where calendar icons wouldn't align correctly

## [2.1.3] - 2017-10-01

**Note:** This update uses new dependencies. Please update using the following command: `git pull && npm install`

### Changed
- Remove Roboto fonts files inside `fonts` and these are installed by npm install command.

### Added
- Add `clientonly` script to start only the electron client for a remote server.
- Add symbol and color properties of event when `CALENDAR_EVENTS` notification is broadcasted from `default/calendar` module.
- Add `.vscode/` folder to `.gitignore` to keep custom Visual Studio Code config out of git.
- Add unit test the capitalizeFirstLetter function of newsfeed module.
- Add new unit tests for function `shorten` in calendar module.
- Add new unit tests for function `getLocaleSpecification` in calendar module.
- Add unit test for js/class.js.
- Add unit tests for function `roundValue` in currentweather module.
- Add test e2e showWeek feature in spanish language.
- Add warning Log when is used old authentication method in the calendar module.
- Add test e2e for helloworld module with default config text.
- Add ability for `currentweather` module to display indoor humidity via INDOOR_HUMIDITY notification.
- Add Welsh (Cymraeg) translation.
- Add Slack badge to Readme.

### Updated
- Changed 'default.js' - listen on all attached interfaces by default.
- Add execution of `npm list` after the test are ran in Travis CI.
- Change hooks for the vendors e2e tests.
- Add log when clientonly failed on starting.
- Add warning color when are using full ip whitelist.
- Set version of the `express-ipfilter` on 0.3.1.

### Fixed
- Fixed issue with incorrect alignment of analog clock when displayed in the center column of the MM.
- Fixed ipWhitelist behaviour to make empty whitelist ([]) allow any and all hosts access to the MM.
- Fixed issue with calendar module where 'excludedEvents' count towards 'maximumEntries'.
- Fixed issue with calendar module where global configuration of maximumEntries was not overridden by calendar specific config (see module doc).
- Fixed issue where `this.file(filename)` returns a path with two hashes.
- Workaround for the WeatherForecast API limitation.

## [2.1.2] - 2017-07-01

### Changed
- Revert Docker related changes in favor of [docker-MagicMirror](https://github.com/bastilimbach/docker-MagicMirror). All Docker images are outsourced. ([#856](https://github.com/MichMich/MagicMirror/pull/856))
- Change Docker base image (Debian + Node) to an arm based distro (AlpineARM + Node) ([#846](https://github.com/MichMich/MagicMirror/pull/846))
- Fix the dockerfile to have it running from the first time.

### Added
- Add in option to wrap long calendar events to multiple lines using `wrapEvents` configuration option.
- Add test e2e `show title newsfeed` for newsfeed module.
- Add task to check configuration file.
- Add test check URLs of vendors.
- Add test of match current week number on clock module with showWeek configuration.
- Add test default modules present modules/default/defaultmodules.js.
- Add unit test calendar_modules function capFirst.
- Add test for check if exists the directories present in defaults modules.
- Add support for showing wind direction as an arrow instead of abbreviation in currentWeather module.
- Add support for writing translation functions to support flexible word order
- Add test for check if exits the directories present in defaults modules.
- Add calendar option to set a separate date format for full day events.
- Add ability for `currentweather` module to display indoor temperature via INDOOR_TEMPERATURE notification
- Add ability to change the path of the `custom.css`.
- Add translation Dutch to Alert module.
- Added Romanian translation.

### Updated
- Added missing keys to Polish translation.
- Added missing key to German translation.
- Added better translation with flexible word order to Finnish translation.

### Fixed
- Fix instruction in README for using automatically installer script.
- Bug of duplicated compliments as described in [here](https://forum.magicmirror.builders/topic/2381/compliments-module-stops-cycling-compliments).
- Fix double message about port when server is starting
- Corrected Swedish translations for TODAY/TOMORROW/DAYAFTERTOMORROW.
- Removed unused import from js/electron.js
- Made calendar.js respect config.timeFormat irrespective of locale setting.
- Fixed alignment of analog clock when a large calendar is displayed in the same side bar.

## [2.1.1] - 2017-04-01

**Note:** This update uses new dependencies. Please update using the following command: `git pull && npm install`

### Changed
- Add `anytime` group for Compliments module.
- Compliments module can use remoteFile without default daytime arrays defined.
- Installer: Use init config.js from config.js.sample.
- Switched out `rrule` package for `rrule-alt` and fixes in `ical.js` in order to fix calendar issues. ([#565](https://github.com/MichMich/MagicMirror/issues/565))
- Make mouse events pass through the region fullscreen_above to modules below.
- Scaled the splash screen down to make it a bit more subtle.
- Replace HTML tables with markdown tables in README files.
- Added `DAYAFTERTOMORROW`, `UPDATE_NOTIFICATION` and `UPDATE_NOTIFICATION_MODULE` to Finnish translations.
- Run `npm test` on Travis automatically.
- Show the splash screen image even when is reboot or halted.
- Added some missing translation strings in the sv.json file.
- Run task jsonlint to check translation files.
- Restructured Test Suite.

### Added
- Added Docker support (Pull Request [#673](https://github.com/MichMich/MagicMirror/pull/673)).
- Calendar-specific support for `maximumEntries`, and ` maximumNumberOfDays`.
- Add loaded function to modules, providing an async callback.
- Made default newsfeed module aware of gesture events from [MMM-Gestures](https://github.com/thobach/MMM-Gestures)
- Add use pm2 for manager process into Installer RaspberryPi script.
- Russian Translation.
- Afrikaans Translation.
- Add postinstall script to notify user that MagicMirror installed successfully despite warnings from NPM.
- Init tests using mocha.
- Option to use RegExp in Calendar's titleReplace.
- Hungarian Translation.
- Icelandic Translation.
- Add use a script to prevent when is run by SSH session set DISPLAY environment.
- Enable ability to set configuration file by the environment variable called MM_CONFIG_FILE.
- Option to give each calendar a different color.
- Option for colored min-temp and max-temp.
- Add test e2e helloworld.
- Add test e2e environment.
- Add `chai-as-promised` npm module to devDependencies.
- Basic set of tests for clock module.
- Run e2e test in Travis.
- Estonian Translation.
- Add test for compliments module for parts of day.
- Korean Translation.
- Added console warning on startup when deprecated config options are used.
- Add option to display temperature unit label to the current weather module.
- Added ability to disable wrapping of news items.
- Added in the ability to hide events in the calendar module based on simple string filters.
- Updated Norwegian translation.
- Added hideLoading option for News Feed module.
- Added configurable dateFormat to clock module.
- Added multiple calendar icon support.
- Added tests for Translations, dev argument, version, dev console.
- Added test anytime feature compliments module.
- Added test ipwhitelist configuration directive.
- Added test for calendar module: default, basic-auth, backward compatibility, fail-basic-auth.
- Added meta tags to support fullscreen mode on iOS (for server mode)
- Added `ignoreOldItems` and `ignoreOlderThan` options to the News Feed module
- Added test for MM_PORT environment variable.
- Added a configurable Week section to the clock module.

### Fixed
- Update .gitignore to not ignore default modules folder.
- Remove white flash on boot up.
- Added `update` in Raspberry Pi installation script.
- Fix an issue where the analog clock looked scrambled. ([#611](https://github.com/MichMich/MagicMirror/issues/611))
- If units is set to imperial, the showRainAmount option of weatherforecast will show the correct unit.
- Module currentWeather: check if temperature received from api is defined.
- Fix an issue with module hidden status changing to `true` although lock string prevented showing it.
- Fix newsfeed module bug (removeStartTags)
- Fix when is set MM_PORT environment variable.
- Fixed missing animation on `this.show(speed)` when module is alone in a region.

## [2.1.0] - 2016-12-31

**Note:** This update uses new dependencies. Please update using the following command: `git pull && npm install`

### Added
- Finnish translation.
- Danish translation.
- Turkish translation.
- Option to limit access to certain IP addresses based on the value of `ipWhitelist` in the `config.js`, default is access from localhost only (Issue [#456](https://github.com/MichMich/MagicMirror/issues/456)).
- Added ability to change the point of time when calendar events get relative.
- Add Splash screen on boot.
- Add option to show humidity in currentWeather module.
- Add VSCode IntelliSense support.
- Module API: Add Visibility locking to module system. [See documentation](https://github.com/MichMich/MagicMirror/tree/develop/modules#visibility-locking) for more information.
- Module API: Method to overwrite the module's header. [See documentation](https://github.com/MichMich/MagicMirror/tree/develop/modules#getheader) for more information.
- Module API: Option to define the minimum MagicMirror version to run a module. [See documentation](https://github.com/MichMich/MagicMirror/tree/develop/modules#requiresversion) for more information.
- Calendar module now broadcasts the event list to all other modules using the notification system. [See documentation](https://github.com/MichMich/MagicMirror/tree/develop/modules/default/calendar) for more information.
- Possibility to use the the calendar feed as the source for the weather (currentweather & weatherforecast) location data. [See documentation](https://github.com/MichMich/MagicMirror/tree/develop/modules/default/weatherforecast) for more information.
- Added option to show rain amount in the weatherforecast default module
- Add module `updatenotification` to get an update whenever a new version is available. [See documentation](https://github.com/MichMich/MagicMirror/tree/develop/modules/default/updatenotification) for more information.
- Add the ability to set timezone on the date display in the Clock Module
- Ability to set date format in calendar module
- Possibility to use currentweather for the compliments
- Added option `disabled` for modules.
- Added option `address` to set bind address.
- Added option `onlyTemp` for currentweather module to show show only current temperature and weather icon.
- Added option `remoteFile` to compliments module to load compliment array from filesystem.
- Added option `zoom` to scale the whole mirror display with a given factor.
- Added option `roundTemp` for currentweather and weatherforecast modules to display temperatures rounded to nearest integer.
- Added abilty set the classes option to compliments module for style and text size of compliments.
- Added ability to configure electronOptions
- Calendar module: option to hide private events
- Add root_path for global vars

### Updated
- Modified translations for Frysk.
- Modified core English translations.
- Updated package.json as a result of Snyk security update.
- Improve object instantiation to prevent reference errors.
- Improve logger. `Log.log()` now accepts multiple arguments.
- Remove extensive logging in newsfeed node helper.
- Calendar times are now uniformly capitalized.
- Modules are now secure, and Helmet is now used to prevent abuse of the Mirror's API.

### Fixed
- Solve an issue where module margins would appear when the first module of a section was hidden.
- Solved visual display errors on chrome, if all modules in one of the right sections are hidden.
- Global and Module default config values are no longer modified when setting config values.
- Hide a region if all modules in a region are hidden. Prevention unwanted margins.
- Replaced `electron-prebuilt` package with `electron` in order to fix issues that would happen after 2017.
- Documentation of alert module

## [2.0.5] - 2016-09-20

### Added
- Added ability to remove tags from the beginning or end of newsfeed items in 'newsfeed.js'.
- Added ability to define "the day after tomorrow" for calendar events (Definition for German and Dutch already included).
- Added CII Badge (we are compliant with the CII Best Practices)
- Add support for doing http basic auth when loading calendars
- Add the ability to turn off and on the date display in the Clock Module

### Fixed
- Fix typo in installer.
- Add message to unsupported Pi error to mention that Pi Zeros must use server only mode, as ARMv6 is unsupported. Closes #374.
- Fix API url for weather API.

### Updated
- Force fullscreen when kioskmode is active.
- Update the .github templates and information with more modern information.
- Update the Gruntfile with a more functional StyleLint implementation.

## [2.0.4] - 2016-08-07

### Added
- Brazilian Portuguese Translation.
- Option to enable Kiosk mode.
- Added ability to start the app with Dev Tools.
- Added ability to turn off the date display in `clock.js` when in analog mode.
- Greek Translation

### Fixed
- Prevent `getModules()` selectors from returning duplicate entries.
- Append endpoints of weather modules with `/` to retrieve the correct data. (Issue [#337](https://github.com/MichMich/MagicMirror/issues/337))
- Corrected grammar in `module.js` from 'suspend' to 'suspended'.
- Fixed openweathermap.org URL in config sample.
- Prevent currentweather module from crashing when received data object is incorrect.
- Fix issue where translation loading prevented the UI start-up when the language was set to 'en'. (Issue [#388](https://github.com/MichMich/MagicMirror/issues/388))

### Updated
- Updated package.json to fix possible vulnerabilities. (Using Snyk)
- Updated weathericons
- Updated default weatherforecast to work with the new icons.
- More detailed error message in case config file couldn't be loaded.

## [2.0.3] - 2016-07-12
### Added
- Add max newsitems parameter to the newsfeed module.
- Translations for Simplified Chinese, Traditional Chinese and Japanese.
- Polish Translation
- Add an analog clock in addition to the digital one.

### Fixed
- Edit Alert Module to display title & message if they are provided in the notification (Issue [#300](https://github.com/MichMich/MagicMirror/issues/300))
- Removed 'null' reference from updateModuleContent(). This fixes recent Edge and Internet Explorer browser displays (Issue [#319](https://github.com/MichMich/MagicMirror/issues/319))

### Changed
- Added default string to calendar titleReplace.

## [2.0.2] - 2016-06-05
### Added
- Norwegian Translations (nb and nn)
- Portuguese Translation
- Swedish Translation

### Fixed
- Added reference to Italian Translation.
- Added the missing NE translation to all languages. [#344](https://github.com/MichMich/MagicMirror/issues/344)
- Added proper User-Agent string to calendar call.

### Changed
- Add option to use locationID in weather modules.

## [2.0.1] - 2016-05-18
### Added
- Changelog
- Italian Translation

### Changed
- Improve the installer by fetching the latest Node.js without any 3rd party interferences.

## [2.0.0] - 2016-05-03
### Initial release of MagicMirror²
It includes (but is not limited to) the following features:
- Modular system allowing 3rd party plugins.
- An Node/Electron based application taking away the need for external servers or browsers.
- A complete development API documentation.
- Small cute fairies that kiss you while you sleep.

## [1.0.0] - 2014-02-16
### Initial release of MagicMirror.
This was part of the blogpost: [http://michaelteeuw.nl/post/83916869600/magic-mirror-part-vi-production-of-the](http://michaelteeuw.nl/post/83916869600/magic-mirror-part-vi-production-of-the)<|MERGE_RESOLUTION|>--- conflicted
+++ resolved
@@ -20,12 +20,8 @@
 - The `clock` module now optionally displays sun and moon data, including rise/set times, remaining daylight, and percent of moon illumination.
 - Added Hebrew translation.
 - Add HTTPS support and update config.js.sample
-<<<<<<< HEAD
 - Run tests on long term support and latest stable version of nodejs
-=======
 - Added the ability to configure a list of modules that shouldn't be update checked.
-
->>>>>>> 142d30b1
 
 ### Fixed
 - Force declaration of public ip adress in config file (ISSUE #1852)
