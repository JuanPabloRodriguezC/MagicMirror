--- conflicted
+++ resolved
@@ -22,11 +22,8 @@
 - Cleaned up old code on server side.
 - Convert `-0` to `0` when displaying temperature.
 - Code cleanup for FEELS like and added {DEGREE} placeholder for FEELSLIKE for each language
-<<<<<<< HEAD
-- Update documentation and help screen about invalid config files
-=======
 - Converted newsfeed module to use templates.
->>>>>>> 01ff00fa
+- Update documentation and help screen about invalid config files.
 
 ### Removed
 
