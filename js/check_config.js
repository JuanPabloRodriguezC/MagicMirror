/* Magic Mirror
 *
 * Check the configuration file for errors
 *
 * By Rodrigo Ramírez Norambuena https://rodrigoramirez.com
 * MIT Licensed.
 */
const Linter = require("eslint").Linter;
const linter = new Linter();

const path = require("path");
const fs = require("fs");

const rootPath = path.resolve(__dirname + "/../");
const config = require(rootPath + "/.eslintrc.json");
const Log = require(rootPath + "/js/logger.js");
const Utils = require(rootPath + "/js/utils.js");

/* getConfigFile()
 * Return string with path of configuration file
 * Check if set by environment variable MM_CONFIG_FILE
 */
function getConfigFile() {
	// FIXME: This function should be in core. Do you want refactor me ;) ?, be good!
	let configFileName = path.resolve(rootPath + "/config/config.js");
	if (process.env.MM_CONFIG_FILE) {
		configFileName = path.resolve(process.env.MM_CONFIG_FILE);
	}
	return configFileName;
}

function checkConfigFile() {
	const configFileName = getConfigFile();

	// Check if file is present
	if (fs.existsSync(configFileName) === false) {
<<<<<<< HEAD
		Log.error(Utils.colors.error("File not found: "), configFileName);
		return;
=======
		console.error(Utils.colors.error("File not found: "), configFileName);
		throw new Error("No config file present!");
>>>>>>> d9a8d262
	}

	// check permission
	try {
		fs.accessSync(configFileName, fs.F_OK);
	} catch (e) {
<<<<<<< HEAD
		Log.log(Utils.colors.error(e));
		return;
	}

	// Validate syntax of the configuration file.
	Log.info(Utils.colors.info("Checking file... "), configFileName);
=======
		console.log(Utils.colors.error(e));
		throw new Error("No permission to access config file!");
	}

	// Validate syntax of the configuration file.
	// In case the there errors show messages and
	// return
	console.info(Utils.colors.info("Checking file... "), configFileName);
>>>>>>> d9a8d262

	// I'm not sure if all ever is utf-8
	fs.readFile(configFileName, "utf-8", function (err, data) {
		if (err) {
			throw err;
		}
		const messages = linter.verify(data, config);
		if (messages.length === 0) {
			Log.log("Your configuration file doesn't contain syntax errors :)");
			return true;
		} else {
			// In case the there errors show messages and return
			messages.forEach((error) => {
				Log.log("Line", error.line, "col", error.column, error.message);
			});
			throw new Error("Wrong syntax in config file!");
		}
	});
}

checkConfigFile();<|MERGE_RESOLUTION|>--- conflicted
+++ resolved
@@ -34,36 +34,21 @@
 
 	// Check if file is present
 	if (fs.existsSync(configFileName) === false) {
-<<<<<<< HEAD
 		Log.error(Utils.colors.error("File not found: "), configFileName);
-		return;
-=======
-		console.error(Utils.colors.error("File not found: "), configFileName);
 		throw new Error("No config file present!");
->>>>>>> d9a8d262
 	}
 
 	// check permission
 	try {
 		fs.accessSync(configFileName, fs.F_OK);
 	} catch (e) {
-<<<<<<< HEAD
 		Log.log(Utils.colors.error(e));
+		throw new Error("No permission to access config file!");
 		return;
 	}
 
 	// Validate syntax of the configuration file.
 	Log.info(Utils.colors.info("Checking file... "), configFileName);
-=======
-		console.log(Utils.colors.error(e));
-		throw new Error("No permission to access config file!");
-	}
-
-	// Validate syntax of the configuration file.
-	// In case the there errors show messages and
-	// return
-	console.info(Utils.colors.info("Checking file... "), configFileName);
->>>>>>> d9a8d262
 
 	// I'm not sure if all ever is utf-8
 	fs.readFile(configFileName, "utf-8", function (err, data) {
