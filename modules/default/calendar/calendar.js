--- conflicted
+++ resolved
@@ -467,17 +467,13 @@
 			var calendar = this.calendarData[c];
 			for (var e in calendar) {
 				var event = JSON.parse(JSON.stringify(calendar[e])); // clone object
-<<<<<<< HEAD
 
 				// correct data for the current timezone
-                   		var offset = - ((new Date()).getTimezoneOffset() * 60 * 1000);
-                   		event.startDate = (event.startDate - offset);
-                   		event.endDate = (event.endDate - offset);
-				
-				if(event.endDate < now) {
-=======
+				var offset = -(new Date().getTimezoneOffset() * 60 * 1000);
+				event.startDate = event.startDate - offset;
+				event.endDate = event.endDate - offset;
+
 				if (event.endDate < now) {
->>>>>>> 26ed05ba
 					continue;
 				}
 				if (this.config.hidePrivate) {
