--- conflicted
+++ resolved
@@ -171,12 +171,7 @@
 					var geo = event.geo || false;
 					var description = event.description || false;
 
-<<<<<<< HEAD
 					if (typeof event.rrule !== undefined && event.rrule !== null && !isFacebookBirthday) {
-=======
-					// Begin recurring event parsing
-					if (typeof event.rrule != "undefined" && event.rrule != null && !isFacebookBirthday) {
->>>>>>> d41afa0e
 						var rule = event.rrule;
 						var addedEvents = 0;
 
