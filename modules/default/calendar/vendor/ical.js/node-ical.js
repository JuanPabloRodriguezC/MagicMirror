--- conflicted
+++ resolved
@@ -31,40 +31,9 @@
   return curr
 }
 var originalEnd = ical.objectHandlers['END'];
-<<<<<<< HEAD
-ical.objectHandlers['END'] = function(val, params, curr, stack){
-  if (curr.rrule) {
-    var rule = curr.rrule;
-    if (rule.indexOf('DTSTART') === -1) {
-
-      if (curr.start.length === 8) {
-        var comps = /^(\d{4})(\d{2})(\d{2})$/.exec(curr.start);
-        if (comps) {
-         curr.start = new Date (comps[1], comps[2] - 1, comps[3]);
-        }
-      }
-
-      rule += ' DTSTART:' + curr.start.toISOString().replace(/[-:]/g, '');
-      rule = rule.replace(/\.[0-9]{3}/, '');
-    }
-    for (var i in curr.exdates) {
-      if (typeof curr.exdates[i] === 'object') {
-        rule += ' EXDATE:' + curr.exdates[i].toISOString().replace(/[-:]/g, '');
-        rule = rule.replace(/\.[0-9]{3}/, '');
-      }
-    }
-    try {
-      curr.rrule = rrulestr(rule);
-    }
-    catch(err) {
-      console.log("Unrecognised element in calendar feed, ignoring: " + rule);
-      curr.rrule = null;
-    }
-  }
-=======
 ical.objectHandlers['END'] = function (val, params, curr, stack) {
 	// Recurrence rules are only valid for VEVENT, VTODO, and VJOURNAL.
-	// More specifically, we need to filter the VCALENDAR type because we might end up with a defined rrule 
+	// More specifically, we need to filter the VCALENDAR type because we might end up with a defined rrule
 	// due to the subtypes.
 	if ((val === "VEVENT") || (val === "VTODO") || (val === "VJOURNAL")) {
 		if (curr.rrule) {
@@ -93,6 +62,5 @@
 			curr.rrule = rrule.fromString(rule);
 		}
 	}
->>>>>>> a31546b1
   return originalEnd.call(this, val, params, curr, stack);
 }