--- conflicted
+++ resolved
@@ -44,13 +44,8 @@
     "http-auth": "^3.1.3",
     "jshint": "^2.9.4",
     "mocha": "^3.4.2",
-<<<<<<< HEAD
-    "spectron": "^3.6.4",
     "stylelint": "^8.0.0",
-=======
     "spectron": "3.6.x",
-    "stylelint": "^7.11.0",
->>>>>>> 2b77c372
     "stylelint-config-standard": "latest",
     "time-grunt": "latest"
   },
