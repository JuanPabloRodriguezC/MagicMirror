--- conflicted
+++ resolved
@@ -75,12 +75,8 @@
 		"express-ipfilter": "^1.1.2",
 		"feedme": "^1.2.0",
 		"helmet": "^3.23.3",
-<<<<<<< HEAD
 		"iconv-lite": "^0.6.2",
 		"lodash": "^4.17.19",
-=======
-		"iconv-lite": "latest",
->>>>>>> 934ac886
 		"module-alias": "^2.2.2",
 		"moment": "^2.28.0",
 		"node-ical": "^0.12.0",
