--- conflicted
+++ resolved
@@ -40,11 +40,8 @@
     "grunt-markdownlint": "^1.0.13",
     "grunt-stylelint": "latest",
     "grunt-yamllint": "latest",
-<<<<<<< HEAD
     "jshint": "^2.9.4",
-=======
     "http-auth": "^3.1.3",
->>>>>>> 400d5775
     "mocha": "^3.2.0",
     "spectron": "^3.4.1",
     "stylelint-config-standard": "latest",
