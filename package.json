{
  "name": "magicmirror",
<<<<<<< HEAD
  "version": "2.4.0-dev",
=======
  "version": "2.3.1",
>>>>>>> eaaa62a7
  "description": "The open source modular smart mirror platform.",
  "main": "js/electron.js",
  "scripts": {
    "start": "sh run-start.sh",
    "install": "cd vendor && yon install",
    "install-fonts": "cd fonts && yon install",
    "postinstall": "sh installers/postinstall/postinstall.sh && yon run install-fonts",
    "test": "NODE_ENV=test ./node_modules/mocha/bin/mocha tests --recursive",
    "test:unit": "NODE_ENV=test ./node_modules/mocha/bin/mocha tests/unit --recursive",
    "test:e2e": "NODE_ENV=test ./node_modules/mocha/bin/mocha tests/e2e --recursive",
    "config:check": "node tests/configs/check_config.js",
    "lint": "grunt"
  },
  "repository": {
    "type": "git",
    "url": "git+https://github.com/MichMich/MagicMirror.git"
  },
  "keywords": [
    "magic mirror",
    "smart mirror",
    "mirror UI",
    "modular"
  ],
  "author": "Michael Teeuw",
  "contributors": [
    "https://github.com/MichMich/MagicMirror/graphs/contributors"
  ],
  "license": "MIT",
  "bugs": {
    "url": "https://github.com/MichMich/MagicMirror/issues"
  },
  "homepage": "https://magicmirror.builders",
  "devDependencies": {
    "chai": "^4.1.2",
    "chai-as-promised": "^7.1.1",
    "current-week-number": "^1.0.7",
    "danger": "^3.1.3",
    "grunt": "latest",
    "grunt-eslint": "latest",
    "grunt-jsonlint": "latest",
    "grunt-markdownlint": "^1.0.43",
    "grunt-stylelint": "latest",
    "grunt-yamllint": "latest",
    "http-auth": "^3.2.3",
    "jsdom": "^11.6.2",
    "jshint": "^2.9.5",
    "mocha": "^4.1.0",
    "mocha-each": "^1.1.0",
    "spectron": "3.7.x",
    "stylelint": "^8.4.0",
    "stylelint-config-standard": "latest",
    "time-grunt": "latest",
    "yarn-or-npm": "^2.0.4"
  },
  "dependencies": {
    "body-parser": "^1.18.2",
    "colors": "^1.1.2",
    "electron": "^1.4.15",
    "express": "^4.16.2",
    "express-ipfilter": "0.3.1",
    "feedme": "latest",
    "helmet": "^3.9.0",
    "iconv-lite": "latest",
    "mocha-logger": "^1.0.5",
    "moment": "latest",
    "request": "^2.83.0",
    "rrule-alt": "^2.2.7",
    "simple-git": "^1.85.0",
    "socket.io": "^2.0.4",
    "valid-url": "latest",
    "walk": "latest"
  }
}<|MERGE_RESOLUTION|>--- conflicted
+++ resolved
@@ -1,10 +1,6 @@
 {
   "name": "magicmirror",
-<<<<<<< HEAD
   "version": "2.4.0-dev",
-=======
-  "version": "2.3.1",
->>>>>>> eaaa62a7
   "description": "The open source modular smart mirror platform.",
   "main": "js/electron.js",
   "scripts": {
