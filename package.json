--- conflicted
+++ resolved
@@ -1,10 +1,6 @@
 {
 	"name": "magicmirror",
-<<<<<<< HEAD
 	"version": "2.18.0-develop",
-=======
-	"version": "2.17.1",
->>>>>>> 222a5f37
 	"description": "The open source modular smart mirror platform.",
 	"main": "js/electron.js",
 	"scripts": {
