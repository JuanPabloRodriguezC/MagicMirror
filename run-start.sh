--- conflicted
+++ resolved
@@ -7,11 +7,8 @@
 fi
 # get the processor architecture
 arch=$(uname -m)
-<<<<<<< HEAD
 false='false'
-=======
 
->>>>>>> 05f710cb
 # get the config option, if any
 # only check non comment lines
 serveronly=$(grep -v '^\s//'  config/config.js | grep -i serveronly: | awk '{print tolower($2)}' | tr -d ,\"\')
