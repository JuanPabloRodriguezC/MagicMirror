--- conflicted
+++ resolved
@@ -26,10 +26,7 @@
 	"gr" : "translations/gr.json",  // Greek
 	"da" : "translations/da.json", // Danish
 	"tr" : "translations/tr.json", // Turkish
-<<<<<<< HEAD
-    "hu" : "translations/hu.json", // Hungarian
-=======
 	"ru" : "translations/ru.json", // Russian
 	"af" : "translations/af.json", // Afrikaans
->>>>>>> 742837e7
+  "hu" : "translations/hu.json", // Hungarian
 };