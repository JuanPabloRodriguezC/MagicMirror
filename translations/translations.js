--- conflicted
+++ resolved
@@ -26,9 +26,6 @@
 	"gr" : "translations/gr.json",  // Greek
 	"da" : "translations/da.json", // Danish
 	"tr" : "translations/tr.json", // Turkish
-<<<<<<< HEAD
+	"ru" : "translations/ru.json", // Russian
 	"af" : "translations/af.json", // Afrikaans
-=======
-	"ru" : "translations/ru.json", // Russian
->>>>>>> bb75f6ff
 };