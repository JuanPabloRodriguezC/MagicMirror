--- conflicted
+++ resolved
@@ -26,11 +26,8 @@
 	"gr" : "translations/gr.json",  // Greek
 	"da" : "translations/da.json", // Danish
 	"tr" : "translations/tr.json", // Turkish
-<<<<<<< HEAD
-	"is" : "translations/is.json", // Icelandic
-=======
 	"ru" : "translations/ru.json", // Russian
 	"af" : "translations/af.json", // Afrikaans
   "hu" : "translations/hu.json", // Hungarian
->>>>>>> 9758f3c9
+  "is" : "translations/is.json", // Icelandic
 };